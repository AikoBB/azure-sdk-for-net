--- conflicted
+++ resolved
@@ -32,16 +32,12 @@
             return operation.WaitForCompletionAsync();
         }
 
-<<<<<<< HEAD
-        protected ArmClient GetResourceManagementClient()
-=======
         protected ValueTask<Response> WaitForCompletionAsync(Operation operation)
         {
             return operation.WaitForCompletionResponseAsync();
         }
 
-        protected ResourcesManagementClient GetResourceManagementClient()
->>>>>>> e618fb89
+        protected ArmClient GetResourceManagementClient()
         {
             var options = InstrumentClientOptions(new ArmClientOptions());
             CleanupPolicy = new ResourceGroupCleanupPolicy();
