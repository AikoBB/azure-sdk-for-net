--- conflicted
+++ resolved
@@ -5,11 +5,7 @@
     Microsoft.Azure.Insights
     -->
     <SdkNuGetPackage Include="Microsoft.Azure.Insights">
-<<<<<<< HEAD
-      <PackageVersion>0.10.0-preview</PackageVersion>
-=======
       <PackageVersion>0.11.0-preview</PackageVersion>
->>>>>>> 4aecb5af
       <Folder>$(MSBuildThisFileDirectory)</Folder>
     </SdkNuGetPackage>
   </ItemGroup>
