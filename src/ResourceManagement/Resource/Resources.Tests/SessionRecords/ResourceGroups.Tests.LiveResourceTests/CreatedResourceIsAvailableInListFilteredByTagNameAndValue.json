--- conflicted
+++ resolved
@@ -1,13 +1,8 @@
 {
   "Entries": [
     {
-<<<<<<< HEAD
-      "RequestUri": "/subscriptions/45c0ad46-ae3f-493e-91ce-9297e0953fc1/resourcegroups/csmrg3390?api-version=2015-11-01",
-      "EncodedRequestUri": "L3N1YnNjcmlwdGlvbnMvNDVjMGFkNDYtYWUzZi00OTNlLTkxY2UtOTI5N2UwOTUzZmMxL3Jlc291cmNlZ3JvdXBzL2NzbXJnMzM5MD9hcGktdmVyc2lvbj0yMDE1LTExLTAx",
-=======
       "RequestUri": "/subscriptions/38b598fc-e57a-423f-b2e7-dc0ddb631f1f/resourcegroups/csmrg2414?api-version=2016-02-01",
       "EncodedRequestUri": "L3N1YnNjcmlwdGlvbnMvMzhiNTk4ZmMtZTU3YS00MjNmLWIyZTctZGMwZGRiNjMxZjFmL3Jlc291cmNlZ3JvdXBzL2NzbXJnMjQxND9hcGktdmVyc2lvbj0yMDE2LTAyLTAx",
->>>>>>> 4aecb5af
       "RequestMethod": "PUT",
       "RequestBody": "{\r\n  \"location\": \"South Central US\"\r\n}",
       "RequestHeaders": {
@@ -21,11 +16,7 @@
           "Microsoft.Azure.Management.Resources.ResourceManagementClient/2.0.0.0"
         ]
       },
-<<<<<<< HEAD
-      "ResponseBody": "{\r\n  \"id\": \"/subscriptions/45c0ad46-ae3f-493e-91ce-9297e0953fc1/resourceGroups/csmrg3390\",\r\n  \"name\": \"csmrg3390\",\r\n  \"location\": \"southcentralus\",\r\n  \"properties\": {\r\n    \"provisioningState\": \"Succeeded\"\r\n  }\r\n}",
-=======
       "ResponseBody": "{\r\n  \"id\": \"/subscriptions/38b598fc-e57a-423f-b2e7-dc0ddb631f1f/resourceGroups/csmrg2414\",\r\n  \"name\": \"csmrg2414\",\r\n  \"location\": \"southcentralus\",\r\n  \"properties\": {\r\n    \"provisioningState\": \"Succeeded\"\r\n  }\r\n}",
->>>>>>> 4aecb5af
       "ResponseHeaders": {
         "Content-Length": [
           "179"
@@ -40,18 +31,6 @@
           "no-cache"
         ],
         "x-ms-ratelimit-remaining-subscription-writes": [
-<<<<<<< HEAD
-          "1196"
-        ],
-        "x-ms-request-id": [
-          "fe84c588-1850-46db-833c-5e95cb3bab51"
-        ],
-        "x-ms-correlation-request-id": [
-          "fe84c588-1850-46db-833c-5e95cb3bab51"
-        ],
-        "x-ms-routing-request-id": [
-          "WESTUS:20160124T002715Z:fe84c588-1850-46db-833c-5e95cb3bab51"
-=======
           "1199"
         ],
         "x-ms-request-id": [
@@ -62,36 +41,24 @@
         ],
         "x-ms-routing-request-id": [
           "CENTRALUS:20160308T031846Z:c932377b-80cf-4d18-bc96-d938fc63b541"
->>>>>>> 4aecb5af
-        ],
-        "Strict-Transport-Security": [
-          "max-age=31536000; includeSubDomains"
-        ],
-        "Cache-Control": [
-          "no-cache"
-        ],
-        "Date": [
-<<<<<<< HEAD
-          "Sun, 24 Jan 2016 00:27:14 GMT"
-=======
+        ],
+        "Strict-Transport-Security": [
+          "max-age=31536000; includeSubDomains"
+        ],
+        "Cache-Control": [
+          "no-cache"
+        ],
+        "Date": [
           "Tue, 08 Mar 2016 03:18:45 GMT"
->>>>>>> 4aecb5af
         ]
       },
       "StatusCode": 201
     },
     {
-<<<<<<< HEAD
-      "RequestUri": "/subscriptions/45c0ad46-ae3f-493e-91ce-9297e0953fc1/resourcegroups/csmrg3390/providers/Microsoft.Web//sites/csmr4732?api-version=2014-04-01",
-      "EncodedRequestUri": "L3N1YnNjcmlwdGlvbnMvNDVjMGFkNDYtYWUzZi00OTNlLTkxY2UtOTI5N2UwOTUzZmMxL3Jlc291cmNlZ3JvdXBzL2NzbXJnMzM5MC9wcm92aWRlcnMvTWljcm9zb2Z0LldlYi8vc2l0ZXMvY3NtcjQ3MzI/YXBpLXZlcnNpb249MjAxNC0wNC0wMQ==",
-      "RequestMethod": "PUT",
-      "RequestBody": "{\r\n  \"properties\": {\r\n    \"name\": \"csmr4732\",\r\n    \"siteMode\": \"Limited\",\r\n    \"computeMode\": \"Shared\",\r\n    \"sku\": \"Free\",\r\n    \"workerSize\": 0\r\n  },\r\n  \"location\": \"westus\",\r\n  \"tags\": {\r\n    \"csmtn4365\": \"csmtv5468\"\r\n  }\r\n}",
-=======
       "RequestUri": "/subscriptions/38b598fc-e57a-423f-b2e7-dc0ddb631f1f/resourcegroups/csmrg2414/providers/Microsoft.Web//sites/csmr3109?api-version=2014-04-01",
       "EncodedRequestUri": "L3N1YnNjcmlwdGlvbnMvMzhiNTk4ZmMtZTU3YS00MjNmLWIyZTctZGMwZGRiNjMxZjFmL3Jlc291cmNlZ3JvdXBzL2NzbXJnMjQxNC9wcm92aWRlcnMvTWljcm9zb2Z0LldlYi8vc2l0ZXMvY3NtcjMxMDk/YXBpLXZlcnNpb249MjAxNC0wNC0wMQ==",
       "RequestMethod": "PUT",
       "RequestBody": "{\r\n  \"properties\": {\r\n    \"name\": \"csmr3109\",\r\n    \"siteMode\": \"Limited\",\r\n    \"computeMode\": \"Shared\",\r\n    \"sku\": \"Free\",\r\n    \"workerSize\": 0\r\n  },\r\n  \"location\": \"westus\",\r\n  \"tags\": {\r\n    \"csmtn7032\": \"csmtv2397\"\r\n  }\r\n}",
->>>>>>> 4aecb5af
       "RequestHeaders": {
         "Content-Type": [
           "application/json; charset=utf-8"
@@ -103,17 +70,10 @@
           "Microsoft.Azure.Management.Resources.ResourceManagementClient/2.0.0.0"
         ]
       },
-<<<<<<< HEAD
-      "ResponseBody": "{\r\n  \"id\": \"/subscriptions/45c0ad46-ae3f-493e-91ce-9297e0953fc1/resourceGroups/csmrg3390/providers/Microsoft.Web/sites/csmr4732\",\r\n  \"name\": \"csmr4732\",\r\n  \"type\": \"Microsoft.Web/sites\",\r\n  \"location\": \"westus\",\r\n  \"tags\": {\r\n    \"csmtn4365\": \"csmtv5468\"\r\n  },\r\n  \"properties\": {\r\n    \"name\": \"csmr4732\",\r\n    \"state\": \"Running\",\r\n    \"hostNames\": [\r\n      \"csmr4732.azurewebsites.net\"\r\n    ],\r\n    \"webSpace\": \"csmrg3390-WestUSwebspace\",\r\n    \"selfLink\": \"https://waws-prod-bay-013.api.azurewebsites.windows.net:454/subscriptions/45c0ad46-ae3f-493e-91ce-9297e0953fc1/webspaces/csmrg3390-WestUSwebspace/sites/csmr4732\",\r\n    \"repositorySiteName\": \"csmr4732\",\r\n    \"owner\": null,\r\n    \"usageState\": 0,\r\n    \"enabled\": true,\r\n    \"adminEnabled\": true,\r\n    \"enabledHostNames\": [\r\n      \"csmr4732.azurewebsites.net\",\r\n      \"csmr4732.scm.azurewebsites.net\"\r\n    ],\r\n    \"siteProperties\": {\r\n      \"metadata\": null,\r\n      \"properties\": [],\r\n      \"appSettings\": null\r\n    },\r\n    \"availabilityState\": 0,\r\n    \"sslCertificates\": null,\r\n    \"csrs\": [],\r\n    \"cers\": null,\r\n    \"siteMode\": null,\r\n    \"hostNameSslStates\": [\r\n      {\r\n        \"name\": \"csmr4732.azurewebsites.net\",\r\n        \"sslState\": 0,\r\n        \"ipBasedSslResult\": null,\r\n        \"virtualIP\": null,\r\n        \"thumbprint\": null,\r\n        \"toUpdate\": null,\r\n        \"toUpdateIpBasedSsl\": null,\r\n        \"ipBasedSslState\": 0,\r\n        \"hostType\": 0\r\n      },\r\n      {\r\n        \"name\": \"csmr4732.scm.azurewebsites.net\",\r\n        \"sslState\": 0,\r\n        \"ipBasedSslResult\": null,\r\n        \"virtualIP\": null,\r\n        \"thumbprint\": null,\r\n        \"toUpdate\": null,\r\n        \"toUpdateIpBasedSsl\": null,\r\n        \"ipBasedSslState\": 0,\r\n        \"hostType\": 1\r\n      }\r\n    ],\r\n    \"computeMode\": null,\r\n    \"serverFarm\": \"Default1\",\r\n    \"serverFarmId\": null,\r\n    \"lastModifiedTimeUtc\": \"2016-01-24T00:27:20.407\",\r\n    \"storageRecoveryDefaultState\": \"Running\",\r\n    \"contentAvailabilityState\": 0,\r\n    \"runtimeAvailabilityState\": 0,\r\n    \"siteConfig\": null,\r\n    \"deploymentId\": \"csmr4732\",\r\n    \"trafficManagerHostNames\": null,\r\n    \"sku\": \"Free\",\r\n    \"premiumAppDeployed\": null,\r\n    \"scmSiteAlsoStopped\": false,\r\n    \"targetSwapSlot\": null,\r\n    \"hostingEnvironment\": null,\r\n    \"hostingEnvironmentProfile\": null,\r\n    \"microService\": \"WebSites\",\r\n    \"gatewaySiteName\": null,\r\n    \"clientAffinityEnabled\": true,\r\n    \"clientCertEnabled\": false,\r\n    \"hostNamesDisabled\": false,\r\n    \"domainVerificationIdentifiers\": null,\r\n    \"kind\": null,\r\n    \"outboundIpAddresses\": \"23.99.64.241,23.99.66.100,23.99.66.125,23.99.64.42\",\r\n    \"cloningInfo\": null,\r\n    \"hostingEnvironmentId\": null,\r\n    \"tags\": {\r\n      \"csmtn4365\": \"csmtv5468\"\r\n    }\r\n  }\r\n}",
-      "ResponseHeaders": {
-        "Content-Length": [
-          "2022"
-=======
       "ResponseBody": "{\r\n  \"id\": \"/subscriptions/38b598fc-e57a-423f-b2e7-dc0ddb631f1f/resourceGroups/csmrg2414/providers/Microsoft.Web/sites/csmr3109\",\r\n  \"name\": \"csmr3109\",\r\n  \"type\": \"Microsoft.Web/sites\",\r\n  \"location\": \"westus\",\r\n  \"tags\": {\r\n    \"csmtn7032\": \"csmtv2397\"\r\n  },\r\n  \"properties\": {\r\n    \"name\": \"csmr3109\",\r\n    \"state\": \"Running\",\r\n    \"hostNames\": [\r\n      \"csmr3109.azurewebsites.net\"\r\n    ],\r\n    \"webSpace\": \"csmrg2414-WestUSwebspace\",\r\n    \"selfLink\": \"https://waws-prod-bay-051.api.azurewebsites.windows.net:454/subscriptions/38b598fc-e57a-423f-b2e7-dc0ddb631f1f/webspaces/csmrg2414-WestUSwebspace/sites/csmr3109\",\r\n    \"repositorySiteName\": \"csmr3109\",\r\n    \"owner\": null,\r\n    \"usageState\": 0,\r\n    \"enabled\": true,\r\n    \"adminEnabled\": true,\r\n    \"enabledHostNames\": [\r\n      \"csmr3109.azurewebsites.net\",\r\n      \"csmr3109.scm.azurewebsites.net\"\r\n    ],\r\n    \"siteProperties\": {\r\n      \"metadata\": null,\r\n      \"properties\": [],\r\n      \"appSettings\": null\r\n    },\r\n    \"availabilityState\": 0,\r\n    \"sslCertificates\": null,\r\n    \"csrs\": [],\r\n    \"cers\": null,\r\n    \"siteMode\": null,\r\n    \"hostNameSslStates\": [\r\n      {\r\n        \"name\": \"csmr3109.azurewebsites.net\",\r\n        \"sslState\": 0,\r\n        \"ipBasedSslResult\": null,\r\n        \"virtualIP\": null,\r\n        \"thumbprint\": null,\r\n        \"toUpdate\": null,\r\n        \"toUpdateIpBasedSsl\": null,\r\n        \"ipBasedSslState\": 0,\r\n        \"hostType\": 0\r\n      },\r\n      {\r\n        \"name\": \"csmr3109.scm.azurewebsites.net\",\r\n        \"sslState\": 0,\r\n        \"ipBasedSslResult\": null,\r\n        \"virtualIP\": null,\r\n        \"thumbprint\": null,\r\n        \"toUpdate\": null,\r\n        \"toUpdateIpBasedSsl\": null,\r\n        \"ipBasedSslState\": 0,\r\n        \"hostType\": 1\r\n      }\r\n    ],\r\n    \"computeMode\": null,\r\n    \"serverFarm\": \"Default1\",\r\n    \"serverFarmId\": null,\r\n    \"lastModifiedTimeUtc\": \"2016-03-08T03:18:50.833\",\r\n    \"storageRecoveryDefaultState\": \"Running\",\r\n    \"contentAvailabilityState\": 0,\r\n    \"runtimeAvailabilityState\": 0,\r\n    \"siteConfig\": null,\r\n    \"deploymentId\": \"csmr3109\",\r\n    \"trafficManagerHostNames\": null,\r\n    \"sku\": \"Free\",\r\n    \"premiumAppDeployed\": null,\r\n    \"scmSiteAlsoStopped\": false,\r\n    \"targetSwapSlot\": null,\r\n    \"hostingEnvironment\": null,\r\n    \"hostingEnvironmentProfile\": null,\r\n    \"microService\": \"WebSites\",\r\n    \"gatewaySiteName\": null,\r\n    \"clientAffinityEnabled\": true,\r\n    \"clientCertEnabled\": false,\r\n    \"hostNamesDisabled\": false,\r\n    \"domainVerificationIdentifiers\": null,\r\n    \"kind\": null,\r\n    \"outboundIpAddresses\": \"40.78.17.157,40.78.21.191,40.78.22.38,40.78.21.180\",\r\n    \"cloningInfo\": null,\r\n    \"hostingEnvironmentId\": null,\r\n    \"tags\": {\r\n      \"csmtn7032\": \"csmtv2397\"\r\n    },\r\n    \"resourceGroup\": \"csmrg2414\"\r\n  }\r\n}",
       "ResponseHeaders": {
         "Content-Length": [
           "2050"
->>>>>>> 4aecb5af
         ],
         "Content-Type": [
           "application/json"
@@ -128,18 +88,6 @@
           "max-age=31536000; includeSubDomains"
         ],
         "x-ms-request-id": [
-<<<<<<< HEAD
-          "f6de213b-ddb5-4eed-8df0-eaa6d535c9a9"
-        ],
-        "x-ms-ratelimit-remaining-subscription-writes": [
-          "1195"
-        ],
-        "x-ms-correlation-request-id": [
-          "7cfb61c5-e9c1-45cb-98ab-b377dfa5136c"
-        ],
-        "x-ms-routing-request-id": [
-          "WESTUS:20160124T002722Z:7cfb61c5-e9c1-45cb-98ab-b377dfa5136c"
-=======
           "ac1775af-ea91-459b-8d5e-b7f5d2d0fbb7"
         ],
         "x-ms-ratelimit-remaining-subscription-writes": [
@@ -150,17 +98,12 @@
         ],
         "x-ms-routing-request-id": [
           "CENTRALUS:20160308T031853Z:552eda27-feda-4806-9e76-6379a2fb5a99"
->>>>>>> 4aecb5af
-        ],
-        "Cache-Control": [
-          "no-cache"
-        ],
-        "Date": [
-<<<<<<< HEAD
-          "Sun, 24 Jan 2016 00:27:21 GMT"
-=======
+        ],
+        "Cache-Control": [
+          "no-cache"
+        ],
+        "Date": [
           "Tue, 08 Mar 2016 03:18:53 GMT"
->>>>>>> 4aecb5af
         ],
         "Server": [
           "Microsoft-IIS/8.0"
@@ -175,17 +118,10 @@
       "StatusCode": 200
     },
     {
-<<<<<<< HEAD
-      "RequestUri": "/subscriptions/45c0ad46-ae3f-493e-91ce-9297e0953fc1/resourcegroups/csmrg3390/providers/Microsoft.Web//sites/csmr8003?api-version=2014-04-01",
-      "EncodedRequestUri": "L3N1YnNjcmlwdGlvbnMvNDVjMGFkNDYtYWUzZi00OTNlLTkxY2UtOTI5N2UwOTUzZmMxL3Jlc291cmNlZ3JvdXBzL2NzbXJnMzM5MC9wcm92aWRlcnMvTWljcm9zb2Z0LldlYi8vc2l0ZXMvY3NtcjgwMDM/YXBpLXZlcnNpb249MjAxNC0wNC0wMQ==",
-      "RequestMethod": "PUT",
-      "RequestBody": "{\r\n  \"properties\": {\r\n    \"name\": \"csmr8003\",\r\n    \"siteMode\": \"Limited\",\r\n    \"computeMode\": \"Shared\",\r\n    \"sku\": \"Free\",\r\n    \"workerSize\": 0\r\n  },\r\n  \"location\": \"westus\",\r\n  \"tags\": {}\r\n}",
-=======
       "RequestUri": "/subscriptions/38b598fc-e57a-423f-b2e7-dc0ddb631f1f/resourcegroups/csmrg2414/providers/Microsoft.Web//sites/csmr3567?api-version=2014-04-01",
       "EncodedRequestUri": "L3N1YnNjcmlwdGlvbnMvMzhiNTk4ZmMtZTU3YS00MjNmLWIyZTctZGMwZGRiNjMxZjFmL3Jlc291cmNlZ3JvdXBzL2NzbXJnMjQxNC9wcm92aWRlcnMvTWljcm9zb2Z0LldlYi8vc2l0ZXMvY3NtcjM1Njc/YXBpLXZlcnNpb249MjAxNC0wNC0wMQ==",
       "RequestMethod": "PUT",
       "RequestBody": "{\r\n  \"properties\": {\r\n    \"name\": \"csmr3567\",\r\n    \"siteMode\": \"Limited\",\r\n    \"computeMode\": \"Shared\",\r\n    \"sku\": \"Free\",\r\n    \"workerSize\": 0\r\n  },\r\n  \"location\": \"westus\",\r\n  \"tags\": {}\r\n}",
->>>>>>> 4aecb5af
       "RequestHeaders": {
         "Content-Type": [
           "application/json; charset=utf-8"
@@ -197,17 +133,10 @@
           "Microsoft.Azure.Management.Resources.ResourceManagementClient/2.0.0.0"
         ]
       },
-<<<<<<< HEAD
-      "ResponseBody": "{\r\n  \"id\": \"/subscriptions/45c0ad46-ae3f-493e-91ce-9297e0953fc1/resourceGroups/csmrg3390/providers/Microsoft.Web/sites/csmr8003\",\r\n  \"name\": \"csmr8003\",\r\n  \"type\": \"Microsoft.Web/sites\",\r\n  \"location\": \"westus\",\r\n  \"tags\": {},\r\n  \"properties\": {\r\n    \"name\": \"csmr8003\",\r\n    \"state\": \"Running\",\r\n    \"hostNames\": [\r\n      \"csmr8003.azurewebsites.net\"\r\n    ],\r\n    \"webSpace\": \"csmrg3390-WestUSwebspace\",\r\n    \"selfLink\": \"https://waws-prod-bay-013.api.azurewebsites.windows.net:454/subscriptions/45c0ad46-ae3f-493e-91ce-9297e0953fc1/webspaces/csmrg3390-WestUSwebspace/sites/csmr8003\",\r\n    \"repositorySiteName\": \"csmr8003\",\r\n    \"owner\": null,\r\n    \"usageState\": 0,\r\n    \"enabled\": true,\r\n    \"adminEnabled\": true,\r\n    \"enabledHostNames\": [\r\n      \"csmr8003.azurewebsites.net\",\r\n      \"csmr8003.scm.azurewebsites.net\"\r\n    ],\r\n    \"siteProperties\": {\r\n      \"metadata\": null,\r\n      \"properties\": [],\r\n      \"appSettings\": null\r\n    },\r\n    \"availabilityState\": 0,\r\n    \"sslCertificates\": null,\r\n    \"csrs\": [],\r\n    \"cers\": null,\r\n    \"siteMode\": null,\r\n    \"hostNameSslStates\": [\r\n      {\r\n        \"name\": \"csmr8003.azurewebsites.net\",\r\n        \"sslState\": 0,\r\n        \"ipBasedSslResult\": null,\r\n        \"virtualIP\": null,\r\n        \"thumbprint\": null,\r\n        \"toUpdate\": null,\r\n        \"toUpdateIpBasedSsl\": null,\r\n        \"ipBasedSslState\": 0,\r\n        \"hostType\": 0\r\n      },\r\n      {\r\n        \"name\": \"csmr8003.scm.azurewebsites.net\",\r\n        \"sslState\": 0,\r\n        \"ipBasedSslResult\": null,\r\n        \"virtualIP\": null,\r\n        \"thumbprint\": null,\r\n        \"toUpdate\": null,\r\n        \"toUpdateIpBasedSsl\": null,\r\n        \"ipBasedSslState\": 0,\r\n        \"hostType\": 1\r\n      }\r\n    ],\r\n    \"computeMode\": null,\r\n    \"serverFarm\": \"Default1\",\r\n    \"serverFarmId\": null,\r\n    \"lastModifiedTimeUtc\": \"2016-01-24T00:27:24.3\",\r\n    \"storageRecoveryDefaultState\": \"Running\",\r\n    \"contentAvailabilityState\": 0,\r\n    \"runtimeAvailabilityState\": 0,\r\n    \"siteConfig\": null,\r\n    \"deploymentId\": \"csmr8003\",\r\n    \"trafficManagerHostNames\": null,\r\n    \"sku\": \"Free\",\r\n    \"premiumAppDeployed\": null,\r\n    \"scmSiteAlsoStopped\": false,\r\n    \"targetSwapSlot\": null,\r\n    \"hostingEnvironment\": null,\r\n    \"hostingEnvironmentProfile\": null,\r\n    \"microService\": \"WebSites\",\r\n    \"gatewaySiteName\": null,\r\n    \"clientAffinityEnabled\": true,\r\n    \"clientCertEnabled\": false,\r\n    \"hostNamesDisabled\": false,\r\n    \"domainVerificationIdentifiers\": null,\r\n    \"kind\": null,\r\n    \"outboundIpAddresses\": \"23.99.64.241,23.99.66.100,23.99.66.125,23.99.64.42\",\r\n    \"cloningInfo\": null,\r\n    \"hostingEnvironmentId\": null,\r\n    \"tags\": {}\r\n  }\r\n}",
-      "ResponseHeaders": {
-        "Content-Length": [
-          "1974"
-=======
       "ResponseBody": "{\r\n  \"id\": \"/subscriptions/38b598fc-e57a-423f-b2e7-dc0ddb631f1f/resourceGroups/csmrg2414/providers/Microsoft.Web/sites/csmr3567\",\r\n  \"name\": \"csmr3567\",\r\n  \"type\": \"Microsoft.Web/sites\",\r\n  \"location\": \"westus\",\r\n  \"tags\": {},\r\n  \"properties\": {\r\n    \"name\": \"csmr3567\",\r\n    \"state\": \"Running\",\r\n    \"hostNames\": [\r\n      \"csmr3567.azurewebsites.net\"\r\n    ],\r\n    \"webSpace\": \"csmrg2414-WestUSwebspace\",\r\n    \"selfLink\": \"https://waws-prod-bay-051.api.azurewebsites.windows.net:454/subscriptions/38b598fc-e57a-423f-b2e7-dc0ddb631f1f/webspaces/csmrg2414-WestUSwebspace/sites/csmr3567\",\r\n    \"repositorySiteName\": \"csmr3567\",\r\n    \"owner\": null,\r\n    \"usageState\": 0,\r\n    \"enabled\": true,\r\n    \"adminEnabled\": true,\r\n    \"enabledHostNames\": [\r\n      \"csmr3567.azurewebsites.net\",\r\n      \"csmr3567.scm.azurewebsites.net\"\r\n    ],\r\n    \"siteProperties\": {\r\n      \"metadata\": null,\r\n      \"properties\": [],\r\n      \"appSettings\": null\r\n    },\r\n    \"availabilityState\": 0,\r\n    \"sslCertificates\": null,\r\n    \"csrs\": [],\r\n    \"cers\": null,\r\n    \"siteMode\": null,\r\n    \"hostNameSslStates\": [\r\n      {\r\n        \"name\": \"csmr3567.azurewebsites.net\",\r\n        \"sslState\": 0,\r\n        \"ipBasedSslResult\": null,\r\n        \"virtualIP\": null,\r\n        \"thumbprint\": null,\r\n        \"toUpdate\": null,\r\n        \"toUpdateIpBasedSsl\": null,\r\n        \"ipBasedSslState\": 0,\r\n        \"hostType\": 0\r\n      },\r\n      {\r\n        \"name\": \"csmr3567.scm.azurewebsites.net\",\r\n        \"sslState\": 0,\r\n        \"ipBasedSslResult\": null,\r\n        \"virtualIP\": null,\r\n        \"thumbprint\": null,\r\n        \"toUpdate\": null,\r\n        \"toUpdateIpBasedSsl\": null,\r\n        \"ipBasedSslState\": 0,\r\n        \"hostType\": 1\r\n      }\r\n    ],\r\n    \"computeMode\": null,\r\n    \"serverFarm\": \"Default1\",\r\n    \"serverFarmId\": null,\r\n    \"lastModifiedTimeUtc\": \"2016-03-08T03:18:54.81\",\r\n    \"storageRecoveryDefaultState\": \"Running\",\r\n    \"contentAvailabilityState\": 0,\r\n    \"runtimeAvailabilityState\": 0,\r\n    \"siteConfig\": null,\r\n    \"deploymentId\": \"csmr3567\",\r\n    \"trafficManagerHostNames\": null,\r\n    \"sku\": \"Free\",\r\n    \"premiumAppDeployed\": null,\r\n    \"scmSiteAlsoStopped\": false,\r\n    \"targetSwapSlot\": null,\r\n    \"hostingEnvironment\": null,\r\n    \"hostingEnvironmentProfile\": null,\r\n    \"microService\": \"WebSites\",\r\n    \"gatewaySiteName\": null,\r\n    \"clientAffinityEnabled\": true,\r\n    \"clientCertEnabled\": false,\r\n    \"hostNamesDisabled\": false,\r\n    \"domainVerificationIdentifiers\": null,\r\n    \"kind\": null,\r\n    \"outboundIpAddresses\": \"40.78.17.157,40.78.21.191,40.78.22.38,40.78.21.180\",\r\n    \"cloningInfo\": null,\r\n    \"hostingEnvironmentId\": null,\r\n    \"tags\": {},\r\n    \"resourceGroup\": \"csmrg2414\"\r\n  }\r\n}",
       "ResponseHeaders": {
         "Content-Length": [
           "2003"
->>>>>>> 4aecb5af
         ],
         "Content-Type": [
           "application/json"
@@ -222,18 +151,6 @@
           "max-age=31536000; includeSubDomains"
         ],
         "x-ms-request-id": [
-<<<<<<< HEAD
-          "072ee342-daed-49d9-98a0-8887aa1587f1"
-        ],
-        "x-ms-ratelimit-remaining-subscription-writes": [
-          "1194"
-        ],
-        "x-ms-correlation-request-id": [
-          "a20a0adf-95c4-470b-b3e1-f83a7b55e920"
-        ],
-        "x-ms-routing-request-id": [
-          "WESTUS:20160124T002734Z:a20a0adf-95c4-470b-b3e1-f83a7b55e920"
-=======
           "961443a1-dc41-4dce-8088-556298f0c195"
         ],
         "x-ms-ratelimit-remaining-subscription-writes": [
@@ -244,17 +161,12 @@
         ],
         "x-ms-routing-request-id": [
           "CENTRALUS:20160308T031857Z:8d18d1c9-1024-44a9-bef0-c6087827dbde"
->>>>>>> 4aecb5af
-        ],
-        "Cache-Control": [
-          "no-cache"
-        ],
-        "Date": [
-<<<<<<< HEAD
-          "Sun, 24 Jan 2016 00:27:34 GMT"
-=======
+        ],
+        "Cache-Control": [
+          "no-cache"
+        ],
+        "Date": [
           "Tue, 08 Mar 2016 03:18:57 GMT"
->>>>>>> 4aecb5af
         ],
         "Server": [
           "Microsoft-IIS/8.0"
@@ -269,13 +181,8 @@
       "StatusCode": 200
     },
     {
-<<<<<<< HEAD
-      "RequestUri": "/subscriptions/45c0ad46-ae3f-493e-91ce-9297e0953fc1/resourceGroups/csmrg3390/resources?$filter=tagname%20eq%20'csmtn4365'%20and%20tagvalue%20eq%20'csmtv5468'&api-version=2015-11-01",
-      "EncodedRequestUri": "L3N1YnNjcmlwdGlvbnMvNDVjMGFkNDYtYWUzZi00OTNlLTkxY2UtOTI5N2UwOTUzZmMxL3Jlc291cmNlR3JvdXBzL2NzbXJnMzM5MC9yZXNvdXJjZXM/JGZpbHRlcj10YWduYW1lJTIwZXElMjAnY3NtdG40MzY1JyUyMGFuZCUyMHRhZ3ZhbHVlJTIwZXElMjAnY3NtdHY1NDY4JyZhcGktdmVyc2lvbj0yMDE1LTExLTAx",
-=======
       "RequestUri": "/subscriptions/38b598fc-e57a-423f-b2e7-dc0ddb631f1f/resourceGroups/csmrg2414/resources?$filter=tagname%20eq%20'csmtn7032'%20and%20tagvalue%20eq%20'csmtv2397'&api-version=2016-02-01",
       "EncodedRequestUri": "L3N1YnNjcmlwdGlvbnMvMzhiNTk4ZmMtZTU3YS00MjNmLWIyZTctZGMwZGRiNjMxZjFmL3Jlc291cmNlR3JvdXBzL2NzbXJnMjQxNC9yZXNvdXJjZXM/JGZpbHRlcj10YWduYW1lJTIwZXElMjAnY3NtdG43MDMyJyUyMGFuZCUyMHRhZ3ZhbHVlJTIwZXElMjAnY3NtdHYyMzk3JyZhcGktdmVyc2lvbj0yMDE2LTAyLTAx",
->>>>>>> 4aecb5af
       "RequestMethod": "GET",
       "RequestBody": "",
       "RequestHeaders": {
@@ -283,11 +190,7 @@
           "Microsoft.Azure.Management.Resources.ResourceManagementClient/2.0.0.0"
         ]
       },
-<<<<<<< HEAD
-      "ResponseBody": "{\r\n  \"value\": [\r\n    {\r\n      \"id\": \"/subscriptions/45c0ad46-ae3f-493e-91ce-9297e0953fc1/resourceGroups/csmrg3390/providers/Microsoft.Web/sites/csmr4732\",\r\n      \"name\": \"csmr4732\",\r\n      \"type\": \"Microsoft.Web/sites\",\r\n      \"location\": \"westus\"\r\n    }\r\n  ]\r\n}",
-=======
       "ResponseBody": "{\r\n  \"value\": [\r\n    {\r\n      \"id\": \"/subscriptions/38b598fc-e57a-423f-b2e7-dc0ddb631f1f/resourceGroups/csmrg2414/providers/Microsoft.Web/sites/csmr3109\",\r\n      \"name\": \"csmr3109\",\r\n      \"type\": \"Microsoft.Web/sites\",\r\n      \"location\": \"westus\"\r\n    }\r\n  ]\r\n}",
->>>>>>> 4aecb5af
       "ResponseHeaders": {
         "Content-Length": [
           "203"
@@ -302,18 +205,6 @@
           "no-cache"
         ],
         "x-ms-ratelimit-remaining-subscription-reads": [
-<<<<<<< HEAD
-          "14993"
-        ],
-        "x-ms-request-id": [
-          "8590b0e5-8928-46fe-89ca-c21d71b46da6"
-        ],
-        "x-ms-correlation-request-id": [
-          "8590b0e5-8928-46fe-89ca-c21d71b46da6"
-        ],
-        "x-ms-routing-request-id": [
-          "WESTUS:20160124T002735Z:8590b0e5-8928-46fe-89ca-c21d71b46da6"
-=======
           "14997"
         ],
         "x-ms-request-id": [
@@ -324,32 +215,22 @@
         ],
         "x-ms-routing-request-id": [
           "CENTRALUS:20160308T031857Z:4ee1b30d-4ffb-4173-9143-bf4974767ce8"
->>>>>>> 4aecb5af
-        ],
-        "Strict-Transport-Security": [
-          "max-age=31536000; includeSubDomains"
-        ],
-        "Cache-Control": [
-          "no-cache"
-        ],
-        "Date": [
-<<<<<<< HEAD
-          "Sun, 24 Jan 2016 00:27:34 GMT"
-=======
+        ],
+        "Strict-Transport-Security": [
+          "max-age=31536000; includeSubDomains"
+        ],
+        "Cache-Control": [
+          "no-cache"
+        ],
+        "Date": [
           "Tue, 08 Mar 2016 03:18:57 GMT"
->>>>>>> 4aecb5af
         ]
       },
       "StatusCode": 200
     },
     {
-<<<<<<< HEAD
-      "RequestUri": "/subscriptions/45c0ad46-ae3f-493e-91ce-9297e0953fc1/resourcegroups/csmrg3390/providers/Microsoft.Web//sites/csmr4732?api-version=2014-04-01",
-      "EncodedRequestUri": "L3N1YnNjcmlwdGlvbnMvNDVjMGFkNDYtYWUzZi00OTNlLTkxY2UtOTI5N2UwOTUzZmMxL3Jlc291cmNlZ3JvdXBzL2NzbXJnMzM5MC9wcm92aWRlcnMvTWljcm9zb2Z0LldlYi8vc2l0ZXMvY3NtcjQ3MzI/YXBpLXZlcnNpb249MjAxNC0wNC0wMQ==",
-=======
       "RequestUri": "/subscriptions/38b598fc-e57a-423f-b2e7-dc0ddb631f1f/resourcegroups/csmrg2414/providers/Microsoft.Web//sites/csmr3109?api-version=2014-04-01",
       "EncodedRequestUri": "L3N1YnNjcmlwdGlvbnMvMzhiNTk4ZmMtZTU3YS00MjNmLWIyZTctZGMwZGRiNjMxZjFmL3Jlc291cmNlZ3JvdXBzL2NzbXJnMjQxNC9wcm92aWRlcnMvTWljcm9zb2Z0LldlYi8vc2l0ZXMvY3NtcjMxMDk/YXBpLXZlcnNpb249MjAxNC0wNC0wMQ==",
->>>>>>> 4aecb5af
       "RequestMethod": "GET",
       "RequestBody": "",
       "RequestHeaders": {
@@ -357,17 +238,10 @@
           "Microsoft.Azure.Management.Resources.ResourceManagementClient/2.0.0.0"
         ]
       },
-<<<<<<< HEAD
-      "ResponseBody": "{\r\n  \"id\": \"/subscriptions/45c0ad46-ae3f-493e-91ce-9297e0953fc1/resourceGroups/csmrg3390/providers/Microsoft.Web/sites/csmr4732\",\r\n  \"name\": \"csmr4732\",\r\n  \"type\": \"Microsoft.Web/sites\",\r\n  \"location\": \"West US\",\r\n  \"tags\": {\r\n    \"csmtn4365\": \"csmtv5468\"\r\n  },\r\n  \"properties\": {\r\n    \"name\": \"csmr4732\",\r\n    \"state\": \"Running\",\r\n    \"hostNames\": [\r\n      \"csmr4732.azurewebsites.net\"\r\n    ],\r\n    \"webSpace\": \"csmrg3390-WestUSwebspace\",\r\n    \"selfLink\": \"https://waws-prod-bay-013.api.azurewebsites.windows.net:454/subscriptions/45c0ad46-ae3f-493e-91ce-9297e0953fc1/webspaces/csmrg3390-WestUSwebspace/sites/csmr4732\",\r\n    \"repositorySiteName\": \"csmr4732\",\r\n    \"owner\": null,\r\n    \"usageState\": 0,\r\n    \"enabled\": true,\r\n    \"adminEnabled\": true,\r\n    \"enabledHostNames\": [\r\n      \"csmr4732.azurewebsites.net\",\r\n      \"csmr4732.scm.azurewebsites.net\"\r\n    ],\r\n    \"siteProperties\": {\r\n      \"metadata\": null,\r\n      \"properties\": [],\r\n      \"appSettings\": null\r\n    },\r\n    \"availabilityState\": 0,\r\n    \"sslCertificates\": null,\r\n    \"csrs\": [],\r\n    \"cers\": null,\r\n    \"siteMode\": null,\r\n    \"hostNameSslStates\": [\r\n      {\r\n        \"name\": \"csmr4732.azurewebsites.net\",\r\n        \"sslState\": 0,\r\n        \"ipBasedSslResult\": null,\r\n        \"virtualIP\": null,\r\n        \"thumbprint\": null,\r\n        \"toUpdate\": null,\r\n        \"toUpdateIpBasedSsl\": null,\r\n        \"ipBasedSslState\": 0,\r\n        \"hostType\": 0\r\n      },\r\n      {\r\n        \"name\": \"csmr4732.scm.azurewebsites.net\",\r\n        \"sslState\": 0,\r\n        \"ipBasedSslResult\": null,\r\n        \"virtualIP\": null,\r\n        \"thumbprint\": null,\r\n        \"toUpdate\": null,\r\n        \"toUpdateIpBasedSsl\": null,\r\n        \"ipBasedSslState\": 0,\r\n        \"hostType\": 1\r\n      }\r\n    ],\r\n    \"computeMode\": null,\r\n    \"serverFarm\": \"Default1\",\r\n    \"serverFarmId\": null,\r\n    \"lastModifiedTimeUtc\": \"2016-01-24T00:27:20.53\",\r\n    \"storageRecoveryDefaultState\": \"Running\",\r\n    \"contentAvailabilityState\": 0,\r\n    \"runtimeAvailabilityState\": 0,\r\n    \"siteConfig\": null,\r\n    \"deploymentId\": \"csmr4732\",\r\n    \"trafficManagerHostNames\": null,\r\n    \"sku\": \"Free\",\r\n    \"premiumAppDeployed\": null,\r\n    \"scmSiteAlsoStopped\": false,\r\n    \"targetSwapSlot\": null,\r\n    \"hostingEnvironment\": null,\r\n    \"hostingEnvironmentProfile\": null,\r\n    \"microService\": \"WebSites\",\r\n    \"gatewaySiteName\": null,\r\n    \"clientAffinityEnabled\": true,\r\n    \"clientCertEnabled\": false,\r\n    \"hostNamesDisabled\": false,\r\n    \"domainVerificationIdentifiers\": null,\r\n    \"kind\": null,\r\n    \"outboundIpAddresses\": \"23.99.64.241,23.99.66.100,23.99.66.125,23.99.64.42\",\r\n    \"cloningInfo\": null,\r\n    \"hostingEnvironmentId\": null,\r\n    \"tags\": {\r\n      \"csmtn4365\": \"csmtv5468\"\r\n    }\r\n  }\r\n}",
-      "ResponseHeaders": {
-        "Content-Length": [
-          "2022"
-=======
       "ResponseBody": "{\r\n  \"id\": \"/subscriptions/38b598fc-e57a-423f-b2e7-dc0ddb631f1f/resourceGroups/csmrg2414/providers/Microsoft.Web/sites/csmr3109\",\r\n  \"name\": \"csmr3109\",\r\n  \"type\": \"Microsoft.Web/sites\",\r\n  \"location\": \"West US\",\r\n  \"tags\": {\r\n    \"csmtn7032\": \"csmtv2397\"\r\n  },\r\n  \"properties\": {\r\n    \"name\": \"csmr3109\",\r\n    \"state\": \"Running\",\r\n    \"hostNames\": [\r\n      \"csmr3109.azurewebsites.net\"\r\n    ],\r\n    \"webSpace\": \"csmrg2414-WestUSwebspace\",\r\n    \"selfLink\": \"https://waws-prod-bay-051.api.azurewebsites.windows.net:454/subscriptions/38b598fc-e57a-423f-b2e7-dc0ddb631f1f/webspaces/csmrg2414-WestUSwebspace/sites/csmr3109\",\r\n    \"repositorySiteName\": \"csmr3109\",\r\n    \"owner\": null,\r\n    \"usageState\": 0,\r\n    \"enabled\": true,\r\n    \"adminEnabled\": true,\r\n    \"enabledHostNames\": [\r\n      \"csmr3109.azurewebsites.net\",\r\n      \"csmr3109.scm.azurewebsites.net\"\r\n    ],\r\n    \"siteProperties\": {\r\n      \"metadata\": null,\r\n      \"properties\": [],\r\n      \"appSettings\": null\r\n    },\r\n    \"availabilityState\": 0,\r\n    \"sslCertificates\": null,\r\n    \"csrs\": [],\r\n    \"cers\": null,\r\n    \"siteMode\": null,\r\n    \"hostNameSslStates\": [\r\n      {\r\n        \"name\": \"csmr3109.azurewebsites.net\",\r\n        \"sslState\": 0,\r\n        \"ipBasedSslResult\": null,\r\n        \"virtualIP\": null,\r\n        \"thumbprint\": null,\r\n        \"toUpdate\": null,\r\n        \"toUpdateIpBasedSsl\": null,\r\n        \"ipBasedSslState\": 0,\r\n        \"hostType\": 0\r\n      },\r\n      {\r\n        \"name\": \"csmr3109.scm.azurewebsites.net\",\r\n        \"sslState\": 0,\r\n        \"ipBasedSslResult\": null,\r\n        \"virtualIP\": null,\r\n        \"thumbprint\": null,\r\n        \"toUpdate\": null,\r\n        \"toUpdateIpBasedSsl\": null,\r\n        \"ipBasedSslState\": 0,\r\n        \"hostType\": 1\r\n      }\r\n    ],\r\n    \"computeMode\": null,\r\n    \"serverFarm\": \"Default1\",\r\n    \"serverFarmId\": null,\r\n    \"lastModifiedTimeUtc\": \"2016-03-08T03:18:50.917\",\r\n    \"storageRecoveryDefaultState\": \"Running\",\r\n    \"contentAvailabilityState\": 0,\r\n    \"runtimeAvailabilityState\": 0,\r\n    \"siteConfig\": null,\r\n    \"deploymentId\": \"csmr3109\",\r\n    \"trafficManagerHostNames\": null,\r\n    \"sku\": \"Free\",\r\n    \"premiumAppDeployed\": null,\r\n    \"scmSiteAlsoStopped\": false,\r\n    \"targetSwapSlot\": null,\r\n    \"hostingEnvironment\": null,\r\n    \"hostingEnvironmentProfile\": null,\r\n    \"microService\": \"WebSites\",\r\n    \"gatewaySiteName\": null,\r\n    \"clientAffinityEnabled\": true,\r\n    \"clientCertEnabled\": false,\r\n    \"hostNamesDisabled\": false,\r\n    \"domainVerificationIdentifiers\": null,\r\n    \"kind\": null,\r\n    \"outboundIpAddresses\": \"40.78.17.157,40.78.21.191,40.78.22.38,40.78.21.180\",\r\n    \"cloningInfo\": null,\r\n    \"hostingEnvironmentId\": null,\r\n    \"tags\": {\r\n      \"csmtn7032\": \"csmtv2397\"\r\n    },\r\n    \"resourceGroup\": \"csmrg2414\"\r\n  }\r\n}",
       "ResponseHeaders": {
         "Content-Length": [
           "2051"
->>>>>>> 4aecb5af
         ],
         "Content-Type": [
           "application/json"
@@ -382,18 +256,6 @@
           "max-age=31536000; includeSubDomains"
         ],
         "x-ms-request-id": [
-<<<<<<< HEAD
-          "6e85e892-2cae-491b-8c8b-5e0340e06e29"
-        ],
-        "x-ms-ratelimit-remaining-subscription-reads": [
-          "14992"
-        ],
-        "x-ms-correlation-request-id": [
-          "6c8df748-f393-4e19-9847-4dc2996825ee"
-        ],
-        "x-ms-routing-request-id": [
-          "WESTUS:20160124T002735Z:6c8df748-f393-4e19-9847-4dc2996825ee"
-=======
           "519f26eb-bf45-47ba-95c0-81b9561b9ac9"
         ],
         "x-ms-ratelimit-remaining-subscription-reads": [
@@ -404,23 +266,15 @@
         ],
         "x-ms-routing-request-id": [
           "CENTRALUS:20160308T031857Z:b6309831-739a-4d06-bff3-f705d7e28716"
->>>>>>> 4aecb5af
-        ],
-        "Cache-Control": [
-          "no-cache"
-        ],
-        "Date": [
-<<<<<<< HEAD
-          "Sun, 24 Jan 2016 00:27:34 GMT"
-        ],
-        "ETag": [
-          "\"1D1563DFCD58320\""
-=======
+        ],
+        "Cache-Control": [
+          "no-cache"
+        ],
+        "Date": [
           "Tue, 08 Mar 2016 03:18:57 GMT"
         ],
         "ETag": [
           "\"1D178E93C8EF550\""
->>>>>>> 4aecb5af
         ],
         "Server": [
           "Microsoft-IIS/8.0"
@@ -437,17 +291,6 @@
   ],
   "Names": {
     "CreatedResourceIsAvailableInListFilteredByTagNameAndValue": [
-<<<<<<< HEAD
-      "csmrg3390",
-      "csmr4732",
-      "csmr8003",
-      "csmtn4365",
-      "csmtv5468"
-    ]
-  },
-  "Variables": {
-    "SubscriptionId": "45c0ad46-ae3f-493e-91ce-9297e0953fc1"
-=======
       "csmrg2414",
       "csmr3109",
       "csmr3567",
@@ -457,6 +300,5 @@
   },
   "Variables": {
     "SubscriptionId": "38b598fc-e57a-423f-b2e7-dc0ddb631f1f"
->>>>>>> 4aecb5af
   }
 }