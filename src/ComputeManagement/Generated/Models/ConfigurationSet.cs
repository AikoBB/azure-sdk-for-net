--- conflicted
+++ resolved
@@ -328,10 +328,7 @@
         public ConfigurationSet()
         {
             this.InputEndpoints = new LazyList<InputEndpoint>();
-<<<<<<< HEAD
-=======
             this.NetworkInterfaces = new LazyList<NetworkInterface>();
->>>>>>> 2e14b117
             this.PublicIPs = new LazyList<ConfigurationSet.PublicIP>();
             this.StoredCertificateSettings = new LazyList<StoredCertificateSettings>();
             this.SubnetNames = new LazyList<string>();
