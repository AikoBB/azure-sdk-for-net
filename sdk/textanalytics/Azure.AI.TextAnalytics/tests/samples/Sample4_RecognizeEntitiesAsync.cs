--- conflicted
+++ resolved
@@ -23,11 +23,7 @@
             #region Snippet:RecognizeEntitiesAsync
             string document = "Microsoft was founded by Bill Gates and Paul Allen.";
 
-<<<<<<< HEAD
-            Response<IReadOnlyCollection<CategorizedEntity>> entities = await client.RecognizeEntitiesAsync(document);
-=======
             CategorizedEntityCollection entities = await client.RecognizeEntitiesAsync(document);
->>>>>>> 8d420312
 
             Console.WriteLine($"Recognized {entities.Count} entities:");
             foreach (CategorizedEntity entity in entities)
