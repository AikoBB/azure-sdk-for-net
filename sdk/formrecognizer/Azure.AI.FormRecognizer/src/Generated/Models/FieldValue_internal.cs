--- conflicted
+++ resolved
@@ -35,11 +35,7 @@
         /// <param name="confidence"> Confidence score. </param>
         /// <param name="elements"> When includeTextDetails is set to true, a list of references to the text elements constituting this field. </param>
         /// <param name="page"> The 1-based page number in the input document. </param>
-<<<<<<< HEAD
-        internal FieldValue_internal(FieldValueType type, string valueString, string valueDate, string valueTime, string valuePhoneNumber, float? valueNumber, int? valueInteger, IReadOnlyList<FieldValue_internal> valueArray, IReadOnlyDictionary<string, FieldValue_internal> valueObject, string text, IReadOnlyList<float> boundingBox, float? confidence, IReadOnlyList<string> elements, int? page)
-=======
         internal FieldValue_internal(FieldValueType type, string valueString, DateTimeOffset? valueDate, TimeSpan? valueTime, string valuePhoneNumber, float? valueNumber, long? valueInteger, IReadOnlyList<FieldValue_internal> valueArray, IReadOnlyDictionary<string, FieldValue_internal> valueObject, string text, IReadOnlyList<float> boundingBox, float? confidence, IReadOnlyList<string> elements, int? page)
->>>>>>> 8d420312
         {
             Type = type;
             ValueString = valueString;
@@ -62,24 +58,13 @@
         /// <summary> String value. </summary>
         public string ValueString { get; }
         /// <summary> Date value. </summary>
-<<<<<<< HEAD
-        public string ValueDate { get; }
-        /// <summary> Time value. </summary>
-        public string ValueTime { get; }
-=======
         public DateTimeOffset? ValueDate { get; }
         /// <summary> Time value. </summary>
         public TimeSpan? ValueTime { get; }
->>>>>>> 8d420312
         /// <summary> Phone number value. </summary>
         public string ValuePhoneNumber { get; }
         /// <summary> Floating point value. </summary>
         public float? ValueNumber { get; }
-<<<<<<< HEAD
-        /// <summary> Integer value. </summary>
-        public int? ValueInteger { get; }
-=======
->>>>>>> 8d420312
         /// <summary> Array of field values. </summary>
         public IReadOnlyList<FieldValue_internal> ValueArray { get; }
         /// <summary> Dictionary of named field values. </summary>
