--- conflicted
+++ resolved
@@ -2,11 +2,7 @@
   <PropertyGroup>
     <Description>This is a template project to demonstrate how to create a package that uses code generation as well as use for testing our build and release pipelines</Description>
     <AssemblyTitle>Azure SDK Template</AssemblyTitle>
-<<<<<<< HEAD
-    <Version>1.0.2-preview.11</Version>
-=======
     <Version>1.0.2-preview.14</Version>
->>>>>>> 8d420312
     <PackageTags>Azure Template</PackageTags>
     <TargetFrameworks>$(RequiredTargetFrameworks)</TargetFrameworks>
     <EnableApiCompat>false</EnableApiCompat>
