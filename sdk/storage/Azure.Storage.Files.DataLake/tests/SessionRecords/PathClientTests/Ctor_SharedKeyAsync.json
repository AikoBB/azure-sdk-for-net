{
  "Entries": [
    {
      "RequestUri": "http://seannsecanary.blob.core.windows.net/test-filesystem-7b2a474c-0323-455c-88f9-81b6b97a39ff?restype=container",
      "RequestMethod": "PUT",
      "RequestHeaders": {
        "Authorization": "Sanitized",
        "traceparent": "00-f6a9afbf54cc9b418eddd7ab71131a63-e6680882b4d1964c-00",
        "User-Agent": [
          "azsdk-net-Storage.Files.DataLake/12.1.0-dev.20200403.1",
          "(.NET Core 4.6.28325.01; Microsoft Windows 10.0.18362 )"
        ],
        "x-ms-blob-public-access": "container",
        "x-ms-client-request-id": "ba74c474-d7b6-80f0-f8a7-08509515d9cd",
        "x-ms-date": "Fri, 03 Apr 2020 21:05:49 GMT",
        "x-ms-return-client-request-id": "true",
        "x-ms-version": "2019-12-12"
      },
      "RequestBody": null,
      "StatusCode": 201,
      "ResponseHeaders": {
        "Content-Length": "0",
        "Date": "Fri, 03 Apr 2020 21:05:46 GMT",
        "ETag": "\u00220x8D7D812C838D20C\u0022",
        "Last-Modified": "Fri, 03 Apr 2020 21:05:47 GMT",
        "Server": [
          "Windows-Azure-Blob/1.0",
          "Microsoft-HTTPAPI/2.0"
        ],
        "x-ms-client-request-id": "ba74c474-d7b6-80f0-f8a7-08509515d9cd",
<<<<<<< HEAD
        "x-ms-request-id": "fa030f9e-101e-001a-7839-f3f3e4000000",
=======
        "x-ms-request-id": "9622bc6b-f01e-0012-4afb-093670000000",
>>>>>>> 8d420312
        "x-ms-version": "2019-12-12"
      },
      "ResponseBody": []
    },
    {
      "RequestUri": "http://seannsecanary.dfs.core.windows.net/test-filesystem-7b2a474c-0323-455c-88f9-81b6b97a39ff/test-directory-3d792092-08ee-d780-b2ab-ee3abfc155ce?resource=directory",
      "RequestMethod": "PUT",
      "RequestHeaders": {
        "Authorization": "Sanitized",
        "traceparent": "00-d28b0ebdf81cfb41a66867d0e48e2a09-d74bc5024afc5f4f-00",
        "User-Agent": [
          "azsdk-net-Storage.Files.DataLake/12.1.0-dev.20200403.1",
          "(.NET Core 4.6.28325.01; Microsoft Windows 10.0.18362 )"
        ],
        "x-ms-client-request-id": "cf08770f-7a40-6b50-449c-080be8b5c036",
        "x-ms-date": "Fri, 03 Apr 2020 21:05:49 GMT",
        "x-ms-return-client-request-id": "true",
        "x-ms-version": "2019-12-12"
      },
      "RequestBody": null,
      "StatusCode": 201,
      "ResponseHeaders": {
        "Content-Length": "0",
        "Date": "Fri, 03 Apr 2020 21:05:47 GMT",
        "ETag": "\u00220x8D7D812C8488D3D\u0022",
        "Last-Modified": "Fri, 03 Apr 2020 21:05:47 GMT",
        "Server": [
          "Windows-Azure-HDFS/1.0",
          "Microsoft-HTTPAPI/2.0"
        ],
        "x-ms-client-request-id": "cf08770f-7a40-6b50-449c-080be8b5c036",
<<<<<<< HEAD
        "x-ms-request-id": "6c2553cd-a01f-0020-0d39-f3e99c000000",
=======
        "x-ms-request-id": "fa440477-201f-0097-25fb-091bad000000",
>>>>>>> 8d420312
        "x-ms-version": "2019-12-12"
      },
      "ResponseBody": []
    },
    {
      "RequestUri": "http://seannsecanary.blob.core.windows.net/test-filesystem-7b2a474c-0323-455c-88f9-81b6b97a39ff/test-directory-3d792092-08ee-d780-b2ab-ee3abfc155ce",
      "RequestMethod": "HEAD",
      "RequestHeaders": {
        "Authorization": "Sanitized",
        "traceparent": "00-4622711182accd42bc9f241c593f900b-42b6487b2b6ecd4e-00",
        "User-Agent": [
          "azsdk-net-Storage.Files.DataLake/12.1.0-dev.20200403.1",
          "(.NET Core 4.6.28325.01; Microsoft Windows 10.0.18362 )"
        ],
        "x-ms-client-request-id": "482a76c1-86b8-c78d-f2d6-b169763d0720",
        "x-ms-date": "Fri, 03 Apr 2020 21:05:49 GMT",
        "x-ms-return-client-request-id": "true",
        "x-ms-version": "2019-12-12"
      },
      "RequestBody": null,
      "StatusCode": 200,
      "ResponseHeaders": {
        "Accept-Ranges": "bytes",
        "Content-Length": "0",
        "Content-Type": "application/octet-stream",
        "Date": "Fri, 03 Apr 2020 21:05:47 GMT",
        "ETag": "\u00220x8D7D812C8488D3D\u0022",
        "Last-Modified": "Fri, 03 Apr 2020 21:05:47 GMT",
        "Server": [
          "Windows-Azure-Blob/1.0",
          "Microsoft-HTTPAPI/2.0"
        ],
        "x-ms-access-tier": "Hot",
        "x-ms-access-tier-inferred": "true",
        "x-ms-blob-type": "BlockBlob",
        "x-ms-client-request-id": "482a76c1-86b8-c78d-f2d6-b169763d0720",
        "x-ms-creation-time": "Fri, 03 Apr 2020 21:05:47 GMT",
        "x-ms-lease-state": "available",
        "x-ms-lease-status": "unlocked",
        "x-ms-meta-hdi_isfolder": "true",
        "x-ms-request-id": "9622bc83-f01e-0012-5ffb-093670000000",
        "x-ms-server-encrypted": "true",
        "x-ms-version": "2019-12-12"
      },
      "ResponseBody": []
    },
    {
      "RequestUri": "http://seannsecanary.blob.core.windows.net/test-filesystem-7b2a474c-0323-455c-88f9-81b6b97a39ff?restype=container",
      "RequestMethod": "DELETE",
      "RequestHeaders": {
        "Authorization": "Sanitized",
        "traceparent": "00-4ba4b2d713dc044f96a3cc8f5c84d129-88be240e69212c4d-00",
        "User-Agent": [
          "azsdk-net-Storage.Files.DataLake/12.1.0-dev.20200403.1",
          "(.NET Core 4.6.28325.01; Microsoft Windows 10.0.18362 )"
        ],
        "x-ms-client-request-id": "72499930-788a-cb7e-ac48-60fb325d9d9a",
        "x-ms-date": "Fri, 03 Apr 2020 21:05:49 GMT",
        "x-ms-return-client-request-id": "true",
        "x-ms-version": "2019-12-12"
      },
      "RequestBody": null,
      "StatusCode": 202,
      "ResponseHeaders": {
        "Content-Length": "0",
        "Date": "Fri, 03 Apr 2020 21:05:47 GMT",
        "Server": [
          "Windows-Azure-Blob/1.0",
          "Microsoft-HTTPAPI/2.0"
        ],
        "x-ms-client-request-id": "72499930-788a-cb7e-ac48-60fb325d9d9a",
<<<<<<< HEAD
        "x-ms-request-id": "1dff2455-501e-000b-7539-f36950000000",
=======
        "x-ms-request-id": "9622bc90-f01e-0012-6afb-093670000000",
>>>>>>> 8d420312
        "x-ms-version": "2019-12-12"
      },
      "ResponseBody": []
    }
  ],
  "Variables": {
    "RandomSeed": "875510463",
    "Storage_TestConfigHierarchicalNamespace": "NamespaceTenant\nseannsecanary\nU2FuaXRpemVk\nhttp://seannsecanary.blob.core.windows.net\nhttp://seannsecanary.file.core.windows.net\nhttp://seannsecanary.queue.core.windows.net\nhttp://seannsecanary.table.core.windows.net\n\n\n\n\nhttp://seannsecanary-secondary.blob.core.windows.net\nhttp://seannsecanary-secondary.file.core.windows.net\nhttp://seannsecanary-secondary.queue.core.windows.net\nhttp://seannsecanary-secondary.table.core.windows.net\n68390a19-a643-458b-b726-408abf67b4fc\nSanitized\n72f988bf-86f1-41af-91ab-2d7cd011db47\nhttps://login.microsoftonline.com/\nCloud\nBlobEndpoint=http://seannsecanary.blob.core.windows.net/;QueueEndpoint=http://seannsecanary.queue.core.windows.net/;FileEndpoint=http://seannsecanary.file.core.windows.net/;BlobSecondaryEndpoint=http://seannsecanary-secondary.blob.core.windows.net/;QueueSecondaryEndpoint=http://seannsecanary-secondary.queue.core.windows.net/;FileSecondaryEndpoint=http://seannsecanary-secondary.file.core.windows.net/;AccountName=seannsecanary;AccountKey=Sanitized\n"
  }
}<|MERGE_RESOLUTION|>--- conflicted
+++ resolved
@@ -28,11 +28,7 @@
           "Microsoft-HTTPAPI/2.0"
         ],
         "x-ms-client-request-id": "ba74c474-d7b6-80f0-f8a7-08509515d9cd",
-<<<<<<< HEAD
-        "x-ms-request-id": "fa030f9e-101e-001a-7839-f3f3e4000000",
-=======
         "x-ms-request-id": "9622bc6b-f01e-0012-4afb-093670000000",
->>>>>>> 8d420312
         "x-ms-version": "2019-12-12"
       },
       "ResponseBody": []
@@ -64,11 +60,7 @@
           "Microsoft-HTTPAPI/2.0"
         ],
         "x-ms-client-request-id": "cf08770f-7a40-6b50-449c-080be8b5c036",
-<<<<<<< HEAD
-        "x-ms-request-id": "6c2553cd-a01f-0020-0d39-f3e99c000000",
-=======
         "x-ms-request-id": "fa440477-201f-0097-25fb-091bad000000",
->>>>>>> 8d420312
         "x-ms-version": "2019-12-12"
       },
       "ResponseBody": []
@@ -140,11 +132,7 @@
           "Microsoft-HTTPAPI/2.0"
         ],
         "x-ms-client-request-id": "72499930-788a-cb7e-ac48-60fb325d9d9a",
-<<<<<<< HEAD
-        "x-ms-request-id": "1dff2455-501e-000b-7539-f36950000000",
-=======
         "x-ms-request-id": "9622bc90-f01e-0012-6afb-093670000000",
->>>>>>> 8d420312
         "x-ms-version": "2019-12-12"
       },
       "ResponseBody": []
