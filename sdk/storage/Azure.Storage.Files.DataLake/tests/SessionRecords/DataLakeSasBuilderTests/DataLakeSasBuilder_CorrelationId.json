--- conflicted
+++ resolved
@@ -27,13 +27,8 @@
           "Microsoft-HTTPAPI/2.0"
         ],
         "x-ms-client-request-id": "5d8f8a42-fb35-d732-3a2c-d3eff8561bba",
-<<<<<<< HEAD
-        "x-ms-request-id": "f90fbd30-e01e-0088-3ba2-801328000000",
+        "x-ms-request-id": "c53df451-501e-0079-53fa-ac0a05000000",
         "x-ms-version": "2020-04-08"
-=======
-        "x-ms-request-id": "c53df451-501e-0079-53fa-ac0a05000000",
-        "x-ms-version": "2020-02-10"
->>>>>>> 6833f5c6
       },
       "ResponseBody": []
     },
@@ -63,13 +58,8 @@
           "Microsoft-HTTPAPI/2.0"
         ],
         "x-ms-client-request-id": "f301178d-c748-8f16-6e39-ee7bfaf6361a",
-<<<<<<< HEAD
-        "x-ms-request-id": "a6208d44-001f-0064-78a2-8007b9000000",
+        "x-ms-request-id": "e996c645-101f-00a3-43fa-ac93e4000000",
         "x-ms-version": "2020-04-08"
-=======
-        "x-ms-request-id": "e996c645-101f-00a3-43fa-ac93e4000000",
-        "x-ms-version": "2020-02-10"
->>>>>>> 6833f5c6
       },
       "ResponseBody": []
     },
@@ -98,13 +88,8 @@
           "Microsoft-HTTPAPI/2.0"
         ],
         "x-ms-client-request-id": "6fdf1986-20f6-b68a-f005-5ac3979dc7e4",
-<<<<<<< HEAD
-        "x-ms-request-id": "a6208d45-001f-0064-79a2-8007b9000000",
+        "x-ms-request-id": "e996c646-101f-00a3-44fa-ac93e4000000",
         "x-ms-version": "2020-04-08"
-=======
-        "x-ms-request-id": "e996c646-101f-00a3-44fa-ac93e4000000",
-        "x-ms-version": "2020-02-10"
->>>>>>> 6833f5c6
       },
       "ResponseBody": []
     },
@@ -135,22 +120,13 @@
         ],
         "Transfer-Encoding": "chunked",
         "x-ms-client-request-id": "aef2f876-eaaa-6d89-2fab-f04fcdae2b26",
-<<<<<<< HEAD
-        "x-ms-request-id": "f90fbd51-e01e-0088-53a2-801328000000",
+        "x-ms-request-id": "c53df482-501e-0079-73fa-ac0a05000000",
         "x-ms-version": "2020-04-08"
-=======
-        "x-ms-request-id": "c53df482-501e-0079-73fa-ac0a05000000",
-        "x-ms-version": "2020-02-10"
->>>>>>> 6833f5c6
       },
       "ResponseBody": "\uFEFF\u003C?xml version=\u00221.0\u0022 encoding=\u0022utf-8\u0022?\u003E\u003CUserDelegationKey\u003E\u003CSignedOid\u003Ec4f48289-bb84-4086-b250-6f94a8f64cee\u003C/SignedOid\u003E\u003CSignedTid\u003E72f988bf-86f1-41af-91ab-2d7cd011db47\u003C/SignedTid\u003E\u003CSignedStart\u003E2020-10-28T07:18:40Z\u003C/SignedStart\u003E\u003CSignedExpiry\u003E2020-10-28T08:18:40Z\u003C/SignedExpiry\u003E\u003CSignedService\u003Eb\u003C/SignedService\u003E\u003CSignedVersion\u003E2020-02-10\u003C/SignedVersion\u003E\u003CValue\u003EV4LUdIZ1itx4xHXVuj0FTcpMAbeIAVA1DRoCotu7b5k=\u003C/Value\u003E\u003C/UserDelegationKey\u003E"
     },
     {
-<<<<<<< HEAD
-      "RequestUri": "https://amandaadlscanary2.dfs.core.windows.net/test-filesystem-7020441f-94f0-999b-92af-25803d6d7098?skoid=c4f48289-bb84-4086-b250-6f94a8f64cee\u0026sktid=72f988bf-86f1-41af-91ab-2d7cd011db47\u0026skt=2020-09-01T20%3A59%3A15Z\u0026ske=2020-09-01T21%3A59%3A15Z\u0026sks=b\u0026skv=2020-02-10\u0026sv=2020-04-08\u0026st=2020-09-01T19%3A59%3A15Z\u0026se=2020-09-01T21%3A59%3A15Z\u0026sr=c\u0026sp=racwdlmeop\u0026scid=ea434a9e-cf88-31a2-543d-d1f566620eec\u0026sig=Sanitized\u0026resource=filesystem\u0026recursive=false\u0026upn=false",
-=======
-      "RequestUri": "https://amandaadlscanary2.dfs.core.windows.net/test-filesystem-7020441f-94f0-999b-92af-25803d6d7098?skoid=c4f48289-bb84-4086-b250-6f94a8f64cee\u0026sktid=72f988bf-86f1-41af-91ab-2d7cd011db47\u0026skt=2020-10-28T07%3A18%3A40Z\u0026ske=2020-10-28T08%3A18%3A40Z\u0026sks=b\u0026skv=2020-02-10\u0026sv=2020-02-10\u0026st=2020-10-28T06%3A18%3A40Z\u0026se=2020-10-28T08%3A18%3A40Z\u0026sr=c\u0026sp=l\u0026scid=ea434a9e-cf88-31a2-543d-d1f566620eec\u0026sig=Sanitized\u0026resource=filesystem\u0026recursive=false\u0026upn=false",
->>>>>>> 6833f5c6
+      "RequestUri": "https://amandaadlscanary2.dfs.core.windows.net/test-filesystem-7020441f-94f0-999b-92af-25803d6d7098?skoid=c4f48289-bb84-4086-b250-6f94a8f64cee\u0026sktid=72f988bf-86f1-41af-91ab-2d7cd011db47\u0026skt=2020-10-28T07%3A18%3A40Z\u0026ske=2020-10-28T08%3A18%3A40Z\u0026sks=b\u0026skv=2020-02-10\u0026sv=2020-04-08\u0026st=2020-10-28T06%3A18%3A40Z\u0026se=2020-10-28T08%3A18%3A40Z\u0026sr=c\u0026sp=l\u0026scid=ea434a9e-cf88-31a2-543d-d1f566620eec\u0026sig=Sanitized\u0026resource=filesystem\u0026recursive=false\u0026upn=false",
       "RequestMethod": "GET",
       "RequestHeaders": {
         "User-Agent": [
@@ -172,13 +148,8 @@
         ],
         "Transfer-Encoding": "chunked",
         "x-ms-client-request-id": "5d8a93d5-b8c0-a69b-56c0-596d199307cd",
-<<<<<<< HEAD
-        "x-ms-request-id": "63fdfcdc-e01f-00c5-75a2-80dcc4000000",
+        "x-ms-request-id": "aa921046-201f-00b8-18fa-acade7000000",
         "x-ms-version": "2020-04-08"
-=======
-        "x-ms-request-id": "aa921046-201f-00b8-18fa-acade7000000",
-        "x-ms-version": "2020-02-10"
->>>>>>> 6833f5c6
       },
       "ResponseBody": [
         "{\u0022paths\u0022:[{\u0022contentLength\u0022:\u00220\u0022,\u0022creationTime\u0022:\u0022132483431204068552\u0022,\u0022etag\u0022:\u00220x8D87B11B2021CC8\u0022,\u0022group\u0022:\u0022c4f48289-bb84-4086-b250-6f94a8f64cee\u0022,\u0022isDirectory\u0022:\u0022true\u0022,\u0022lastModified\u0022:\u0022Wed, 28 Oct 2020 07:18:40 GMT\u0022,\u0022name\u0022:\u0022test-directory-a5ec12d7-488d-f409-9d01-9b447dd8244c\u0022,\u0022owner\u0022:\u0022c4f48289-bb84-4086-b250-6f94a8f64cee\u0022,\u0022permissions\u0022:\u0022rwxr-x---\u0022}]}\n"
@@ -208,13 +179,8 @@
           "Microsoft-HTTPAPI/2.0"
         ],
         "x-ms-client-request-id": "d220e068-b0d8-aa2b-9ba6-48eabfccdc50",
-<<<<<<< HEAD
-        "x-ms-request-id": "f90fbdab-e01e-0088-21a2-801328000000",
+        "x-ms-request-id": "c53df49e-501e-0079-0bfa-ac0a05000000",
         "x-ms-version": "2020-04-08"
-=======
-        "x-ms-request-id": "c53df49e-501e-0079-0bfa-ac0a05000000",
-        "x-ms-version": "2020-02-10"
->>>>>>> 6833f5c6
       },
       "ResponseBody": []
     }
