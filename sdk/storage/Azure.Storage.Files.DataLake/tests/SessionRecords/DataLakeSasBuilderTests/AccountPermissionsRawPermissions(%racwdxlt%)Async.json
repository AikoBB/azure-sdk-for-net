--- conflicted
+++ resolved
@@ -14,11 +14,7 @@
         "x-ms-client-request-id": "72225afc-23c4-e86f-5bcb-f509798442c1",
         "x-ms-date": "Tue, 14 Jul 2020 01:17:27 GMT",
         "x-ms-return-client-request-id": "true",
-<<<<<<< HEAD
         "x-ms-version": "2020-06-12"
-=======
-        "x-ms-version": "2020-04-08"
->>>>>>> ac9a4ec0
       },
       "RequestBody": null,
       "StatusCode": 201,
@@ -33,11 +29,7 @@
         ],
         "x-ms-client-request-id": "72225afc-23c4-e86f-5bcb-f509798442c1",
         "x-ms-request-id": "a40b5827-501e-0023-077c-590b41000000",
-<<<<<<< HEAD
         "x-ms-version": "2020-06-12"
-=======
-        "x-ms-version": "2020-04-08"
->>>>>>> ac9a4ec0
       },
       "ResponseBody": []
     },
@@ -54,11 +46,7 @@
         "x-ms-client-request-id": "87ed98b5-65d3-012d-a9ee-5ac904b1543c",
         "x-ms-date": "Tue, 14 Jul 2020 01:17:28 GMT",
         "x-ms-return-client-request-id": "true",
-<<<<<<< HEAD
         "x-ms-version": "2020-06-12"
-=======
-        "x-ms-version": "2020-04-08"
->>>>>>> ac9a4ec0
       },
       "RequestBody": null,
       "StatusCode": 200,
@@ -80,20 +68,12 @@
         "x-ms-lease-state": "available",
         "x-ms-lease-status": "unlocked",
         "x-ms-request-id": "a40b583f-501e-0023-1b7c-590b41000000",
-<<<<<<< HEAD
         "x-ms-version": "2020-06-12"
-=======
-        "x-ms-version": "2020-04-08"
->>>>>>> ac9a4ec0
       },
       "ResponseBody": []
     },
     {
-<<<<<<< HEAD
       "RequestUri": "https://seanmccdfsca2.blob.core.windows.net/test-filesystem-8d6e60b1-a554-ecc3-b886-53e9e1f6d7f2?sv=2020-06-12\u0026ss=b\u0026srt=sco\u0026st=2020-07-14T00%3A17%3A28Z\u0026se=2020-07-14T02%3A17%3A28Z\u0026sp=rwdxlact\u0026sig=Sanitized\u0026restype=container",
-=======
-      "RequestUri": "https://seanmccdfsca2.blob.core.windows.net/test-filesystem-8d6e60b1-a554-ecc3-b886-53e9e1f6d7f2?sv=2020-04-08\u0026ss=b\u0026srt=sco\u0026st=2020-07-14T00%3A17%3A28Z\u0026se=2020-07-14T02%3A17%3A28Z\u0026sp=rwdxlact\u0026sig=Sanitized\u0026restype=container",
->>>>>>> ac9a4ec0
       "RequestMethod": "GET",
       "RequestHeaders": {
         "User-Agent": [
@@ -102,11 +82,7 @@
         ],
         "x-ms-client-request-id": "e0547a0e-ba96-71ed-a194-1626abe2b3f3",
         "x-ms-return-client-request-id": "true",
-<<<<<<< HEAD
         "x-ms-version": "2020-06-12"
-=======
-        "x-ms-version": "2020-04-08"
->>>>>>> ac9a4ec0
       },
       "RequestBody": null,
       "StatusCode": 200,
@@ -128,11 +104,7 @@
         "x-ms-lease-state": "available",
         "x-ms-lease-status": "unlocked",
         "x-ms-request-id": "0fb198b8-301e-000a-477c-593535000000",
-<<<<<<< HEAD
         "x-ms-version": "2020-06-12"
-=======
-        "x-ms-version": "2020-04-08"
->>>>>>> ac9a4ec0
       },
       "ResponseBody": []
     },
@@ -149,11 +121,7 @@
         "x-ms-client-request-id": "8abb1bf2-745d-67a5-0a5e-be12f97e4acb",
         "x-ms-date": "Tue, 14 Jul 2020 01:17:28 GMT",
         "x-ms-return-client-request-id": "true",
-<<<<<<< HEAD
         "x-ms-version": "2020-06-12"
-=======
-        "x-ms-version": "2020-04-08"
->>>>>>> ac9a4ec0
       },
       "RequestBody": null,
       "StatusCode": 202,
@@ -166,11 +134,7 @@
         ],
         "x-ms-client-request-id": "8abb1bf2-745d-67a5-0a5e-be12f97e4acb",
         "x-ms-request-id": "0fb198da-301e-000a-637c-593535000000",
-<<<<<<< HEAD
         "x-ms-version": "2020-06-12"
-=======
-        "x-ms-version": "2020-04-08"
->>>>>>> ac9a4ec0
       },
       "ResponseBody": []
     }
