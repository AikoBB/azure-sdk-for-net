--- conflicted
+++ resolved
@@ -28,13 +28,8 @@
           "Microsoft-HTTPAPI/2.0"
         ],
         "x-ms-client-request-id": "b94acdae-4247-1189-910c-ba09e2ccdeaa",
-<<<<<<< HEAD
-        "x-ms-request-id": "05baeafe-101e-0025-3552-38e4dc000000",
+        "x-ms-request-id": "9b24c469-701e-001c-613d-aea441000000",
         "x-ms-version": "2020-04-08"
-=======
-        "x-ms-request-id": "9b24c469-701e-001c-613d-aea441000000",
-        "x-ms-version": "2020-02-10"
->>>>>>> 6833f5c6
       },
       "ResponseBody": []
     },
@@ -65,13 +60,8 @@
           "Microsoft-HTTPAPI/2.0"
         ],
         "x-ms-client-request-id": "f4f20723-373c-478e-62b5-0d532df62fe8",
-<<<<<<< HEAD
-        "x-ms-request-id": "131a3bf2-f01f-004f-2452-383cf4000000",
+        "x-ms-request-id": "39a1b9f8-901f-00cf-723d-ae7873000000",
         "x-ms-version": "2020-04-08"
-=======
-        "x-ms-request-id": "39a1b9f8-901f-00cf-723d-ae7873000000",
-        "x-ms-version": "2020-02-10"
->>>>>>> 6833f5c6
       },
       "ResponseBody": []
     },
@@ -101,22 +91,13 @@
           "Microsoft-HTTPAPI/2.0"
         ],
         "x-ms-client-request-id": "dbe54d97-e9d9-f46d-2f0f-2994ffa40439",
-<<<<<<< HEAD
-        "x-ms-request-id": "131a3bf3-f01f-004f-2552-383cf4000000",
+        "x-ms-request-id": "39a1b9f9-901f-00cf-733d-ae7873000000",
         "x-ms-version": "2020-04-08"
-=======
-        "x-ms-request-id": "39a1b9f9-901f-00cf-733d-ae7873000000",
-        "x-ms-version": "2020-02-10"
->>>>>>> 6833f5c6
       },
       "ResponseBody": []
     },
     {
-<<<<<<< HEAD
-      "RequestUri": "https://seannsecanary.dfs.core.windows.net/test-filesystem-8c5a2264-e469-67c5-7a5b-2563e8fe0cf5/test-directory-0ed0f5c6-521d-a16d-311d-93e07611ac57/test-file-cab72f19-b56c-c464-5314-70a1c286f0d5?sv=2020-04-08\u0026st=2020-06-01T19%3A25%3A43Z\u0026se=2020-06-01T21%3A25%3A43Z\u0026sr=c\u0026sp=racwdl\u0026sig=Sanitized\u0026action=getAccessControl",
-=======
-      "RequestUri": "http://amandaadlscanary2.dfs.core.windows.net/test-filesystem-8c5a2264-e469-67c5-7a5b-2563e8fe0cf5/test-directory-0ed0f5c6-521d-a16d-311d-93e07611ac57/test-file-cab72f19-b56c-c464-5314-70a1c286f0d5?sv=2020-02-10\u0026st=2020-10-29T20%3A47%3A49Z\u0026se=2020-10-29T22%3A47%3A49Z\u0026sr=c\u0026sp=racwdlmeop\u0026sig=Sanitized\u0026action=getAccessControl",
->>>>>>> 6833f5c6
+      "RequestUri": "http://amandaadlscanary2.dfs.core.windows.net/test-filesystem-8c5a2264-e469-67c5-7a5b-2563e8fe0cf5/test-directory-0ed0f5c6-521d-a16d-311d-93e07611ac57/test-file-cab72f19-b56c-c464-5314-70a1c286f0d5?sv=2020-04-08\u0026st=2020-10-29T20%3A47%3A49Z\u0026se=2020-10-29T22%3A47%3A49Z\u0026sr=c\u0026sp=racwdlmeop\u0026sig=Sanitized\u0026action=getAccessControl",
       "RequestMethod": "HEAD",
       "RequestHeaders": {
         "traceparent": "00-1be7f6c20890d9438477a7c06a91bc73-2bdcd295be4e174b-00",
@@ -143,13 +124,8 @@
         "x-ms-group": "$superuser",
         "x-ms-owner": "$superuser",
         "x-ms-permissions": "rw-r-----",
-<<<<<<< HEAD
-        "x-ms-request-id": "05cb77d8-001f-0029-0852-3873d4000000",
+        "x-ms-request-id": "39a1b9fa-901f-00cf-743d-ae7873000000",
         "x-ms-version": "2020-04-08"
-=======
-        "x-ms-request-id": "39a1b9fa-901f-00cf-743d-ae7873000000",
-        "x-ms-version": "2020-02-10"
->>>>>>> 6833f5c6
       },
       "ResponseBody": []
     },
@@ -178,13 +154,8 @@
           "Microsoft-HTTPAPI/2.0"
         ],
         "x-ms-client-request-id": "6b959df5-24e8-1f28-1ee8-66cb7d5f825d",
-<<<<<<< HEAD
-        "x-ms-request-id": "05baebbe-101e-0025-5952-38e4dc000000",
+        "x-ms-request-id": "9b24c4a4-701e-001c-0d3d-aea441000000",
         "x-ms-version": "2020-04-08"
-=======
-        "x-ms-request-id": "9b24c4a4-701e-001c-0d3d-aea441000000",
-        "x-ms-version": "2020-02-10"
->>>>>>> 6833f5c6
       },
       "ResponseBody": []
     }
