{
  "Entries": [
    {
      "RequestUri": "https://storagedotnetdatalake.blob.core.windows.net/test-filesystem-e6a34aa0-b1f4-4ad1-d38b-9f6ab334eeae?restype=container",
      "RequestMethod": "PUT",
      "RequestHeaders": {
        "Authorization": "Sanitized",
        "traceparent": "00-35c615a93a5a0549a0d060cac71ef74b-369c3f60bddad345-00",
        "User-Agent": [
          "azsdk-net-Storage.Files.DataLake/12.5.0-alpha.20201001.1",
          "(.NET Core 4.6.29220.03; Microsoft Windows 10.0.19041 )"
        ],
        "x-ms-blob-public-access": "container",
        "x-ms-client-request-id": "5413ada5-03a6-9d51-430c-99660eb77342",
        "x-ms-date": "Fri, 02 Oct 2020 03:34:12 GMT",
        "x-ms-return-client-request-id": "true",
        "x-ms-version": "2020-02-10"
      },
      "RequestBody": null,
      "StatusCode": 201,
      "ResponseHeaders": {
        "Content-Length": "0",
        "Date": "Fri, 02 Oct 2020 03:34:11 GMT",
        "ETag": "\u00220x8D8668407622AF0\u0022",
        "Last-Modified": "Fri, 02 Oct 2020 03:34:11 GMT",
        "Server": [
          "Windows-Azure-Blob/1.0",
          "Microsoft-HTTPAPI/2.0"
        ],
        "x-ms-client-request-id": "5413ada5-03a6-9d51-430c-99660eb77342",
<<<<<<< HEAD
        "x-ms-request-id": "96224c6d-f01e-0012-13fb-093670000000",
=======
        "x-ms-request-id": "58142ffe-d01e-003b-186c-98c3e1000000",
>>>>>>> 365f255a
        "x-ms-version": "2020-02-10"
      },
      "ResponseBody": []
    },
    {
      "RequestUri": "https://storagedotnetdatalake.dfs.core.windows.net/test-filesystem-e6a34aa0-b1f4-4ad1-d38b-9f6ab334eeae/test-file-8684da50-6dae-aac6-e21a-42d0fbf6b283?resource=file",
      "RequestMethod": "PUT",
      "RequestHeaders": {
        "Authorization": "Sanitized",
        "If-None-Match": "*",
        "traceparent": "00-ea00df3846f3e545ad90769eb167044c-e1b4aba45dbf2543-00",
        "User-Agent": [
          "azsdk-net-Storage.Files.DataLake/12.5.0-alpha.20201001.1",
          "(.NET Core 4.6.29220.03; Microsoft Windows 10.0.19041 )"
        ],
        "x-ms-client-request-id": "bd8b73af-9ccb-377a-e768-718cc180a24d",
        "x-ms-date": "Fri, 02 Oct 2020 03:34:12 GMT",
        "x-ms-return-client-request-id": "true",
        "x-ms-version": "2020-02-10"
      },
      "RequestBody": null,
      "StatusCode": 201,
      "ResponseHeaders": {
        "Content-Length": "0",
        "Date": "Fri, 02 Oct 2020 03:34:11 GMT",
        "ETag": "\u00220x8D8668407901638\u0022",
        "Last-Modified": "Fri, 02 Oct 2020 03:34:12 GMT",
        "Server": [
          "Windows-Azure-HDFS/1.0",
          "Microsoft-HTTPAPI/2.0"
        ],
        "x-ms-client-request-id": "bd8b73af-9ccb-377a-e768-718cc180a24d",
<<<<<<< HEAD
        "x-ms-request-id": "fa4401fd-201f-0097-4cfb-091bad000000",
=======
        "x-ms-request-id": "5eefd6a9-f01f-00af-3f6c-98a32f000000",
>>>>>>> 365f255a
        "x-ms-version": "2020-02-10"
      },
      "ResponseBody": []
    },
    {
      "RequestUri": "https://storagedotnetdatalake.dfs.core.windows.net/test-filesystem-e6a34aa0-b1f4-4ad1-d38b-9f6ab334eeae/test-file-8684da50-6dae-aac6-e21a-42d0fbf6b283?action=append\u0026position=0",
      "RequestMethod": "PATCH",
      "RequestHeaders": {
        "Authorization": "Sanitized",
        "Content-Length": "1024",
        "traceparent": "00-5b0b0ff56e2e7848982a616a16d9be5a-5c284382eb988c4e-00",
        "User-Agent": [
          "azsdk-net-Storage.Files.DataLake/12.5.0-alpha.20201001.1",
          "(.NET Core 4.6.29220.03; Microsoft Windows 10.0.19041 )"
        ],
        "x-ms-client-request-id": "b8b8fea1-f86e-6700-a943-40bef2581d01",
        "x-ms-date": "Fri, 02 Oct 2020 03:34:12 GMT",
        "x-ms-return-client-request-id": "true",
        "x-ms-version": "2020-02-10"
      },
      "RequestBody": "WhX9mPJtIbXSKJdU8PNO4J5VIIdq9bfM\u002B4weuCh7mW63L3hGA\u002BL6QlLV6qIFJUfzGpHtbGAa4mRdMJ1lTmmMV48pncF6B928Wt01lQsVx9VFKp2XjS0OnE0T6dNFlfToSZIT24iGeROzMRGC5UxZSGjHHyPL9MphGwBzZx4JdsXpTEx4AetNv7GK41sci7YAuqBqfXbRHFTIssCHEhH1qrtLmZkA4EZ8el9xQRFvRI9Kcqx9n/hPFy/3sE8rxayglTmg0PIcANla7QMWYNtDWG4xPKBldwvC/IFqCDD2UbSz0azXznOcLXLTIrH1ObZUtFfh\u002BYgMOh0u3dRwsveoY5xOYo8ua4n6lA8tkVVZzMPKFVPYFVgrppaPqfGfK3p7Kr4UptYnJknN5mR53qnI1BAQpZyj0E5EIrz5nsKYW2mUsmaWRCXto\u002B8KCy7zssjsx9TgjoXd2Fpw0IMaLoeHNYv75CxCMY/rIwKtmMUfUHDzDNfuuMzjt9oMJXOh0nRog9Wi982bqpVE9WqDMD\u002BVUYATJiKvmHy/GC1RNQwcSVCNRBXvfFmiV2FCqcNhX4abd9PzjqxSuepZ496gSnSIKKwZ9ewpptQmcM7Abe65Xbintr44KLqkO4oqlZh6Ag3tuYEXR2qZcdH/zB3dkUz7n4Um\u002BZO1UP/xdbph/hA7rG7A07NtohZODUXtOVucxqk\u002BL/YTVAh6N2iBJdKwN3LAwyCvHb6Yjv1v1\u002BxOyBakVK4QI88aKFhmRptL63xDntXSLHY67anqpqD4o3wcK29R3dAjnxSipprHSdYjTaOAKzgWfJugaWcEJnwvIYXbShos\u002BQ6sIP/AL4bbc6TSx1n9eHdEBa/TsXNpHnmXc4QV6/\u002B891SV1As5VkwUxfbDMl4jMqkNl0RqWEeaQwGGKLsBxoelFtAFZ6RsCq9jvut8pewadEHbB1S6UZ4M\u002BpEJsy2QE/9vHhyOHsoFoYyVB5lcHZ0Va7R5Jr4z6sQx\u002BWwTYleC0qvsDYfQi1Z31mbHJEoEr93z9Ed4F\u002BxAPDNXXCVd8j41EzTtcA8WRN9eAk9Ya8V5LEmPH20QCbu\u002Bq9FTeC8wGeQnkREVFz/N3a9nGhSd6NBt3S/bzdLQJQp5L8Q\u002Bw8ywLehrMNm0ZBUJwkK\u002BqO6mIcIB5Zr/VUwRVmwHm\u002Bd7jhnjtu0sMbj2uXka0guQEnwb0w0BPd0ysdicWtltrcgujjQo2/EBefAKCish5YJBgUPv68jaeVE8sAUVkNfeiAuw7EPXZzeLGlkd9jKxEMtVW9iWfcIAUxXi7Crs6\u002BkZLIEgcfk\u002BahkMZNBuvIIeiqA5vzT\u002BSAtJr5gu9HsNny5vBMqwkZ/SFvG\u002BiRnxkpaSww==",
      "StatusCode": 202,
      "ResponseHeaders": {
        "Content-Length": "0",
        "Date": "Fri, 02 Oct 2020 03:34:11 GMT",
        "Server": [
          "Windows-Azure-HDFS/1.0",
          "Microsoft-HTTPAPI/2.0"
        ],
        "x-ms-client-request-id": "b8b8fea1-f86e-6700-a943-40bef2581d01",
        "x-ms-request-id": "5eefd6aa-f01f-00af-406c-98a32f000000",
        "x-ms-request-server-encrypted": "true",
        "x-ms-version": "2020-02-10"
      },
      "ResponseBody": []
    },
    {
      "RequestUri": "https://storagedotnetdatalake.dfs.core.windows.net/test-filesystem-e6a34aa0-b1f4-4ad1-d38b-9f6ab334eeae/test-file-8684da50-6dae-aac6-e21a-42d0fbf6b283?action=flush\u0026position=0",
      "RequestMethod": "PATCH",
      "RequestHeaders": {
        "Authorization": "Sanitized",
        "Content-Length": "0",
        "traceparent": "00-27eef12248e24e4fa86e6829972aae96-0f6c74088c8ca549-00",
        "User-Agent": [
          "azsdk-net-Storage.Files.DataLake/12.5.0-alpha.20201001.1",
          "(.NET Core 4.6.29220.03; Microsoft Windows 10.0.19041 )"
        ],
        "x-ms-client-request-id": "934f538a-dade-6955-8a4a-8271da26847d",
        "x-ms-date": "Fri, 02 Oct 2020 03:34:13 GMT",
        "x-ms-return-client-request-id": "true",
        "x-ms-version": "2020-02-10"
      },
      "RequestBody": null,
      "StatusCode": 200,
      "ResponseHeaders": {
        "Content-Length": "0",
        "Date": "Fri, 02 Oct 2020 03:34:12 GMT",
        "ETag": "\u00220x8D8668407A22549\u0022",
        "Last-Modified": "Fri, 02 Oct 2020 03:34:12 GMT",
        "Server": [
          "Windows-Azure-HDFS/1.0",
          "Microsoft-HTTPAPI/2.0"
        ],
        "x-ms-client-request-id": "934f538a-dade-6955-8a4a-8271da26847d",
<<<<<<< HEAD
        "x-ms-request-id": "fa4401ff-201f-0097-4efb-091bad000000",
        "x-ms-request-server-encrypted": "true",
=======
        "x-ms-request-id": "5eefd6ab-f01f-00af-416c-98a32f000000",
        "x-ms-request-server-encrypted": "false",
>>>>>>> 365f255a
        "x-ms-version": "2020-02-10"
      },
      "ResponseBody": []
    },
    {
      "RequestUri": "https://storagedotnetdatalake.blob.core.windows.net/test-filesystem-e6a34aa0-b1f4-4ad1-d38b-9f6ab334eeae?restype=container",
      "RequestMethod": "DELETE",
      "RequestHeaders": {
        "Authorization": "Sanitized",
        "traceparent": "00-5085026bd8e5114f8d650f239af2551c-d268be91687f4a4d-00",
        "User-Agent": [
          "azsdk-net-Storage.Files.DataLake/12.5.0-alpha.20201001.1",
          "(.NET Core 4.6.29220.03; Microsoft Windows 10.0.19041 )"
        ],
        "x-ms-client-request-id": "9e331fc7-8a08-c123-dbb0-f8a180490fbf",
        "x-ms-date": "Fri, 02 Oct 2020 03:34:13 GMT",
        "x-ms-return-client-request-id": "true",
        "x-ms-version": "2020-02-10"
      },
      "RequestBody": null,
      "StatusCode": 202,
      "ResponseHeaders": {
        "Content-Length": "0",
        "Date": "Fri, 02 Oct 2020 03:34:11 GMT",
        "Server": [
          "Windows-Azure-Blob/1.0",
          "Microsoft-HTTPAPI/2.0"
        ],
        "x-ms-client-request-id": "9e331fc7-8a08-c123-dbb0-f8a180490fbf",
<<<<<<< HEAD
        "x-ms-request-id": "96224ca0-f01e-0012-35fb-093670000000",
=======
        "x-ms-request-id": "58143189-d01e-003b-706c-98c3e1000000",
>>>>>>> 365f255a
        "x-ms-version": "2020-02-10"
      },
      "ResponseBody": []
    }
  ],
  "Variables": {
    "RandomSeed": "737593245",
    "Storage_TestConfigHierarchicalNamespace": "NamespaceTenant\nstoragedotnetdatalake\nU2FuaXRpemVk\nhttps://storagedotnetdatalake.blob.core.windows.net\nhttps://storagedotnetdatalake.file.core.windows.net\nhttps://storagedotnetdatalake.queue.core.windows.net\nhttps://storagedotnetdatalake.table.core.windows.net\n\n\n\n\nhttps://storagedotnetdatalake-secondary.blob.core.windows.net\nhttps://storagedotnetdatalake-secondary.file.core.windows.net\nhttps://storagedotnetdatalake-secondary.queue.core.windows.net\nhttps://storagedotnetdatalake-secondary.table.core.windows.net\n183fee76-3bc8-488e-866f-b6562a249293\nSanitized\n72f988bf-86f1-41af-91ab-2d7cd011db47\nhttps://login.microsoftonline.com/\nCloud\nBlobEndpoint=https://storagedotnetdatalake.blob.core.windows.net/;QueueEndpoint=https://storagedotnetdatalake.queue.core.windows.net/;FileEndpoint=https://storagedotnetdatalake.file.core.windows.net/;BlobSecondaryEndpoint=https://storagedotnetdatalake-secondary.blob.core.windows.net/;QueueSecondaryEndpoint=https://storagedotnetdatalake-secondary.queue.core.windows.net/;FileSecondaryEndpoint=https://storagedotnetdatalake-secondary.file.core.windows.net/;AccountName=storagedotnetdatalake;AccountKey=Sanitized\n"
  }
}<|MERGE_RESOLUTION|>--- conflicted
+++ resolved
@@ -28,11 +28,7 @@
           "Microsoft-HTTPAPI/2.0"
         ],
         "x-ms-client-request-id": "5413ada5-03a6-9d51-430c-99660eb77342",
-<<<<<<< HEAD
-        "x-ms-request-id": "96224c6d-f01e-0012-13fb-093670000000",
-=======
         "x-ms-request-id": "58142ffe-d01e-003b-186c-98c3e1000000",
->>>>>>> 365f255a
         "x-ms-version": "2020-02-10"
       },
       "ResponseBody": []
@@ -65,11 +61,7 @@
           "Microsoft-HTTPAPI/2.0"
         ],
         "x-ms-client-request-id": "bd8b73af-9ccb-377a-e768-718cc180a24d",
-<<<<<<< HEAD
-        "x-ms-request-id": "fa4401fd-201f-0097-4cfb-091bad000000",
-=======
         "x-ms-request-id": "5eefd6a9-f01f-00af-3f6c-98a32f000000",
->>>>>>> 365f255a
         "x-ms-version": "2020-02-10"
       },
       "ResponseBody": []
@@ -134,13 +126,8 @@
           "Microsoft-HTTPAPI/2.0"
         ],
         "x-ms-client-request-id": "934f538a-dade-6955-8a4a-8271da26847d",
-<<<<<<< HEAD
-        "x-ms-request-id": "fa4401ff-201f-0097-4efb-091bad000000",
-        "x-ms-request-server-encrypted": "true",
-=======
         "x-ms-request-id": "5eefd6ab-f01f-00af-416c-98a32f000000",
         "x-ms-request-server-encrypted": "false",
->>>>>>> 365f255a
         "x-ms-version": "2020-02-10"
       },
       "ResponseBody": []
@@ -170,11 +157,7 @@
           "Microsoft-HTTPAPI/2.0"
         ],
         "x-ms-client-request-id": "9e331fc7-8a08-c123-dbb0-f8a180490fbf",
-<<<<<<< HEAD
-        "x-ms-request-id": "96224ca0-f01e-0012-35fb-093670000000",
-=======
         "x-ms-request-id": "58143189-d01e-003b-706c-98c3e1000000",
->>>>>>> 365f255a
         "x-ms-version": "2020-02-10"
       },
       "ResponseBody": []
