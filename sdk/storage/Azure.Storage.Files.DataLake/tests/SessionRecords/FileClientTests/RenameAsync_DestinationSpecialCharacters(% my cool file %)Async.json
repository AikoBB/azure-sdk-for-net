--- conflicted
+++ resolved
@@ -29,13 +29,8 @@
           "Microsoft-HTTPAPI/2.0"
         ],
         "x-ms-client-request-id": "b4707d8b-8dd9-f259-9fee-2406e94b5ba6",
-<<<<<<< HEAD
-        "x-ms-request-id": "2e693e47-201e-00a4-50f3-0676f9000000",
-        "x-ms-version": "2020-12-06"
-=======
         "x-ms-request-id": "9b7995f1-101e-0010-6dc8-88bada000000",
-        "x-ms-version": "2020-10-02"
->>>>>>> 303b7534
+        "x-ms-version": "2020-12-06"
       },
       "ResponseBody": []
     },
@@ -67,14 +62,9 @@
           "Microsoft-HTTPAPI/2.0"
         ],
         "x-ms-client-request-id": "684b3829-13cb-de70-5caa-be93a211f8c3",
-<<<<<<< HEAD
-        "x-ms-request-id": "6f4b747c-e01f-004f-1cf3-060e0b000000",
-        "x-ms-version": "2020-12-06"
-=======
         "x-ms-request-id": "83a032a4-201f-0069-3bc8-8846fe000000",
         "x-ms-request-server-encrypted": "true",
-        "x-ms-version": "2020-10-02"
->>>>>>> 303b7534
+        "x-ms-version": "2020-12-06"
       },
       "ResponseBody": []
     },
@@ -106,14 +96,9 @@
           "Microsoft-HTTPAPI/2.0"
         ],
         "x-ms-client-request-id": "75b12322-6ddf-4617-0e06-a3d004961984",
-<<<<<<< HEAD
-        "x-ms-request-id": "6f4b748d-e01f-004f-2df3-060e0b000000",
-        "x-ms-version": "2020-12-06"
-=======
         "x-ms-request-id": "83a032a5-201f-0069-3cc8-8846fe000000",
         "x-ms-request-server-encrypted": "true",
-        "x-ms-version": "2020-10-02"
->>>>>>> 303b7534
+        "x-ms-version": "2020-12-06"
       },
       "ResponseBody": []
     },
@@ -145,13 +130,8 @@
           "Microsoft-HTTPAPI/2.0"
         ],
         "x-ms-client-request-id": "a2b7f826-0a26-75a2-41d8-b3884bb659ed",
-<<<<<<< HEAD
-        "x-ms-request-id": "6f4b749e-e01f-004f-3ef3-060e0b000000",
-        "x-ms-version": "2020-12-06"
-=======
         "x-ms-request-id": "83a032a6-201f-0069-3dc8-8846fe000000",
-        "x-ms-version": "2020-10-02"
->>>>>>> 303b7534
+        "x-ms-version": "2020-12-06"
       },
       "ResponseBody": []
     },
@@ -226,13 +206,8 @@
           "Microsoft-HTTPAPI/2.0"
         ],
         "x-ms-client-request-id": "29f8fd57-4d0d-610d-3b87-f85784076743",
-<<<<<<< HEAD
-        "x-ms-request-id": "2e69426d-201e-00a4-2df3-0676f9000000",
-        "x-ms-version": "2020-12-06"
-=======
         "x-ms-request-id": "9b7996f0-101e-0010-59c8-88bada000000",
-        "x-ms-version": "2020-10-02"
->>>>>>> 303b7534
+        "x-ms-version": "2020-12-06"
       },
       "ResponseBody": []
     }
