--- conflicted
+++ resolved
@@ -28,11 +28,7 @@
           "Microsoft-HTTPAPI/2.0"
         ],
         "x-ms-client-request-id": "6841e451-1ba2-c9bc-5f57-16d561f4b3a9",
-<<<<<<< HEAD
-        "x-ms-request-id": "6e2565ad-b01e-002c-113c-f37e94000000",
-=======
         "x-ms-request-id": "96224cbd-f01e-0012-50fb-093670000000",
->>>>>>> 8d420312
         "x-ms-version": "2019-12-12"
       },
       "ResponseBody": []
@@ -64,11 +60,7 @@
           "Microsoft-HTTPAPI/2.0"
         ],
         "x-ms-client-request-id": "7f4bc89a-8a84-ad1b-da43-67a775bc6752",
-<<<<<<< HEAD
-        "x-ms-request-id": "91ed5aad-401f-0017-353c-f33b30000000",
-=======
         "x-ms-request-id": "fa440200-201f-0097-4ffb-091bad000000",
->>>>>>> 8d420312
         "x-ms-version": "2019-12-12"
       },
       "ResponseBody": []
@@ -164,11 +156,7 @@
           "Microsoft-HTTPAPI/2.0"
         ],
         "x-ms-client-request-id": "fad50835-3a4b-730c-76f1-5508390fb806",
-<<<<<<< HEAD
-        "x-ms-request-id": "6e2565b6-b01e-002c-143c-f37e94000000",
-=======
         "x-ms-request-id": "96224cfe-f01e-0012-08fb-093670000000",
->>>>>>> 8d420312
         "x-ms-version": "2019-12-12"
       },
       "ResponseBody": []
