{
  "Entries": [
    {
      "RequestUri": "http://seannsecanary.blob.core.windows.net/test-filesystem-be83bcae-9b9d-1db0-a406-bfdc38311f1b?restype=container",
      "RequestMethod": "PUT",
      "RequestHeaders": {
        "Authorization": "Sanitized",
        "traceparent": "00-c9fa015def92e54c9e932dbe4ec74345-f49636db6f62bd49-00",
        "User-Agent": [
          "azsdk-net-Storage.Files.DataLake/12.1.0-dev.20200403.1",
          "(.NET Core 4.6.28325.01; Microsoft Windows 10.0.18362 )"
        ],
        "x-ms-blob-public-access": "container",
        "x-ms-client-request-id": "c532f0a6-462a-8296-53a5-096c5a8cc9b2",
        "x-ms-date": "Fri, 03 Apr 2020 20:59:12 GMT",
        "x-ms-return-client-request-id": "true",
        "x-ms-version": "2019-12-12"
      },
      "RequestBody": null,
      "StatusCode": 201,
      "ResponseHeaders": {
        "Content-Length": "0",
        "Date": "Fri, 03 Apr 2020 20:59:10 GMT",
        "ETag": "\u00220x8D7D811DBA1361C\u0022",
        "Last-Modified": "Fri, 03 Apr 2020 20:59:10 GMT",
        "Server": [
          "Windows-Azure-Blob/1.0",
          "Microsoft-HTTPAPI/2.0"
        ],
        "x-ms-client-request-id": "c532f0a6-462a-8296-53a5-096c5a8cc9b2",
<<<<<<< HEAD
        "x-ms-request-id": "80953897-a01e-0020-7e3b-f3e99c000000",
=======
        "x-ms-request-id": "96220018-f01e-0012-46fa-093670000000",
>>>>>>> 8d420312
        "x-ms-version": "2019-12-12"
      },
      "ResponseBody": []
    },
    {
      "RequestUri": "http://seannsecanary.dfs.core.windows.net/test-filesystem-be83bcae-9b9d-1db0-a406-bfdc38311f1b/test-directory-d65c1a8a-1c54-a474-e638-aad7d51f8479?resource=directory",
      "RequestMethod": "PUT",
      "RequestHeaders": {
        "Authorization": "Sanitized",
        "traceparent": "00-987a3f5ebac2d8458458c36469948b7f-bb80801a78153b47-00",
        "User-Agent": [
          "azsdk-net-Storage.Files.DataLake/12.1.0-dev.20200403.1",
          "(.NET Core 4.6.28325.01; Microsoft Windows 10.0.18362 )"
        ],
        "x-ms-client-request-id": "7e0514fc-c1cf-8a0f-7b8d-def29bbfad33",
        "x-ms-date": "Fri, 03 Apr 2020 20:59:12 GMT",
        "x-ms-return-client-request-id": "true",
        "x-ms-version": "2019-12-12"
      },
      "RequestBody": null,
      "StatusCode": 201,
      "ResponseHeaders": {
        "Content-Length": "0",
        "Date": "Fri, 03 Apr 2020 20:59:10 GMT",
        "ETag": "\u00220x8D7D811DBB0D800\u0022",
        "Last-Modified": "Fri, 03 Apr 2020 20:59:10 GMT",
        "Server": [
          "Windows-Azure-HDFS/1.0",
          "Microsoft-HTTPAPI/2.0"
        ],
        "x-ms-client-request-id": "7e0514fc-c1cf-8a0f-7b8d-def29bbfad33",
<<<<<<< HEAD
        "x-ms-request-id": "82fb6103-901f-003b-383b-f3d79f000000",
=======
        "x-ms-request-id": "fa43ff27-201f-0097-6bfa-091bad000000",
>>>>>>> 8d420312
        "x-ms-version": "2019-12-12"
      },
      "ResponseBody": []
    },
    {
      "RequestUri": "http://seannsecanary.dfs.core.windows.net/test-filesystem-be83bcae-9b9d-1db0-a406-bfdc38311f1b/test-directory-d65c1a8a-1c54-a474-e638-aad7d51f8479/test-file-fffd9021-8255-30b2-29e2-015f5bd3a57b?resource=file",
      "RequestMethod": "PUT",
      "RequestHeaders": {
        "Authorization": "Sanitized",
        "If-None-Match": "*",
        "traceparent": "00-991475f899b34649a99e4db634632942-ee80ea1f3f3a0d4d-00",
        "User-Agent": [
          "azsdk-net-Storage.Files.DataLake/12.1.0-dev.20200403.1",
          "(.NET Core 4.6.28325.01; Microsoft Windows 10.0.18362 )"
        ],
        "x-ms-client-request-id": "6f7f8e47-f06d-7a31-61d5-54ecbfaf2ea7",
        "x-ms-date": "Fri, 03 Apr 2020 20:59:12 GMT",
        "x-ms-return-client-request-id": "true",
        "x-ms-version": "2019-12-12"
      },
      "RequestBody": null,
      "StatusCode": 201,
      "ResponseHeaders": {
        "Content-Length": "0",
        "Date": "Fri, 03 Apr 2020 20:59:10 GMT",
        "ETag": "\u00220x8D7D811DBBD9B91\u0022",
        "Last-Modified": "Fri, 03 Apr 2020 20:59:10 GMT",
        "Server": [
          "Windows-Azure-HDFS/1.0",
          "Microsoft-HTTPAPI/2.0"
        ],
        "x-ms-client-request-id": "6f7f8e47-f06d-7a31-61d5-54ecbfaf2ea7",
<<<<<<< HEAD
        "x-ms-request-id": "82fb6104-901f-003b-393b-f3d79f000000",
=======
        "x-ms-request-id": "fa43ff28-201f-0097-6cfa-091bad000000",
>>>>>>> 8d420312
        "x-ms-version": "2019-12-12"
      },
      "ResponseBody": []
    },
    {
      "RequestUri": "http://seannsecanary.blob.core.windows.net/test-filesystem-be83bcae-9b9d-1db0-a406-bfdc38311f1b?restype=container",
      "RequestMethod": "DELETE",
      "RequestHeaders": {
        "Authorization": "Sanitized",
        "traceparent": "00-1064c843f9194d4a9c1f974279103015-5276a2a0c85cd545-00",
        "User-Agent": [
          "azsdk-net-Storage.Files.DataLake/12.1.0-dev.20200403.1",
          "(.NET Core 4.6.28325.01; Microsoft Windows 10.0.18362 )"
        ],
        "x-ms-client-request-id": "cc17ec03-3554-570e-f260-5f44b0bded9c",
        "x-ms-date": "Fri, 03 Apr 2020 20:59:12 GMT",
        "x-ms-return-client-request-id": "true",
        "x-ms-version": "2019-12-12"
      },
      "RequestBody": null,
      "StatusCode": 202,
      "ResponseHeaders": {
        "Content-Length": "0",
        "Date": "Fri, 03 Apr 2020 20:59:10 GMT",
        "Server": [
          "Windows-Azure-Blob/1.0",
          "Microsoft-HTTPAPI/2.0"
        ],
        "x-ms-client-request-id": "cc17ec03-3554-570e-f260-5f44b0bded9c",
<<<<<<< HEAD
        "x-ms-request-id": "8095389d-a01e-0020-803b-f3e99c000000",
=======
        "x-ms-request-id": "96220036-f01e-0012-5ffa-093670000000",
>>>>>>> 8d420312
        "x-ms-version": "2019-12-12"
      },
      "ResponseBody": []
    }
  ],
  "Variables": {
    "RandomSeed": "1190627663",
    "Storage_TestConfigHierarchicalNamespace": "NamespaceTenant\nseannsecanary\nU2FuaXRpemVk\nhttp://seannsecanary.blob.core.windows.net\nhttp://seannsecanary.file.core.windows.net\nhttp://seannsecanary.queue.core.windows.net\nhttp://seannsecanary.table.core.windows.net\n\n\n\n\nhttp://seannsecanary-secondary.blob.core.windows.net\nhttp://seannsecanary-secondary.file.core.windows.net\nhttp://seannsecanary-secondary.queue.core.windows.net\nhttp://seannsecanary-secondary.table.core.windows.net\n68390a19-a643-458b-b726-408abf67b4fc\nSanitized\n72f988bf-86f1-41af-91ab-2d7cd011db47\nhttps://login.microsoftonline.com/\nCloud\nBlobEndpoint=http://seannsecanary.blob.core.windows.net/;QueueEndpoint=http://seannsecanary.queue.core.windows.net/;FileEndpoint=http://seannsecanary.file.core.windows.net/;BlobSecondaryEndpoint=http://seannsecanary-secondary.blob.core.windows.net/;QueueSecondaryEndpoint=http://seannsecanary-secondary.queue.core.windows.net/;FileSecondaryEndpoint=http://seannsecanary-secondary.file.core.windows.net/;AccountName=seannsecanary;AccountKey=Sanitized\n"
  }
}<|MERGE_RESOLUTION|>--- conflicted
+++ resolved
@@ -28,11 +28,7 @@
           "Microsoft-HTTPAPI/2.0"
         ],
         "x-ms-client-request-id": "c532f0a6-462a-8296-53a5-096c5a8cc9b2",
-<<<<<<< HEAD
-        "x-ms-request-id": "80953897-a01e-0020-7e3b-f3e99c000000",
-=======
         "x-ms-request-id": "96220018-f01e-0012-46fa-093670000000",
->>>>>>> 8d420312
         "x-ms-version": "2019-12-12"
       },
       "ResponseBody": []
@@ -64,11 +60,7 @@
           "Microsoft-HTTPAPI/2.0"
         ],
         "x-ms-client-request-id": "7e0514fc-c1cf-8a0f-7b8d-def29bbfad33",
-<<<<<<< HEAD
-        "x-ms-request-id": "82fb6103-901f-003b-383b-f3d79f000000",
-=======
         "x-ms-request-id": "fa43ff27-201f-0097-6bfa-091bad000000",
->>>>>>> 8d420312
         "x-ms-version": "2019-12-12"
       },
       "ResponseBody": []
@@ -101,11 +93,7 @@
           "Microsoft-HTTPAPI/2.0"
         ],
         "x-ms-client-request-id": "6f7f8e47-f06d-7a31-61d5-54ecbfaf2ea7",
-<<<<<<< HEAD
-        "x-ms-request-id": "82fb6104-901f-003b-393b-f3d79f000000",
-=======
         "x-ms-request-id": "fa43ff28-201f-0097-6cfa-091bad000000",
->>>>>>> 8d420312
         "x-ms-version": "2019-12-12"
       },
       "ResponseBody": []
@@ -135,11 +123,7 @@
           "Microsoft-HTTPAPI/2.0"
         ],
         "x-ms-client-request-id": "cc17ec03-3554-570e-f260-5f44b0bded9c",
-<<<<<<< HEAD
-        "x-ms-request-id": "8095389d-a01e-0020-803b-f3e99c000000",
-=======
         "x-ms-request-id": "96220036-f01e-0012-5ffa-093670000000",
->>>>>>> 8d420312
         "x-ms-version": "2019-12-12"
       },
       "ResponseBody": []
