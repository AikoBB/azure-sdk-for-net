{
  "Entries": [
    {
      "RequestUri": "http://seannsecanary.blob.core.windows.net/test-filesystem-2a7e5cc1-a5df-931d-5676-5059ca6f20fb?restype=container",
      "RequestMethod": "PUT",
      "RequestHeaders": {
        "Authorization": "Sanitized",
        "traceparent": "00-6ef1c99bed42094aa61508567e8f106d-b2e47cbb7eea2d42-00",
        "User-Agent": [
          "azsdk-net-Storage.Files.DataLake/12.1.0-dev.20200403.1",
          "(.NET Core 4.6.28325.01; Microsoft Windows 10.0.18362 )"
        ],
        "x-ms-blob-public-access": "container",
        "x-ms-client-request-id": "67b987fb-8a4b-26fb-7266-022a5510b0a7",
        "x-ms-date": "Fri, 03 Apr 2020 20:59:30 GMT",
        "x-ms-return-client-request-id": "true",
        "x-ms-version": "2019-12-12"
      },
      "RequestBody": null,
      "StatusCode": 201,
      "ResponseHeaders": {
        "Content-Length": "0",
        "Date": "Fri, 03 Apr 2020 20:59:28 GMT",
        "ETag": "\u00220x8D7D811E6C08E55\u0022",
        "Last-Modified": "Fri, 03 Apr 2020 20:59:29 GMT",
        "Server": [
          "Windows-Azure-Blob/1.0",
          "Microsoft-HTTPAPI/2.0"
        ],
        "x-ms-client-request-id": "67b987fb-8a4b-26fb-7266-022a5510b0a7",
<<<<<<< HEAD
        "x-ms-request-id": "50f77447-701e-0041-793b-f3cadf000000",
=======
        "x-ms-request-id": "96220874-f01e-0012-4dfa-093670000000",
>>>>>>> 8d420312
        "x-ms-version": "2019-12-12"
      },
      "ResponseBody": []
    },
    {
      "RequestUri": "http://seannsecanary.dfs.core.windows.net/test-filesystem-2a7e5cc1-a5df-931d-5676-5059ca6f20fb/test-file-d6a210a4-c71d-514c-b63d-59cebee66d7a?resource=file",
      "RequestMethod": "PUT",
      "RequestHeaders": {
        "Authorization": "Sanitized",
        "traceparent": "00-330a78b09fe40b4293dfc848631b9ed0-a8ab3f099de0c043-00",
        "User-Agent": [
          "azsdk-net-Storage.Files.DataLake/12.1.0-dev.20200403.1",
          "(.NET Core 4.6.28325.01; Microsoft Windows 10.0.18362 )"
        ],
        "x-ms-client-request-id": "15923f60-593a-334f-3a68-b10e302c688b",
        "x-ms-date": "Fri, 03 Apr 2020 20:59:30 GMT",
        "x-ms-return-client-request-id": "true",
        "x-ms-version": "2019-12-12"
      },
      "RequestBody": null,
      "StatusCode": 201,
      "ResponseHeaders": {
        "Content-Length": "0",
        "Date": "Fri, 03 Apr 2020 20:59:28 GMT",
        "ETag": "\u00220x8D7D811E6D2FF3A\u0022",
        "Last-Modified": "Fri, 03 Apr 2020 20:59:29 GMT",
        "Server": [
          "Windows-Azure-HDFS/1.0",
          "Microsoft-HTTPAPI/2.0"
        ],
        "x-ms-client-request-id": "15923f60-593a-334f-3a68-b10e302c688b",
<<<<<<< HEAD
        "x-ms-request-id": "265fe4ac-e01f-000e-0d3b-f3bb8b000000",
=======
        "x-ms-request-id": "fa43ff90-201f-0097-4efa-091bad000000",
>>>>>>> 8d420312
        "x-ms-version": "2019-12-12"
      },
      "ResponseBody": []
    },
    {
      "RequestUri": "http://seannsecanary.dfs.core.windows.net/test-filesystem-2a7e5cc1-a5df-931d-5676-5059ca6f20fb/test-file-d6a210a4-c71d-514c-b63d-59cebee66d7a?action=getAccessControl",
      "RequestMethod": "HEAD",
      "RequestHeaders": {
        "Authorization": "Sanitized",
        "User-Agent": [
          "azsdk-net-Storage.Files.DataLake/12.1.0-dev.20200403.1",
          "(.NET Core 4.6.28325.01; Microsoft Windows 10.0.18362 )"
        ],
        "x-ms-client-request-id": "7f6e9950-5853-ed40-9429-084c07a1d552",
        "x-ms-date": "Fri, 03 Apr 2020 20:59:31 GMT",
        "x-ms-return-client-request-id": "true",
        "x-ms-version": "2019-12-12"
      },
      "RequestBody": null,
      "StatusCode": 200,
      "ResponseHeaders": {
        "Date": "Fri, 03 Apr 2020 20:59:28 GMT",
        "ETag": "\u00220x8D7D811E6D2FF3A\u0022",
        "Last-Modified": "Fri, 03 Apr 2020 20:59:29 GMT",
        "Server": [
          "Windows-Azure-HDFS/1.0",
          "Microsoft-HTTPAPI/2.0"
        ],
        "x-ms-acl": "user::rw-,group::r--,other::---",
        "x-ms-client-request-id": "7f6e9950-5853-ed40-9429-084c07a1d552",
        "x-ms-group": "$superuser",
        "x-ms-owner": "$superuser",
        "x-ms-permissions": "rw-r-----",
<<<<<<< HEAD
        "x-ms-request-id": "265fe4ad-e01f-000e-0e3b-f3bb8b000000",
=======
        "x-ms-request-id": "fa43ff91-201f-0097-4ffa-091bad000000",
>>>>>>> 8d420312
        "x-ms-version": "2019-12-12"
      },
      "ResponseBody": []
    },
    {
      "RequestUri": "http://seannsecanary.blob.core.windows.net/test-filesystem-2a7e5cc1-a5df-931d-5676-5059ca6f20fb?restype=container",
      "RequestMethod": "DELETE",
      "RequestHeaders": {
        "Authorization": "Sanitized",
        "traceparent": "00-b22b04ca6bb63e4f97954615efd466de-d3c62d9b8c481c45-00",
        "User-Agent": [
          "azsdk-net-Storage.Files.DataLake/12.1.0-dev.20200403.1",
          "(.NET Core 4.6.28325.01; Microsoft Windows 10.0.18362 )"
        ],
        "x-ms-client-request-id": "97bd7684-e8be-9f38-48f6-dd8964a5e3bf",
        "x-ms-date": "Fri, 03 Apr 2020 20:59:31 GMT",
        "x-ms-return-client-request-id": "true",
        "x-ms-version": "2019-12-12"
      },
      "RequestBody": null,
      "StatusCode": 202,
      "ResponseHeaders": {
        "Content-Length": "0",
        "Date": "Fri, 03 Apr 2020 20:59:28 GMT",
        "Server": [
          "Windows-Azure-Blob/1.0",
          "Microsoft-HTTPAPI/2.0"
        ],
        "x-ms-client-request-id": "97bd7684-e8be-9f38-48f6-dd8964a5e3bf",
<<<<<<< HEAD
        "x-ms-request-id": "50f77451-701e-0041-013b-f3cadf000000",
=======
        "x-ms-request-id": "96220882-f01e-0012-5afa-093670000000",
>>>>>>> 8d420312
        "x-ms-version": "2019-12-12"
      },
      "ResponseBody": []
    }
  ],
  "Variables": {
    "RandomSeed": "1950680489",
    "Storage_TestConfigHierarchicalNamespace": "NamespaceTenant\nseannsecanary\nU2FuaXRpemVk\nhttp://seannsecanary.blob.core.windows.net\nhttp://seannsecanary.file.core.windows.net\nhttp://seannsecanary.queue.core.windows.net\nhttp://seannsecanary.table.core.windows.net\n\n\n\n\nhttp://seannsecanary-secondary.blob.core.windows.net\nhttp://seannsecanary-secondary.file.core.windows.net\nhttp://seannsecanary-secondary.queue.core.windows.net\nhttp://seannsecanary-secondary.table.core.windows.net\n68390a19-a643-458b-b726-408abf67b4fc\nSanitized\n72f988bf-86f1-41af-91ab-2d7cd011db47\nhttps://login.microsoftonline.com/\nCloud\nBlobEndpoint=http://seannsecanary.blob.core.windows.net/;QueueEndpoint=http://seannsecanary.queue.core.windows.net/;FileEndpoint=http://seannsecanary.file.core.windows.net/;BlobSecondaryEndpoint=http://seannsecanary-secondary.blob.core.windows.net/;QueueSecondaryEndpoint=http://seannsecanary-secondary.queue.core.windows.net/;FileSecondaryEndpoint=http://seannsecanary-secondary.file.core.windows.net/;AccountName=seannsecanary;AccountKey=Sanitized\n"
  }
}<|MERGE_RESOLUTION|>--- conflicted
+++ resolved
@@ -28,11 +28,7 @@
           "Microsoft-HTTPAPI/2.0"
         ],
         "x-ms-client-request-id": "67b987fb-8a4b-26fb-7266-022a5510b0a7",
-<<<<<<< HEAD
-        "x-ms-request-id": "50f77447-701e-0041-793b-f3cadf000000",
-=======
         "x-ms-request-id": "96220874-f01e-0012-4dfa-093670000000",
->>>>>>> 8d420312
         "x-ms-version": "2019-12-12"
       },
       "ResponseBody": []
@@ -64,11 +60,7 @@
           "Microsoft-HTTPAPI/2.0"
         ],
         "x-ms-client-request-id": "15923f60-593a-334f-3a68-b10e302c688b",
-<<<<<<< HEAD
-        "x-ms-request-id": "265fe4ac-e01f-000e-0d3b-f3bb8b000000",
-=======
         "x-ms-request-id": "fa43ff90-201f-0097-4efa-091bad000000",
->>>>>>> 8d420312
         "x-ms-version": "2019-12-12"
       },
       "ResponseBody": []
@@ -102,11 +94,7 @@
         "x-ms-group": "$superuser",
         "x-ms-owner": "$superuser",
         "x-ms-permissions": "rw-r-----",
-<<<<<<< HEAD
-        "x-ms-request-id": "265fe4ad-e01f-000e-0e3b-f3bb8b000000",
-=======
         "x-ms-request-id": "fa43ff91-201f-0097-4ffa-091bad000000",
->>>>>>> 8d420312
         "x-ms-version": "2019-12-12"
       },
       "ResponseBody": []
@@ -136,11 +124,7 @@
           "Microsoft-HTTPAPI/2.0"
         ],
         "x-ms-client-request-id": "97bd7684-e8be-9f38-48f6-dd8964a5e3bf",
-<<<<<<< HEAD
-        "x-ms-request-id": "50f77451-701e-0041-013b-f3cadf000000",
-=======
         "x-ms-request-id": "96220882-f01e-0012-5afa-093670000000",
->>>>>>> 8d420312
         "x-ms-version": "2019-12-12"
       },
       "ResponseBody": []
