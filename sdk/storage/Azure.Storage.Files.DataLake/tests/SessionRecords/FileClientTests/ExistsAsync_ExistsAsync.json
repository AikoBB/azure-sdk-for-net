{
  "Entries": [
    {
      "RequestUri": "http://seannsecanary.blob.core.windows.net/test-filesystem-3235a27e-ddfc-5fe3-889b-d9a7f8998551?restype=container",
      "RequestMethod": "PUT",
      "RequestHeaders": {
        "Authorization": "Sanitized",
        "traceparent": "00-c10863234e15244f932194ca7b9cb446-651203e6d2489542-00",
        "User-Agent": [
          "azsdk-net-Storage.Files.DataLake/12.1.0-dev.20200403.1",
          "(.NET Core 4.6.28325.01; Microsoft Windows 10.0.18362 )"
        ],
        "x-ms-blob-public-access": "container",
        "x-ms-client-request-id": "2dd9ed8e-59af-b716-90e3-1ed12e7a992e",
        "x-ms-date": "Fri, 03 Apr 2020 21:02:03 GMT",
        "x-ms-return-client-request-id": "true",
        "x-ms-version": "2019-12-12"
      },
      "RequestBody": null,
      "StatusCode": 201,
      "ResponseHeaders": {
        "Content-Length": "0",
        "Date": "Fri, 03 Apr 2020 21:02:02 GMT",
        "ETag": "\u00220x8D7D81241E5C103\u0022",
        "Last-Modified": "Fri, 03 Apr 2020 21:02:02 GMT",
        "Server": [
          "Windows-Azure-Blob/1.0",
          "Microsoft-HTTPAPI/2.0"
        ],
        "x-ms-client-request-id": "2dd9ed8e-59af-b716-90e3-1ed12e7a992e",
<<<<<<< HEAD
        "x-ms-request-id": "6ca36bc9-901e-0014-283c-f3da54000000",
=======
        "x-ms-request-id": "96224865-f01e-0012-53fb-093670000000",
>>>>>>> 8d420312
        "x-ms-version": "2019-12-12"
      },
      "ResponseBody": []
    },
    {
      "RequestUri": "http://seannsecanary.dfs.core.windows.net/test-filesystem-3235a27e-ddfc-5fe3-889b-d9a7f8998551/test-directory-ee421937-051e-1668-3dc5-b13cae43efa1?resource=directory",
      "RequestMethod": "PUT",
      "RequestHeaders": {
        "Authorization": "Sanitized",
        "traceparent": "00-8c0602bcd76c9d4bb0391e5cb6c97238-4d3ac414c1ffd84d-00",
        "User-Agent": [
          "azsdk-net-Storage.Files.DataLake/12.1.0-dev.20200403.1",
          "(.NET Core 4.6.28325.01; Microsoft Windows 10.0.18362 )"
        ],
        "x-ms-client-request-id": "56680025-bda4-8813-85c3-efeaa7da094c",
        "x-ms-date": "Fri, 03 Apr 2020 21:02:03 GMT",
        "x-ms-return-client-request-id": "true",
        "x-ms-version": "2019-12-12"
      },
      "RequestBody": null,
      "StatusCode": 201,
      "ResponseHeaders": {
        "Content-Length": "0",
        "Date": "Fri, 03 Apr 2020 21:02:02 GMT",
        "ETag": "\u00220x8D7D81241FCDC7A\u0022",
        "Last-Modified": "Fri, 03 Apr 2020 21:02:02 GMT",
        "Server": [
          "Windows-Azure-HDFS/1.0",
          "Microsoft-HTTPAPI/2.0"
        ],
        "x-ms-client-request-id": "56680025-bda4-8813-85c3-efeaa7da094c",
<<<<<<< HEAD
        "x-ms-request-id": "b06eb550-501f-0034-093c-f3a1f3000000",
=======
        "x-ms-request-id": "fa4401c9-201f-0097-1cfb-091bad000000",
>>>>>>> 8d420312
        "x-ms-version": "2019-12-12"
      },
      "ResponseBody": []
    },
    {
      "RequestUri": "http://seannsecanary.dfs.core.windows.net/test-filesystem-3235a27e-ddfc-5fe3-889b-d9a7f8998551/test-directory-ee421937-051e-1668-3dc5-b13cae43efa1/test-file-86e17df4-8f60-de6e-774b-8263997dccaa?resource=file",
      "RequestMethod": "PUT",
      "RequestHeaders": {
        "Authorization": "Sanitized",
        "traceparent": "00-d97f76be819dca4b96b71fe65266af1a-a7525e5e4d0df044-00",
        "User-Agent": [
          "azsdk-net-Storage.Files.DataLake/12.1.0-dev.20200403.1",
          "(.NET Core 4.6.28325.01; Microsoft Windows 10.0.18362 )"
        ],
        "x-ms-client-request-id": "ccf61fb0-bbb2-96a4-9189-de593bafee07",
        "x-ms-date": "Fri, 03 Apr 2020 21:02:04 GMT",
        "x-ms-return-client-request-id": "true",
        "x-ms-version": "2019-12-12"
      },
      "RequestBody": null,
      "StatusCode": 201,
      "ResponseHeaders": {
        "Content-Length": "0",
        "Date": "Fri, 03 Apr 2020 21:02:02 GMT",
        "ETag": "\u00220x8D7D81242124513\u0022",
        "Last-Modified": "Fri, 03 Apr 2020 21:02:02 GMT",
        "Server": [
          "Windows-Azure-HDFS/1.0",
          "Microsoft-HTTPAPI/2.0"
        ],
        "x-ms-client-request-id": "ccf61fb0-bbb2-96a4-9189-de593bafee07",
<<<<<<< HEAD
        "x-ms-request-id": "b06eb551-501f-0034-0a3c-f3a1f3000000",
=======
        "x-ms-request-id": "fa4401ca-201f-0097-1dfb-091bad000000",
>>>>>>> 8d420312
        "x-ms-version": "2019-12-12"
      },
      "ResponseBody": []
    },
    {
      "RequestUri": "http://seannsecanary.blob.core.windows.net/test-filesystem-3235a27e-ddfc-5fe3-889b-d9a7f8998551/test-directory-ee421937-051e-1668-3dc5-b13cae43efa1/test-file-86e17df4-8f60-de6e-774b-8263997dccaa",
      "RequestMethod": "HEAD",
      "RequestHeaders": {
        "Authorization": "Sanitized",
        "traceparent": "00-48be7a9605171d48bfbf9e40879d1533-e31db907af90674d-00",
        "User-Agent": [
          "azsdk-net-Storage.Files.DataLake/12.1.0-dev.20200403.1",
          "(.NET Core 4.6.28325.01; Microsoft Windows 10.0.18362 )"
        ],
        "x-ms-client-request-id": "7ab2f0fd-0087-c8f8-0781-1b51baa3f6e4",
        "x-ms-date": "Fri, 03 Apr 2020 21:02:04 GMT",
        "x-ms-return-client-request-id": "true",
        "x-ms-version": "2019-12-12"
      },
      "RequestBody": null,
      "StatusCode": 200,
      "ResponseHeaders": {
        "Accept-Ranges": "bytes",
        "Content-Length": "0",
        "Content-Type": "application/octet-stream",
        "Date": "Fri, 03 Apr 2020 21:02:02 GMT",
        "ETag": "\u00220x8D7D81242124513\u0022",
        "Last-Modified": "Fri, 03 Apr 2020 21:02:02 GMT",
        "Server": [
          "Windows-Azure-Blob/1.0",
          "Microsoft-HTTPAPI/2.0"
        ],
        "x-ms-access-tier": "Hot",
        "x-ms-access-tier-inferred": "true",
        "x-ms-blob-type": "BlockBlob",
        "x-ms-client-request-id": "7ab2f0fd-0087-c8f8-0781-1b51baa3f6e4",
        "x-ms-creation-time": "Fri, 03 Apr 2020 21:02:02 GMT",
        "x-ms-lease-state": "available",
        "x-ms-lease-status": "unlocked",
        "x-ms-request-id": "9622488f-f01e-0012-71fb-093670000000",
        "x-ms-server-encrypted": "true",
        "x-ms-version": "2019-12-12"
      },
      "ResponseBody": []
    },
    {
      "RequestUri": "http://seannsecanary.blob.core.windows.net/test-filesystem-3235a27e-ddfc-5fe3-889b-d9a7f8998551?restype=container",
      "RequestMethod": "DELETE",
      "RequestHeaders": {
        "Authorization": "Sanitized",
        "traceparent": "00-f6b6c7e4d862ba4aae8a3256ddc68161-0f6e3e97c0a22545-00",
        "User-Agent": [
          "azsdk-net-Storage.Files.DataLake/12.1.0-dev.20200403.1",
          "(.NET Core 4.6.28325.01; Microsoft Windows 10.0.18362 )"
        ],
        "x-ms-client-request-id": "4b5b1e13-74fc-f680-4c9e-f4414020a0dc",
        "x-ms-date": "Fri, 03 Apr 2020 21:02:04 GMT",
        "x-ms-return-client-request-id": "true",
        "x-ms-version": "2019-12-12"
      },
      "RequestBody": null,
      "StatusCode": 202,
      "ResponseHeaders": {
        "Content-Length": "0",
        "Date": "Fri, 03 Apr 2020 21:02:02 GMT",
        "Server": [
          "Windows-Azure-Blob/1.0",
          "Microsoft-HTTPAPI/2.0"
        ],
        "x-ms-client-request-id": "4b5b1e13-74fc-f680-4c9e-f4414020a0dc",
<<<<<<< HEAD
        "x-ms-request-id": "6ca36bfc-901e-0014-563c-f3da54000000",
=======
        "x-ms-request-id": "96224893-f01e-0012-74fb-093670000000",
>>>>>>> 8d420312
        "x-ms-version": "2019-12-12"
      },
      "ResponseBody": []
    }
  ],
  "Variables": {
    "RandomSeed": "1112631385",
    "Storage_TestConfigHierarchicalNamespace": "NamespaceTenant\nseannsecanary\nU2FuaXRpemVk\nhttp://seannsecanary.blob.core.windows.net\nhttp://seannsecanary.file.core.windows.net\nhttp://seannsecanary.queue.core.windows.net\nhttp://seannsecanary.table.core.windows.net\n\n\n\n\nhttp://seannsecanary-secondary.blob.core.windows.net\nhttp://seannsecanary-secondary.file.core.windows.net\nhttp://seannsecanary-secondary.queue.core.windows.net\nhttp://seannsecanary-secondary.table.core.windows.net\n68390a19-a643-458b-b726-408abf67b4fc\nSanitized\n72f988bf-86f1-41af-91ab-2d7cd011db47\nhttps://login.microsoftonline.com/\nCloud\nBlobEndpoint=http://seannsecanary.blob.core.windows.net/;QueueEndpoint=http://seannsecanary.queue.core.windows.net/;FileEndpoint=http://seannsecanary.file.core.windows.net/;BlobSecondaryEndpoint=http://seannsecanary-secondary.blob.core.windows.net/;QueueSecondaryEndpoint=http://seannsecanary-secondary.queue.core.windows.net/;FileSecondaryEndpoint=http://seannsecanary-secondary.file.core.windows.net/;AccountName=seannsecanary;AccountKey=Sanitized\n"
  }
}<|MERGE_RESOLUTION|>--- conflicted
+++ resolved
@@ -28,11 +28,7 @@
           "Microsoft-HTTPAPI/2.0"
         ],
         "x-ms-client-request-id": "2dd9ed8e-59af-b716-90e3-1ed12e7a992e",
-<<<<<<< HEAD
-        "x-ms-request-id": "6ca36bc9-901e-0014-283c-f3da54000000",
-=======
         "x-ms-request-id": "96224865-f01e-0012-53fb-093670000000",
->>>>>>> 8d420312
         "x-ms-version": "2019-12-12"
       },
       "ResponseBody": []
@@ -64,11 +60,7 @@
           "Microsoft-HTTPAPI/2.0"
         ],
         "x-ms-client-request-id": "56680025-bda4-8813-85c3-efeaa7da094c",
-<<<<<<< HEAD
-        "x-ms-request-id": "b06eb550-501f-0034-093c-f3a1f3000000",
-=======
         "x-ms-request-id": "fa4401c9-201f-0097-1cfb-091bad000000",
->>>>>>> 8d420312
         "x-ms-version": "2019-12-12"
       },
       "ResponseBody": []
@@ -100,11 +92,7 @@
           "Microsoft-HTTPAPI/2.0"
         ],
         "x-ms-client-request-id": "ccf61fb0-bbb2-96a4-9189-de593bafee07",
-<<<<<<< HEAD
-        "x-ms-request-id": "b06eb551-501f-0034-0a3c-f3a1f3000000",
-=======
         "x-ms-request-id": "fa4401ca-201f-0097-1dfb-091bad000000",
->>>>>>> 8d420312
         "x-ms-version": "2019-12-12"
       },
       "ResponseBody": []
@@ -175,11 +163,7 @@
           "Microsoft-HTTPAPI/2.0"
         ],
         "x-ms-client-request-id": "4b5b1e13-74fc-f680-4c9e-f4414020a0dc",
-<<<<<<< HEAD
-        "x-ms-request-id": "6ca36bfc-901e-0014-563c-f3da54000000",
-=======
         "x-ms-request-id": "96224893-f01e-0012-74fb-093670000000",
->>>>>>> 8d420312
         "x-ms-version": "2019-12-12"
       },
       "ResponseBody": []
