{
  "Entries": [
    {
      "RequestUri": "https://storagedotnetdatalake.blob.core.windows.net/test-filesystem-03e1ab46-c1df-e196-42a5-29a5b406a2be?restype=container",
      "RequestMethod": "PUT",
      "RequestHeaders": {
        "Authorization": "Sanitized",
        "traceparent": "00-1976bfe573eee749bca72d7c2d8ba9d6-4c1830c616af7a45-00",
        "User-Agent": [
          "azsdk-net-Storage.Files.DataLake/12.5.0-alpha.20201001.1",
          "(.NET Core 4.6.29220.03; Microsoft Windows 10.0.19041 )"
        ],
        "x-ms-blob-public-access": "container",
        "x-ms-client-request-id": "01576a2d-998a-104b-7117-85aff39e296c",
        "x-ms-date": "Fri, 02 Oct 2020 03:33:46 GMT",
        "x-ms-return-client-request-id": "true",
        "x-ms-version": "2020-02-10"
      },
      "RequestBody": null,
      "StatusCode": 201,
      "ResponseHeaders": {
        "Content-Length": "0",
        "Date": "Fri, 02 Oct 2020 03:33:45 GMT",
        "ETag": "\u00220x8D86683F7B2A7B2\u0022",
        "Last-Modified": "Fri, 02 Oct 2020 03:33:45 GMT",
        "Server": [
          "Windows-Azure-Blob/1.0",
          "Microsoft-HTTPAPI/2.0"
        ],
        "x-ms-client-request-id": "01576a2d-998a-104b-7117-85aff39e296c",
<<<<<<< HEAD
        "x-ms-request-id": "96223954-f01e-0012-1efb-093670000000",
=======
        "x-ms-request-id": "c0845e99-701e-00f1-716c-98502c000000",
>>>>>>> 365f255a
        "x-ms-version": "2020-02-10"
      },
      "ResponseBody": []
    },
    {
      "RequestUri": "https://storagedotnetdatalake.dfs.core.windows.net/test-filesystem-03e1ab46-c1df-e196-42a5-29a5b406a2be/test-file-a3394c4c-d236-f7d9-db38-460a427fd5a8?resource=file",
      "RequestMethod": "PUT",
      "RequestHeaders": {
        "Authorization": "Sanitized",
        "If-None-Match": "*",
        "traceparent": "00-a2916f98bd7eca40a38b224a86c847e0-5ebc997d4ad8cb49-00",
        "User-Agent": [
          "azsdk-net-Storage.Files.DataLake/12.5.0-alpha.20201001.1",
          "(.NET Core 4.6.29220.03; Microsoft Windows 10.0.19041 )"
        ],
        "x-ms-client-request-id": "bfca12ab-7d5f-5b0f-9160-25515341cef1",
        "x-ms-date": "Fri, 02 Oct 2020 03:33:46 GMT",
        "x-ms-return-client-request-id": "true",
        "x-ms-version": "2020-02-10"
      },
      "RequestBody": null,
      "StatusCode": 201,
      "ResponseHeaders": {
        "Content-Length": "0",
        "Date": "Fri, 02 Oct 2020 03:33:45 GMT",
        "ETag": "\u00220x8D86683F801A2F8\u0022",
        "Last-Modified": "Fri, 02 Oct 2020 03:33:46 GMT",
        "Server": [
          "Windows-Azure-HDFS/1.0",
          "Microsoft-HTTPAPI/2.0"
        ],
        "x-ms-client-request-id": "bfca12ab-7d5f-5b0f-9160-25515341cef1",
<<<<<<< HEAD
        "x-ms-request-id": "fa440134-201f-0097-13fb-091bad000000",
=======
        "x-ms-request-id": "fc164f78-901f-001e-1a6c-985b52000000",
>>>>>>> 365f255a
        "x-ms-version": "2020-02-10"
      },
      "ResponseBody": []
    },
    {
      "RequestUri": "https://storagedotnetdatalake.dfs.core.windows.net/test-filesystem-03e1ab46-c1df-e196-42a5-29a5b406a2be/test-file-a3394c4c-d236-f7d9-db38-460a427fd5a8?action=append\u0026position=0",
      "RequestMethod": "PATCH",
      "RequestHeaders": {
        "Authorization": "Sanitized",
        "Content-Length": "4096",
        "traceparent": "00-5ec3f4ff87dc684299213c2d7ef7abad-c6acdbe3bce55140-00",
        "User-Agent": [
          "azsdk-net-Storage.Files.DataLake/12.5.0-alpha.20201001.1",
          "(.NET Core 4.6.29220.03; Microsoft Windows 10.0.19041 )"
        ],
        "x-ms-client-request-id": "b42cba61-4de7-61d1-be02-20be2513c5a3",
        "x-ms-date": "Fri, 02 Oct 2020 03:33:46 GMT",
        "x-ms-return-client-request-id": "true",
        "x-ms-version": "2020-02-10"
      },
      "RequestBody": "Qt0rESbevqoX/ORsTGEtuoMnXi\u002B0FUgG0h25TXvj6X38kzXs9aP4zFQfqGOZow4vMmrNK\u002BKePC2UJD4JJXAvNBJmb7gsQcXgL5HalGzlbS4PiRsRFb2bXVYIV9Fk76fj8HRQMjRVA/Cl7fxQw6fAr7cP\u002BptVHR5VyxJhI\u002Brze0Dq9qT4lDv6uYYqayjBS5muR6gaVfQLjtJV\u002B2ch898GsXK8ZcwDyBp7FUAVKrL2k394stxB2SZL3mjRopjU2MWmJLq1BeXMq3\u002BNnj\u002B09mMgX2fnqUADxNhMcIdkMiWBpzx6bgb4QI6aqwddtDvml\u002BgEsEMx7C\u002BFo1/haZReaHhZDPYDOYddKB7YTf45phCcZdmfX4HhULoN9cunFtb6O0KOA6hE4l1gp4clWJ8wS/1PRQS6vwj2d7s89kO8thJI3hG7qqJoWIN8Prj5vPgb3KnNV9HSP3w6mIvsCOsZo/F13HqNdaFa5uyAPoBP/LvDIBqa7l5BdZ6VgBEWe1CXYpvHhN9\u002BjWYHcnHkUQH76pvQKefRf7SSM2fb9/SPRGub6dvliHjbRZKzknvtXCOdmpZ2RlJpxePmNFB4opZxeC4GSGglFmEi9ONUHe04pdZDPl1eGf0YMiP4/lQnYqL8QRlN5xS7d4M0VFFuFKj1ro56NWM4E18w7RZFLRgN\u002B5JBV9vT677Ch8fZKcSsqR57Ak/FrS0/xC66HPn\u002BdUprJlm/LbzMIsLQt62cXumahEP3yirISE1kAZOtGM7ExBF9bgNr7Hxhrt\u002BM9PV/omVEIJi2Bqsfot0LWispHgr0DPKbH/DmLpfHlhtKO1RX5V8uafc2Dr5mXcslYJJQN4/VmOgD44N0XvIA7m\u002BP1GeJs3XM\u002B7USvf00NcElwM4Fd16LdKJrVAHbuQoFNh9P1oljnKwcgzzaw9vrzq7CT54k\u002B3cQBF/EHV9z8UKrDIbd5V83wSMh6PMisbHGgIVTGWls4TuoPtIpn35NqJL6LrdUDelPio56AhKE7lKu/Z3ZINjYPitLNaaMDSKl0z9gJ4L6cnKbA47b8d4oJFB/e6HgdIe6IvCLCdhDwnxs1S/SI8bPtIsqPR1J/ExMIhBWDZKAxF63pQWSbmmaWEERbxyuVgCJsMcVtjdqcCWjP\u002BbH7bXq6xDQGn3BPEYikOTbOI0wncwQzFzKaw4nTTTf7y6C0muMJoQM3juCyHOB8iVSjjiYc6EZtyBYIH8Cqc1I4U0XoL55TxEIJL\u002BRjgTpSXno1b78R3uNaBtKMwYECTVtOeYlalJn2D8nj0/hiCkcb9YGGdMPTJrRiTejLhwLAxqKI1Qew98mgfx\u002B1bcsrODyLsMv/u9hXuxLU\u002BAaxKojG4s0VmXU/az335jXkHfjpd1XsABY3AUqKcVn02/\u002BC71SW7kr91V6HTAXNx9Xic11Z64DwxOpyj\u002BGCS2fbSo8\u002BdPahTW\u002Bt62H3JPPQKTl05/48mvB\u002BkiqqJB5pO0n27AG2j1MfASXtrAAe\u002Bd/2YmaoTaNp3q\u002Be/\u002BLMNykRBLAYADiyWZnmFebYDu7wX5gKs4G3gO3mTM1R18\u002BwUsn83KdPxvmnBAjMwjf8kc/A7qAKgYOnWUPCMbNrYEHKNcLdGzIHYFieY2\u002B46v62Kfs9kOkvZZEGVYMjTZVGe\u002BOHAox033aduU5HrF5T7m6FDAe4Lc\u002BYmtBxlsWvJBKDF\u002BdL8agyQQqEn9da57ly8mcUnkGNzk4ULqf8Awhw7pV7xFR2x/zGkos88434PfMW/uRemkWRNUmZd4MANn3CE7FCHyNk\u002B\u002BpqTgu2UNrAXDC0pQRj0lRPqs8KnZA5hlxNOt/cth6P8cL6NEx6GqRu2NuSS5F5ngFdMnRUWl5aMIfvaRY646YR5PMBqd4H1ZAqm4S0pzrK05yef4Oqe1ekn8OESvFONDU1gGaeN/RjVRykKb7ZpYmNJFW5nKQiZ6mbnQnaQ4re3KePfyaULJuoeyqnBlGYivp6N2Zb1JdRExj9AprqSNFRxU0XSiZi\u002BPe50WF5u2FXwtIPYEwkQsgQPmvNlyoA/fIZFQDEgUDT1z6uogM2F1f3pT\u002BI2yiFbYKFBwu6lSGNuRNvYKYgUwGRO0kNtaDE2icT1fHqd\u002BLJk\u002Bd\u002Bf3o1GUHc4Skvhraxl1I\u002BN5\u002Bfd7ghgG0kpr9vo0Ewpcz\u002B4hPHXCIHMJS31RNwYn6f7AADahwvXL8M0LKCrX2n/yDp8vU\u002BNtu9WAcjaesZ9ARAj7dA7Xvwz0VUuktvhINWz9XyRq9JYbVkhdHVC/LT8xyuAh2GZxHlOSOv6bxQTdODjJnVZ22VNy3CHGdp28NSQMduwUJl0KjEDU2L2bg41Hf\u002BEX9Y/ouu2QsvhEqqex1gHWj1IUyRHfwxERofyR21yQgvq8pEOYI7v\u002Bh3dkweGZIwa/wPQ7LrbPODZ\u002B1xjtAtufsCus9S3CPmuWGkGeev0veH751hZkWVRD7WwNGUijDYCfyRG56C3U\u002BYKIpRBxMME1T16Z9yjBN1rXbQfBtSEi8wzA/rHvdYxRJNiT27BDzryq18nqCRpX2pG64n8qE0RdabIHsDITSdnSSM5QLVumk55HFt1bNOn2aSAcNJcNJxGUMnICPB6Om43wG8BIB602EE7c4vxnBjDEEUsN8xVGwSG8u/rpoFeDtHtTZx0lqmF26iBEMEAVMSw9Oi7TgKh4rVaij0\u002BySG/7WS6BE6MXombllwjw/pDdq4rOrGoorDfS2rXGhx8VxJ2wTNcVkB2JJZvH6emjh67FxOPA45gFzqj2rjjpTRtL085rQLG5xBdpQYrOYMZKM1MHAMI7UOEFqn4qIuHgn9R8fBobNEL9C/zMW54RO23mqH7l5kxZDILtZZozk6U1iKWyUeCsMv8QCfTFbvlG8HMQQ3Zm\u002BrmIJ3OXLdKoyXhbms74XuWJOnmD1dxXl6GJpnEnI0wuzo3oKipxFQEsZzx8adQqSpGJiwj85yTdMI/ODYtdhaosKMhBDDS7FCV0V3Kf2ynNY1vfnZRHLetlDvWaowt5zuGWUEEL5T5cznbjhJO2PVlmAKovfegR6Prg2/1DIHEZ/oSNBYrowXodgs8hY6lbss2YNJ5dTlD5hGdGKw09Ga4BxYoLJTfSeUMwDfsY7IVRhSUvpuvSvLAzl4Ejppps3GUdI5ojTI2VybtfLTxZ3Jfd8KHkDXbCLwjV15G2rtakwzGR\u002B8zvMjibldkwc4932bbtQbX4iM7yWvCNSXT74x7gumoKx\u002BDK8r5pSHudkb99Yf3axW0grDZio5zcYejDo7a\u002BT7khaRHSJlL3j0BXUMU1E\u002Bd7HRmtwAozpCRH6pDVpaTA40YCW/joCKMeLRz2D07Xq04BSIKZDIuu7cDtjjvCHeWbknGDMrvujxR6k5bpPZjVbENC0F0mK9K\u002BU2o3\u002BnprXA87WnjZVHSWFrlqHnj0xbAkGCH0f02IdWaewN9NtpSeDzeHseMj\u002BBfKqL2nuAlZxY26D95YctzBruUSPpeZSFwkzBNBbRPNBCAKLdKP4LldRPtNl6a2QZxaxgL6Db2AMWBhgu/6FFh96Qu\u002BUkUKNc4vtPWYT7C1bo5y6qsM1vZihfxyKl3JYyyiz6qe9\u002B9bUJA0yljH6\u002BGvrBBhiy2xcRYVW8hEmAtsZlHE9XwGFnqfF5oW2Aidnp4awnpNa9gC8V6UiZgnEriExGQG/vJlqZWZxnOXmpkJd70uLdWNIvp5xgQhbYzeeADhjhOglp\u002BrsRjks6Vka1rFjxHe9OTi\u002B6VpiTjuRDgIv05utgiJZOEhhni8qG9VFVqpW\u002BJ7A4Mf/pZqOw1muWzc2/Ra9bVSPCYsvXJoIlM2FHPeROhVjb/LUrdyHy3XuskP38x6/h\u002BlWx\u002B4TkIMt9hHMCKZiHSAi0o4j6b93Bz4WQKlXEaCvxpUNOnMmUN5vp7bLusLPjJUi1SGQm54q37\u002Bw/FDZ1eVxHUIRVOKt\u002B4KwtEIIq017R7MUNTt/Hir241uzdVSNldHRWpyAvjizdNme4OdbITNyNbWcxaCp8v8XGnCH\u002BoUuIh5xN1Gx\u002Bol7YcBh4D5Dm8InQUCf8dAwJ2idaKPHLHpUcL7I6uriwTorIWTgRxHA1H\u002BuX7lFjzFOQA/pE5LlszVGDW\u002BAerDXRYAFc89sUN9W3JQkGMzBDuGMeqra\u002BK2oRm0vmjqhQFnO1hk4QBth4u8vkjf\u002BwJtohP6O8wAG/EzSXCxiPbaltJw6VkKyiM7FK5i6q2V2qoXSxhU7E01Zx9nNZuPv/6U4it6aw2pZtfwwycdoS1HmXLGmj3ahaqBP4Y5o5SLq1izygSGH2\u002BcbeRAYCkqF8HuI5gkySG8ulx89S\u002BLb8NDaRvKbdcowX4DKixZliF9WyvAS4P4YuI28xOoBSZAEQIhAPsRX6XuxV4eIZ71YyQ/A5oHxyBDRwY5l3rHgLhXwxUqOJEqa/\u002BB1YYh3kFDQZPvaQGMOE3h3b3028grJ0Slyl6FyyqTFJeegfGaIWTE9lHq2Be6y4rLRFrXNZA3Vq49fBfiuXZlWFRp7bZYR7xVL\u002BF2QE8w6v7XvoLTu98Hay9DXKVQ4jjfgX\u002B/TNnQbwCafgWyvRJjDJEVCv7zlaB1ZoKLFOsXBE2klr7PdZ4hB0\u002BCNTnZUKoY4EwUO9s96\u002B/fReZbRVYVh3m0CipTk5ry8AezbVxmnBHYbjSbAsh2aqrS7C\u002B3yb31aLHAIUqDxUyxIUfXinqTeKnQftshfoCxQZ9/gKNrPypFugSupnrLVKTn6eGAouAsQ3eF40rm0\u002B4xDuOrBESpSeIdjcx14NYzCSYyOZSfLKK/T0Ev5VvfYuYWfZebHFBgOp//YxETul6hVtogsJpZkd4877UHfWCKQi7mX2dCm\u002BjVzgL0o82Rr5TijpJ9uq5PvOu1XjCfXL0/dRzmKVr3Xr7xTuaXZO4QqzwgIPLSCIt8mqJ7iT20OnFFtS6sr4Y56y/XjGvLtFv9oLL0ez/KbWiVZZK4e9WBPRR1Ua/DZ/\u002B56jXG\u002BnwjtOJKfeSKw78xe0vCF0X3fXNWVlNTUmaoOjyzOpEGB3Lodaywcf3s9nlVQ9pn/Uy1xmjGbKQszGZ/nker24UuK3fY2aGZQwtxaV/V\u002BhKIQDjv\u002BXQkQ5bKu6lKNNO6QR70KxRmjyevHINdUQNIWtJT81oKu94NCevdDh34Uw47uyRA3dL\u002BJbUVQNz0xu6XgmDW9kF1s4k85x0shX0FsslxJZnfB3j/Vcmk8Xb9GEL5SY\u002B9IVjMwgufA/axzaA0E44Xh51UuHrn26B70L4SQ87eMz/xRJFwpGeOQAeCTYQpbN3k6ZSloI0Q2Um4UO1JiMAr155gRsr8ot85xnh3YY4cTmfcLVo6OI6u3G9LuFN2RLdHWnXpySYW6Ea1a9oUnXe7nAKJbVtp8Z8PsWpfsOqPx4HBMAcUMoU9yUETgMy0lkL3jBxM6Ndf2WjW2he/tzdYKaBUV21sp2l9S6AWVmzOWx8naCDOPtg==",
      "StatusCode": 202,
      "ResponseHeaders": {
        "Content-Length": "0",
        "Date": "Fri, 02 Oct 2020 03:33:45 GMT",
        "Server": [
          "Windows-Azure-HDFS/1.0",
          "Microsoft-HTTPAPI/2.0"
        ],
        "x-ms-client-request-id": "b42cba61-4de7-61d1-be02-20be2513c5a3",
        "x-ms-request-id": "fc164f7a-901f-001e-1c6c-985b52000000",
        "x-ms-request-server-encrypted": "true",
        "x-ms-version": "2020-02-10"
      },
      "ResponseBody": []
    },
    {
      "RequestUri": "https://storagedotnetdatalake.blob.core.windows.net/test-filesystem-03e1ab46-c1df-e196-42a5-29a5b406a2be?restype=container",
      "RequestMethod": "DELETE",
      "RequestHeaders": {
        "Authorization": "Sanitized",
        "traceparent": "00-4ee181b5a973b34c8a6c9fb0fc8a4f42-8b9cd8b660e0c545-00",
        "User-Agent": [
          "azsdk-net-Storage.Files.DataLake/12.5.0-alpha.20201001.1",
          "(.NET Core 4.6.29220.03; Microsoft Windows 10.0.19041 )"
        ],
        "x-ms-client-request-id": "4e7814b7-db06-5dce-c7f3-e88d355d3a71",
        "x-ms-date": "Fri, 02 Oct 2020 03:33:46 GMT",
        "x-ms-return-client-request-id": "true",
        "x-ms-version": "2020-02-10"
      },
      "RequestBody": null,
      "StatusCode": 202,
      "ResponseHeaders": {
        "Content-Length": "0",
        "Date": "Fri, 02 Oct 2020 03:33:45 GMT",
        "Server": [
          "Windows-Azure-Blob/1.0",
          "Microsoft-HTTPAPI/2.0"
        ],
        "x-ms-client-request-id": "4e7814b7-db06-5dce-c7f3-e88d355d3a71",
<<<<<<< HEAD
        "x-ms-request-id": "96223972-f01e-0012-35fb-093670000000",
=======
        "x-ms-request-id": "c08460d7-701e-00f1-746c-98502c000000",
>>>>>>> 365f255a
        "x-ms-version": "2020-02-10"
      },
      "ResponseBody": []
    }
  ],
  "Variables": {
    "RandomSeed": "216592360",
    "Storage_TestConfigHierarchicalNamespace": "NamespaceTenant\nstoragedotnetdatalake\nU2FuaXRpemVk\nhttps://storagedotnetdatalake.blob.core.windows.net\nhttps://storagedotnetdatalake.file.core.windows.net\nhttps://storagedotnetdatalake.queue.core.windows.net\nhttps://storagedotnetdatalake.table.core.windows.net\n\n\n\n\nhttps://storagedotnetdatalake-secondary.blob.core.windows.net\nhttps://storagedotnetdatalake-secondary.file.core.windows.net\nhttps://storagedotnetdatalake-secondary.queue.core.windows.net\nhttps://storagedotnetdatalake-secondary.table.core.windows.net\n183fee76-3bc8-488e-866f-b6562a249293\nSanitized\n72f988bf-86f1-41af-91ab-2d7cd011db47\nhttps://login.microsoftonline.com/\nCloud\nBlobEndpoint=https://storagedotnetdatalake.blob.core.windows.net/;QueueEndpoint=https://storagedotnetdatalake.queue.core.windows.net/;FileEndpoint=https://storagedotnetdatalake.file.core.windows.net/;BlobSecondaryEndpoint=https://storagedotnetdatalake-secondary.blob.core.windows.net/;QueueSecondaryEndpoint=https://storagedotnetdatalake-secondary.queue.core.windows.net/;FileSecondaryEndpoint=https://storagedotnetdatalake-secondary.file.core.windows.net/;AccountName=storagedotnetdatalake;AccountKey=Sanitized\n"
  }
}<|MERGE_RESOLUTION|>--- conflicted
+++ resolved
@@ -28,11 +28,7 @@
           "Microsoft-HTTPAPI/2.0"
         ],
         "x-ms-client-request-id": "01576a2d-998a-104b-7117-85aff39e296c",
-<<<<<<< HEAD
-        "x-ms-request-id": "96223954-f01e-0012-1efb-093670000000",
-=======
         "x-ms-request-id": "c0845e99-701e-00f1-716c-98502c000000",
->>>>>>> 365f255a
         "x-ms-version": "2020-02-10"
       },
       "ResponseBody": []
@@ -65,11 +61,7 @@
           "Microsoft-HTTPAPI/2.0"
         ],
         "x-ms-client-request-id": "bfca12ab-7d5f-5b0f-9160-25515341cef1",
-<<<<<<< HEAD
-        "x-ms-request-id": "fa440134-201f-0097-13fb-091bad000000",
-=======
         "x-ms-request-id": "fc164f78-901f-001e-1a6c-985b52000000",
->>>>>>> 365f255a
         "x-ms-version": "2020-02-10"
       },
       "ResponseBody": []
@@ -131,11 +123,7 @@
           "Microsoft-HTTPAPI/2.0"
         ],
         "x-ms-client-request-id": "4e7814b7-db06-5dce-c7f3-e88d355d3a71",
-<<<<<<< HEAD
-        "x-ms-request-id": "96223972-f01e-0012-35fb-093670000000",
-=======
         "x-ms-request-id": "c08460d7-701e-00f1-746c-98502c000000",
->>>>>>> 365f255a
         "x-ms-version": "2020-02-10"
       },
       "ResponseBody": []
