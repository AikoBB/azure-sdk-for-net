--- conflicted
+++ resolved
@@ -28,11 +28,7 @@
           "Microsoft-HTTPAPI/2.0"
         ],
         "x-ms-client-request-id": "5e91661f-9a3d-59e3-78b0-f47c1cb82f6a",
-<<<<<<< HEAD
-        "x-ms-request-id": "3597a958-201e-0001-473c-f3cde7000000",
-=======
         "x-ms-request-id": "96224c26-f01e-0012-59fb-093670000000",
->>>>>>> 8d420312
         "x-ms-version": "2019-12-12"
       },
       "ResponseBody": []
@@ -64,11 +60,7 @@
           "Microsoft-HTTPAPI/2.0"
         ],
         "x-ms-client-request-id": "f2962678-3fb7-51c3-f2e9-352193e2939c",
-<<<<<<< HEAD
-        "x-ms-request-id": "f4f1cd32-601f-0010-6c3c-f35753000000",
-=======
         "x-ms-request-id": "fa4401fa-201f-0097-49fb-091bad000000",
->>>>>>> 8d420312
         "x-ms-version": "2019-12-12"
       },
       "ResponseBody": []
@@ -216,11 +208,7 @@
           "Microsoft-HTTPAPI/2.0"
         ],
         "x-ms-client-request-id": "fa6ace5f-53bb-6cbc-1b40-df618812a87d",
-<<<<<<< HEAD
-        "x-ms-request-id": "3597a96a-201e-0001-543c-f3cde7000000",
-=======
         "x-ms-request-id": "96224c64-f01e-0012-0cfb-093670000000",
->>>>>>> 8d420312
         "x-ms-version": "2019-12-12"
       },
       "ResponseBody": []
