{
  "Entries": [
    {
      "RequestUri": "http://seannsecanary.blob.core.windows.net/test-filesystem-dcdd6f19-ba92-cc38-3c05-60d29d8a681e?restype=container",
      "RequestMethod": "PUT",
      "RequestHeaders": {
        "Authorization": "Sanitized",
        "traceparent": "00-ccbc57245f62bd42b53fbc5f73205401-8ccf07e14f2d854c-00",
        "User-Agent": [
          "azsdk-net-Storage.Files.DataLake/12.1.0-dev.20200403.1",
          "(.NET Core 4.6.28325.01; Microsoft Windows 10.0.18362 )"
        ],
        "x-ms-blob-public-access": "container",
        "x-ms-client-request-id": "5397ec79-860f-9662-2f06-9b2a1ee2df3e",
        "x-ms-date": "Fri, 03 Apr 2020 21:02:25 GMT",
        "x-ms-return-client-request-id": "true",
        "x-ms-version": "2019-12-12"
      },
      "RequestBody": null,
      "StatusCode": 201,
      "ResponseHeaders": {
        "Content-Length": "0",
        "Date": "Fri, 03 Apr 2020 21:02:23 GMT",
        "ETag": "\u00220x8D7D8124EBE3DA3\u0022",
        "Last-Modified": "Fri, 03 Apr 2020 21:02:23 GMT",
        "Server": [
          "Windows-Azure-Blob/1.0",
          "Microsoft-HTTPAPI/2.0"
        ],
        "x-ms-client-request-id": "5397ec79-860f-9662-2f06-9b2a1ee2df3e",
<<<<<<< HEAD
        "x-ms-request-id": "beed5985-601e-002f-463c-f39ff0000000",
=======
        "x-ms-request-id": "96225230-f01e-0012-14fb-093670000000",
>>>>>>> 8d420312
        "x-ms-version": "2019-12-12"
      },
      "ResponseBody": []
    },
    {
      "RequestUri": "http://seannsecanary.dfs.core.windows.net/test-filesystem-dcdd6f19-ba92-cc38-3c05-60d29d8a681e/test-file-9cdb24b8-8636-97be-b255-3d2d786195cc?resource=file",
      "RequestMethod": "PUT",
      "RequestHeaders": {
        "Authorization": "Sanitized",
        "traceparent": "00-0328b136575db24686aafea5a4c808fe-db437122e2be7744-00",
        "User-Agent": [
          "azsdk-net-Storage.Files.DataLake/12.1.0-dev.20200403.1",
          "(.NET Core 4.6.28325.01; Microsoft Windows 10.0.18362 )"
        ],
        "x-ms-client-request-id": "121e0385-1794-f255-2eff-a1ba48341ece",
        "x-ms-date": "Fri, 03 Apr 2020 21:02:25 GMT",
        "x-ms-return-client-request-id": "true",
        "x-ms-version": "2019-12-12"
      },
      "RequestBody": null,
      "StatusCode": 201,
      "ResponseHeaders": {
        "Content-Length": "0",
        "Date": "Fri, 03 Apr 2020 21:02:23 GMT",
        "ETag": "\u00220x8D7D8124ECFE8E9\u0022",
        "Last-Modified": "Fri, 03 Apr 2020 21:02:23 GMT",
        "Server": [
          "Windows-Azure-HDFS/1.0",
          "Microsoft-HTTPAPI/2.0"
        ],
        "x-ms-client-request-id": "121e0385-1794-f255-2eff-a1ba48341ece",
<<<<<<< HEAD
        "x-ms-request-id": "a481d3e3-f01f-0012-5d3c-f3e9eb000000",
=======
        "x-ms-request-id": "fa440235-201f-0097-71fb-091bad000000",
>>>>>>> 8d420312
        "x-ms-version": "2019-12-12"
      },
      "ResponseBody": []
    },
    {
      "RequestUri": "http://seannsecanary.blob.core.windows.net/test-filesystem-dcdd6f19-ba92-cc38-3c05-60d29d8a681e/test-file-9cdb24b8-8636-97be-b255-3d2d786195cc",
      "RequestMethod": "HEAD",
      "RequestHeaders": {
        "Authorization": "Sanitized",
        "User-Agent": [
          "azsdk-net-Storage.Files.DataLake/12.1.0-dev.20200403.1",
          "(.NET Core 4.6.28325.01; Microsoft Windows 10.0.18362 )"
        ],
        "x-ms-client-request-id": "74a882ec-8342-3a38-7e66-81f27353a531",
        "x-ms-date": "Fri, 03 Apr 2020 21:02:25 GMT",
        "x-ms-return-client-request-id": "true",
        "x-ms-version": "2019-12-12"
      },
      "RequestBody": null,
      "StatusCode": 200,
      "ResponseHeaders": {
        "Accept-Ranges": "bytes",
        "Content-Length": "0",
        "Content-Type": "application/octet-stream",
        "Date": "Fri, 03 Apr 2020 21:02:23 GMT",
        "ETag": "\u00220x8D7D8124ECFE8E9\u0022",
        "Last-Modified": "Fri, 03 Apr 2020 21:02:23 GMT",
        "Server": [
          "Windows-Azure-Blob/1.0",
          "Microsoft-HTTPAPI/2.0"
        ],
        "x-ms-access-tier": "Hot",
        "x-ms-access-tier-inferred": "true",
        "x-ms-blob-type": "BlockBlob",
        "x-ms-client-request-id": "74a882ec-8342-3a38-7e66-81f27353a531",
        "x-ms-creation-time": "Fri, 03 Apr 2020 21:02:23 GMT",
        "x-ms-lease-state": "available",
        "x-ms-lease-status": "unlocked",
        "x-ms-request-id": "96225237-f01e-0012-1afb-093670000000",
        "x-ms-server-encrypted": "true",
        "x-ms-version": "2019-12-12"
      },
      "ResponseBody": []
    },
    {
      "RequestUri": "http://seannsecanary.blob.core.windows.net/test-filesystem-dcdd6f19-ba92-cc38-3c05-60d29d8a681e?restype=container",
      "RequestMethod": "DELETE",
      "RequestHeaders": {
        "Authorization": "Sanitized",
        "traceparent": "00-fcf5e82f832b5e43b609699a47a86854-ba03e19885e6254a-00",
        "User-Agent": [
          "azsdk-net-Storage.Files.DataLake/12.1.0-dev.20200403.1",
          "(.NET Core 4.6.28325.01; Microsoft Windows 10.0.18362 )"
        ],
        "x-ms-client-request-id": "c6ce804e-aa8c-ec8c-959e-cb22ad5930c2",
        "x-ms-date": "Fri, 03 Apr 2020 21:02:25 GMT",
        "x-ms-return-client-request-id": "true",
        "x-ms-version": "2019-12-12"
      },
      "RequestBody": null,
      "StatusCode": 202,
      "ResponseHeaders": {
        "Content-Length": "0",
        "Date": "Fri, 03 Apr 2020 21:02:23 GMT",
        "Server": [
          "Windows-Azure-Blob/1.0",
          "Microsoft-HTTPAPI/2.0"
        ],
        "x-ms-client-request-id": "c6ce804e-aa8c-ec8c-959e-cb22ad5930c2",
<<<<<<< HEAD
        "x-ms-request-id": "beed5989-601e-002f-493c-f39ff0000000",
=======
        "x-ms-request-id": "96225246-f01e-0012-27fb-093670000000",
>>>>>>> 8d420312
        "x-ms-version": "2019-12-12"
      },
      "ResponseBody": []
    }
  ],
  "Variables": {
    "RandomSeed": "1082671517",
    "Storage_TestConfigHierarchicalNamespace": "NamespaceTenant\nseannsecanary\nU2FuaXRpemVk\nhttp://seannsecanary.blob.core.windows.net\nhttp://seannsecanary.file.core.windows.net\nhttp://seannsecanary.queue.core.windows.net\nhttp://seannsecanary.table.core.windows.net\n\n\n\n\nhttp://seannsecanary-secondary.blob.core.windows.net\nhttp://seannsecanary-secondary.file.core.windows.net\nhttp://seannsecanary-secondary.queue.core.windows.net\nhttp://seannsecanary-secondary.table.core.windows.net\n68390a19-a643-458b-b726-408abf67b4fc\nSanitized\n72f988bf-86f1-41af-91ab-2d7cd011db47\nhttps://login.microsoftonline.com/\nCloud\nBlobEndpoint=http://seannsecanary.blob.core.windows.net/;QueueEndpoint=http://seannsecanary.queue.core.windows.net/;FileEndpoint=http://seannsecanary.file.core.windows.net/;BlobSecondaryEndpoint=http://seannsecanary-secondary.blob.core.windows.net/;QueueSecondaryEndpoint=http://seannsecanary-secondary.queue.core.windows.net/;FileSecondaryEndpoint=http://seannsecanary-secondary.file.core.windows.net/;AccountName=seannsecanary;AccountKey=Sanitized\n"
  }
}<|MERGE_RESOLUTION|>--- conflicted
+++ resolved
@@ -28,11 +28,7 @@
           "Microsoft-HTTPAPI/2.0"
         ],
         "x-ms-client-request-id": "5397ec79-860f-9662-2f06-9b2a1ee2df3e",
-<<<<<<< HEAD
-        "x-ms-request-id": "beed5985-601e-002f-463c-f39ff0000000",
-=======
         "x-ms-request-id": "96225230-f01e-0012-14fb-093670000000",
->>>>>>> 8d420312
         "x-ms-version": "2019-12-12"
       },
       "ResponseBody": []
@@ -64,11 +60,7 @@
           "Microsoft-HTTPAPI/2.0"
         ],
         "x-ms-client-request-id": "121e0385-1794-f255-2eff-a1ba48341ece",
-<<<<<<< HEAD
-        "x-ms-request-id": "a481d3e3-f01f-0012-5d3c-f3e9eb000000",
-=======
         "x-ms-request-id": "fa440235-201f-0097-71fb-091bad000000",
->>>>>>> 8d420312
         "x-ms-version": "2019-12-12"
       },
       "ResponseBody": []
@@ -138,11 +130,7 @@
           "Microsoft-HTTPAPI/2.0"
         ],
         "x-ms-client-request-id": "c6ce804e-aa8c-ec8c-959e-cb22ad5930c2",
-<<<<<<< HEAD
-        "x-ms-request-id": "beed5989-601e-002f-493c-f39ff0000000",
-=======
         "x-ms-request-id": "96225246-f01e-0012-27fb-093670000000",
->>>>>>> 8d420312
         "x-ms-version": "2019-12-12"
       },
       "ResponseBody": []
