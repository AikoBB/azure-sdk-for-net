{
  "Entries": [
    {
<<<<<<< HEAD
      "RequestUri": "https://seannsecanary.blob.core.windows.net/test-filesystem-db249cc1-3a41-6378-c72a-e06d9bbfacd0?restype=container",
      "RequestMethod": "PUT",
      "RequestHeaders": {
        "Authorization": "Sanitized",
        "traceparent": "00-f3e332239ae404429d2c904b32c739a4-d019ed75ecedc645-00",
        "User-Agent": [
          "azsdk-net-Storage.Files.DataLake/12.5.0-alpha.20200921.1",
          "(.NET Core 4.6.29220.03; Microsoft Windows 10.0.19041 )"
        ],
        "x-ms-blob-public-access": "container",
        "x-ms-client-request-id": "92737c59-4453-6006-5677-6b0af589bad9",
        "x-ms-date": "Mon, 21 Sep 2020 06:23:44 GMT",
=======
      "RequestUri": "https://seannsecanary.blob.core.windows.net/test-filesystem-1228ee44-4436-74aa-7f13-379091157487?restype=container",
      "RequestMethod": "PUT",
      "RequestHeaders": {
        "Authorization": "Sanitized",
        "traceparent": "00-b90baa47600a1349954338094cebb72e-ca5449f414b2b04b-00",
        "User-Agent": [
          "azsdk-net-Storage.Files.DataLake/12.5.0-alpha.20200911.1",
          "(.NET Core 4.6.29017.01; Microsoft Windows 10.0.18362 )"
        ],
        "x-ms-blob-public-access": "container",
        "x-ms-client-request-id": "83ba1d9a-138c-2a7f-6cfc-8d154b6763eb",
        "x-ms-date": "Fri, 11 Sep 2020 15:50:23 GMT",
>>>>>>> 365f255a
        "x-ms-return-client-request-id": "true",
        "x-ms-version": "2020-02-10"
      },
      "RequestBody": null,
      "StatusCode": 201,
      "ResponseHeaders": {
        "Content-Length": "0",
<<<<<<< HEAD
        "Date": "Mon, 21 Sep 2020 06:23:44 GMT",
        "ETag": "\u00220x8D85DF6E4948349\u0022",
        "Last-Modified": "Mon, 21 Sep 2020 06:23:45 GMT",
=======
        "Date": "Fri, 11 Sep 2020 15:50:24 GMT",
        "ETag": "\u00220x8D8566A658961DD\u0022",
        "Last-Modified": "Fri, 11 Sep 2020 15:50:24 GMT",
>>>>>>> 365f255a
        "Server": [
          "Windows-Azure-Blob/1.0",
          "Microsoft-HTTPAPI/2.0"
        ],
<<<<<<< HEAD
        "x-ms-client-request-id": "92737c59-4453-6006-5677-6b0af589bad9",
        "x-ms-request-id": "5a7b364a-a01e-0099-79df-8f321d000000",
=======
        "x-ms-client-request-id": "83ba1d9a-138c-2a7f-6cfc-8d154b6763eb",
        "x-ms-request-id": "d8a19075-d01e-0015-5853-885a13000000",
>>>>>>> 365f255a
        "x-ms-version": "2020-02-10"
      },
      "ResponseBody": []
    },
    {
<<<<<<< HEAD
      "RequestUri": "https://seannsecanary.dfs.core.windows.net/test-filesystem-db249cc1-3a41-6378-c72a-e06d9bbfacd0/test-file-aef67669-4917-7276-52e9-448837b47188?resource=file",
=======
      "RequestUri": "https://seannsecanary.dfs.core.windows.net/test-filesystem-1228ee44-4436-74aa-7f13-379091157487/test-file-7ceb4766-8b26-8017-f383-f48585e8c9c2?resource=file",
>>>>>>> 365f255a
      "RequestMethod": "PUT",
      "RequestHeaders": {
        "Authorization": "Sanitized",
        "If-None-Match": "*",
<<<<<<< HEAD
        "traceparent": "00-ec7fb34e2be9fd40abad379a5deb6db0-94d99e5894cfe24b-00",
        "User-Agent": [
          "azsdk-net-Storage.Files.DataLake/12.5.0-alpha.20200921.1",
          "(.NET Core 4.6.29220.03; Microsoft Windows 10.0.19041 )"
        ],
        "x-ms-client-request-id": "79e2cd3c-c6b3-869c-6259-d1696b6b11f5",
        "x-ms-date": "Mon, 21 Sep 2020 06:23:45 GMT",
=======
        "traceparent": "00-8a6354c310f1c7468ba8f5564ca5a865-cbf76c1f126d6940-00",
        "User-Agent": [
          "azsdk-net-Storage.Files.DataLake/12.5.0-alpha.20200911.1",
          "(.NET Core 4.6.29017.01; Microsoft Windows 10.0.18362 )"
        ],
        "x-ms-client-request-id": "56c3dd91-b666-c6c5-3e49-6a18bf3b45b0",
        "x-ms-date": "Fri, 11 Sep 2020 15:50:24 GMT",
>>>>>>> 365f255a
        "x-ms-return-client-request-id": "true",
        "x-ms-version": "2020-02-10"
      },
      "RequestBody": null,
      "StatusCode": 201,
      "ResponseHeaders": {
        "Content-Length": "0",
<<<<<<< HEAD
        "Date": "Mon, 21 Sep 2020 06:23:44 GMT",
        "ETag": "\u00220x8D85DF6E4E9AA19\u0022",
        "Last-Modified": "Mon, 21 Sep 2020 06:23:45 GMT",
=======
        "Date": "Fri, 11 Sep 2020 15:50:25 GMT",
        "ETag": "\u00220x8D8566A66325645\u0022",
        "Last-Modified": "Fri, 11 Sep 2020 15:50:25 GMT",
>>>>>>> 365f255a
        "Server": [
          "Windows-Azure-HDFS/1.0",
          "Microsoft-HTTPAPI/2.0"
        ],
<<<<<<< HEAD
        "x-ms-client-request-id": "79e2cd3c-c6b3-869c-6259-d1696b6b11f5",
        "x-ms-request-id": "43cabccc-c01f-0026-77df-8f05b8000000",
=======
        "x-ms-client-request-id": "56c3dd91-b666-c6c5-3e49-6a18bf3b45b0",
        "x-ms-request-id": "d5ce8fb8-801f-0055-0653-885d2b000000",
>>>>>>> 365f255a
        "x-ms-version": "2020-02-10"
      },
      "ResponseBody": []
    },
    {
<<<<<<< HEAD
      "RequestUri": "https://seannsecanary.dfs.core.windows.net/test-filesystem-db249cc1-3a41-6378-c72a-e06d9bbfacd0/test-file-aef67669-4917-7276-52e9-448837b47188?action=append\u0026position=0",
=======
      "RequestUri": "https://seannsecanary.dfs.core.windows.net/test-filesystem-1228ee44-4436-74aa-7f13-379091157487/test-file-7ceb4766-8b26-8017-f383-f48585e8c9c2?action=append\u0026position=0",
>>>>>>> 365f255a
      "RequestMethod": "PATCH",
      "RequestHeaders": {
        "Authorization": "Sanitized",
        "Content-Length": "1024",
<<<<<<< HEAD
        "traceparent": "00-f8c7b283b3648e4eb7c89d6ef9c04dea-66b6b4dbacb8554c-00",
        "User-Agent": [
          "azsdk-net-Storage.Files.DataLake/12.5.0-alpha.20200921.1",
          "(.NET Core 4.6.29220.03; Microsoft Windows 10.0.19041 )"
        ],
        "x-ms-client-request-id": "8cfd61ee-a556-f4fe-4e02-edf97c55683a",
        "x-ms-date": "Mon, 21 Sep 2020 06:23:45 GMT",
        "x-ms-return-client-request-id": "true",
        "x-ms-version": "2020-02-10"
      },
      "RequestBody": "86ATHksafJQP9b1h4z5FDf0qWXxIiSkQBQE/af99KKEG4xdVdpuNT/liniKMFY8TpDeKDVv0QGp2AxlK2hOUkswbW/8n8JZhnAmC5eoGg/BxK8XH8htGEaOs3nOCQnXlzQtWcLqP7LShKHBRclp/cH8p2a5OzJ\u002Bw1UlbehEj31qUnBffsBI14j8RJsqr9J9JLW3zWWnGlwBspZtwM3GifUkVvdVCn79s8/ZvPKbVBeGqEk2kL4XxzQQWcwp3xK7Ob6mAlTfJBo2th2VyV1palqC6xSEk/k3DJO/QLCy19C5Ioc39VHCp4Qu/9qgffnaqvNxqvf6MqXFbvXBH\u002BNpg\u002BJI3KbaMXEEwEOQVZQelo6V4Jm9QSjcvvPdcopf/YegxXv0V6FTAHV\u002BaOqwadkRptRnKz9JqEK1aB22/MLqqMK785AYKj7pQuAkQtRCLFUWy8\u002Bx9NJIVx01Pu\u002BHnAe2k8An9HpI\u002BXiZeeRbJWVucz/EoDDzOLPwc5h25u9TZabcbbMQHjfeydJXGH7p7TG3ysuvvvvSw1cQM4Td1hKNRhRBfre2WlUH6dZinCA1BoJqvxgjo6arCa5YA\u002Bqu/Pe/ydJmqHJ5/XB2q9UlcCc23y0Gdxb6aaJxlnEJWlZqVOjeotZRzloP7MGrrPvRhZmHJSS9qIngxVwv9RX9cKcaCFLoRs1Q5QzW9opVUryqoBDbhjUxrKxi/d12IdlEEngajaCk5T7IMkAX6rH/j3KfhVUFJe5t5F\u002BmiUTz3sM3kuQOOsEcBbrSE1PxHcX6Y3Jq2pyEQuyNrKlA/lv12Fd84FvN8VCxg4OaMxaaeMqZrCnWhQQmr0/7fI4b2wdi2Db4dDluKG4duVcc7g/Z8zPeq1IyI1NTWjEL1nDGmah4O1bfngSNK4O7tMutCcFAHY1eOS\u002B1LLjjqRoIZlX9WyOuoLa4\u002BlErUX/OdmqHolBzy7TnaFx4wwqZ\u002B/TuhMUtvl2oAmUOhyM4Muez6rZSWAbJlJ6dFfLDMd2oHwJcPMy2nLgM36PrZUCRqzV0yNhQS5/uIOwqkKRu6MyHYmgg3/Ya\u002BU3\u002BQXxi4jNaC265SmkFV9NmbhvcjAgXnfLTYALYcM8/XdOOVgYfj0K8zIk5sZ5ngg6Uvm3eOmlB5qONj34wgZqfeeyVev3JRuLZI7\u002BC2exQb\u002BH0Q7ZdYSNmSG9mkf/EjE7umjexzgsMy3ePBRqtwwy3OSOYOD3gPhjJMy6SZrTnEJdwkEO0nqHa53g\u002B0lwIuIVir1jYKFANClwe6JrYfmDCq/CDOS7NApp9wVTFpWu4wHqpL7tcCuhHZ4XjlbYG/mkbfCpvhX9Wlay\u002BXmb/S2TwYiggM1KpYp0EP9Wo6WjkesQ==",
      "StatusCode": 202,
      "ResponseHeaders": {
        "Content-Length": "0",
        "Date": "Mon, 21 Sep 2020 06:23:44 GMT",
=======
        "traceparent": "00-df8991dcbecae04d9939f17360b42311-cb51c4f3134a0e44-00",
        "User-Agent": [
          "azsdk-net-Storage.Files.DataLake/12.5.0-alpha.20200911.1",
          "(.NET Core 4.6.29017.01; Microsoft Windows 10.0.18362 )"
        ],
        "x-ms-client-request-id": "fd7819c1-31dd-8ac1-dfa5-b673181881a3",
        "x-ms-date": "Fri, 11 Sep 2020 15:50:25 GMT",
        "x-ms-return-client-request-id": "true",
        "x-ms-version": "2020-02-10"
      },
      "RequestBody": "qBb2dFvw\u002BiFJ2MfQNuVatk7TWmPR7voOBjmQCR76pIQzym00ce\u002BQdkzJM07ERkkNKT43so1m8bkc520hX/EDTjNDnWt4JUReQuQXB7urSr/wg9/fw/H2zNm0GImBbxZaxuQaganelAT62G\u002BoT\u002Bn9cJ2uMdwSI4tCTNCSxAy63dPOvEHXkMkWEe/b5eqBTn3vtqjs0z46SKJY2DTYTND4P/ub2pKoJuDTmB/tNj2gwP1Tog5kzQqVk3OefriUPcUe46Xv5nPqR4/HGDoeTRFluBc3hanCk3HwBkYfCagoP1pazlOYsNqKaFt\u002BnLTPd0ZhOcagXbgbXE80/98syz3nn9ngxH6\u002BzAc9rBxOQ/e8IY//vtDhh\u002BGhPnEEY7H6XZ0dlvzb77LIo2y\u002BY7CczRhXd95QLAxtBRf3PoUMuWhVQk9/MK364THcNxtjIyQxBXFYrOzTqjCQsJDk47Asu\u002BkDaCFhHJxrXZWsdPXxCeLzxjkUtA18gpge74AdFf6Br3wxX7oDz\u002BjV7U9WJzU7nqat8Rx2GAfch\u002BaJQi0bTkeXKsR4wKko8PdQP8a9JVti41HabyThCpd1VNjUeoy7uZ8Hv/xxw938hQElJthAHmGLJl/bQd8jtiAsAmvRU3VqlIUmtmZe8B9z3ekju\u002BS\u002BNDZ2SFMt33jA5AjcRMByKzGLu5FTGWj7LDY/aGP1//o7bs41WgoiPbQNZtFdgqtfAbK3mABTaxrNehwd7XcVyuQNoNbyPNAmaH7cRrOWnqqK4GewPmf66AKzZ9/uBVA9\u002BJztT\u002BHUbcThkC\u002BBdiVnNtxxkgwQZIt8E7fTPtTwOGMunk4WqU7ItXKizq44eHHdSzECfHNDLZMQcDwqAC7v8VjMU9jXUYyOqdyabZXdRJpF9vOj7rvw63G6BjkRnrVEs91WbCWZBvqkdNOWqb/\u002BMyuh5Ao6SwKc3GhmHEpTfAonVbq3h9h1rO/5/3rnWUGxu9INb7qqCWfauY\u002B8M\u002BmvUPfJb1MFRqxTLDgaQUyItYMmtGF4RQxQfExT3M1IuHgFSa6CHunurHQmukOCj8caUgQMlX6INwvrePMGsmreCnO/FPeeBpaZNwjsUYvJzuyEOIrJOyP6fRKjl6X25/kKR6/PwnrPfEttc111nOWAIaoGgXrfFc9QxZfk\u002Bm/wo08O4Qrb\u002BQtxtbs/W8jFhOAtI3X772Z/KzHgf/3j6oHcfM8NZ7vapCiflMy\u002BoLkGi0C2t9f59bPpj7XY\u002B3oNjso5Yt/4tx0lU35NXFuZwYt32fO9LDOq4occJNcFAamukQYChD3aDtMjkGNZrJlYUM4qYCGGUGGWj39X3JNFIFHUnspVljxNncsgmZzPUDbtxNMJ2qGHKA==",
      "StatusCode": 202,
      "ResponseHeaders": {
        "Content-Length": "0",
        "Date": "Fri, 11 Sep 2020 15:50:25 GMT",
>>>>>>> 365f255a
        "Server": [
          "Windows-Azure-HDFS/1.0",
          "Microsoft-HTTPAPI/2.0"
        ],
<<<<<<< HEAD
        "x-ms-client-request-id": "8cfd61ee-a556-f4fe-4e02-edf97c55683a",
        "x-ms-request-id": "43cabccd-c01f-0026-78df-8f05b8000000",
=======
        "x-ms-client-request-id": "fd7819c1-31dd-8ac1-dfa5-b673181881a3",
        "x-ms-request-id": "d5ce8fb9-801f-0055-0753-885d2b000000",
>>>>>>> 365f255a
        "x-ms-request-server-encrypted": "true",
        "x-ms-version": "2020-02-10"
      },
      "ResponseBody": []
    },
    {
<<<<<<< HEAD
      "RequestUri": "https://seannsecanary.dfs.core.windows.net/test-filesystem-db249cc1-3a41-6378-c72a-e06d9bbfacd0/test-file-aef67669-4917-7276-52e9-448837b47188?action=flush\u0026position=1024",
=======
      "RequestUri": "https://seannsecanary.dfs.core.windows.net/test-filesystem-1228ee44-4436-74aa-7f13-379091157487/test-file-7ceb4766-8b26-8017-f383-f48585e8c9c2?action=flush\u0026position=1024",
>>>>>>> 365f255a
      "RequestMethod": "PATCH",
      "RequestHeaders": {
        "Authorization": "Sanitized",
        "Content-Length": "0",
<<<<<<< HEAD
        "traceparent": "00-c7e2d49ce7662341ab9c207b6347245d-2eefe0df8bbc6842-00",
        "User-Agent": [
          "azsdk-net-Storage.Files.DataLake/12.5.0-alpha.20200921.1",
          "(.NET Core 4.6.29220.03; Microsoft Windows 10.0.19041 )"
        ],
        "x-ms-client-request-id": "097a1438-846e-d39e-ea0f-994dfecbbff3",
        "x-ms-date": "Mon, 21 Sep 2020 06:23:45 GMT",
=======
        "traceparent": "00-a5f168a707f18749bfb6c5a286df9798-935e1193d61ad449-00",
        "User-Agent": [
          "azsdk-net-Storage.Files.DataLake/12.5.0-alpha.20200911.1",
          "(.NET Core 4.6.29017.01; Microsoft Windows 10.0.18362 )"
        ],
        "x-ms-client-request-id": "a5574c21-48c3-1bd2-b4fe-d084911b0181",
        "x-ms-date": "Fri, 11 Sep 2020 15:50:25 GMT",
>>>>>>> 365f255a
        "x-ms-return-client-request-id": "true",
        "x-ms-version": "2020-02-10"
      },
      "RequestBody": null,
      "StatusCode": 200,
      "ResponseHeaders": {
        "Content-Length": "0",
<<<<<<< HEAD
        "Date": "Mon, 21 Sep 2020 06:23:45 GMT",
        "ETag": "\u00220x8D85DF6E4FB1E41\u0022",
        "Last-Modified": "Mon, 21 Sep 2020 06:23:45 GMT",
=======
        "Date": "Fri, 11 Sep 2020 15:50:25 GMT",
        "ETag": "\u00220x8D8566A664BC561\u0022",
        "Last-Modified": "Fri, 11 Sep 2020 15:50:25 GMT",
>>>>>>> 365f255a
        "Server": [
          "Windows-Azure-HDFS/1.0",
          "Microsoft-HTTPAPI/2.0"
        ],
<<<<<<< HEAD
        "x-ms-client-request-id": "097a1438-846e-d39e-ea0f-994dfecbbff3",
        "x-ms-request-id": "43cabccf-c01f-0026-79df-8f05b8000000",
=======
        "x-ms-client-request-id": "a5574c21-48c3-1bd2-b4fe-d084911b0181",
        "x-ms-request-id": "d5ce8fba-801f-0055-0853-885d2b000000",
>>>>>>> 365f255a
        "x-ms-request-server-encrypted": "false",
        "x-ms-version": "2020-02-10"
      },
      "ResponseBody": []
    },
    {
<<<<<<< HEAD
      "RequestUri": "https://seannsecanary.blob.core.windows.net/test-filesystem-db249cc1-3a41-6378-c72a-e06d9bbfacd0/test-file-aef67669-4917-7276-52e9-448837b47188",
      "RequestMethod": "HEAD",
      "RequestHeaders": {
        "Authorization": "Sanitized",
        "traceparent": "00-fc323078ae3a124d941b62f4ce6ad800-1f4c2334da2d3d49-00",
        "User-Agent": [
          "azsdk-net-Storage.Files.DataLake/12.5.0-alpha.20200921.1",
          "(.NET Core 4.6.29220.03; Microsoft Windows 10.0.19041 )"
        ],
        "x-ms-client-request-id": "68c0c62d-5edb-eccb-131f-4e3e866a523b",
        "x-ms-date": "Mon, 21 Sep 2020 06:23:45 GMT",
=======
      "RequestUri": "https://seannsecanary.blob.core.windows.net/test-filesystem-1228ee44-4436-74aa-7f13-379091157487/test-file-7ceb4766-8b26-8017-f383-f48585e8c9c2",
      "RequestMethod": "HEAD",
      "RequestHeaders": {
        "Authorization": "Sanitized",
        "traceparent": "00-060b9b167655794786fe8c12592d7a37-a8944cc443aff845-00",
        "User-Agent": [
          "azsdk-net-Storage.Files.DataLake/12.5.0-alpha.20200911.1",
          "(.NET Core 4.6.29017.01; Microsoft Windows 10.0.18362 )"
        ],
        "x-ms-client-request-id": "cc52439c-dbc1-e2df-901b-e248810ab831",
        "x-ms-date": "Fri, 11 Sep 2020 15:50:25 GMT",
>>>>>>> 365f255a
        "x-ms-return-client-request-id": "true",
        "x-ms-version": "2020-02-10"
      },
      "RequestBody": null,
      "StatusCode": 200,
      "ResponseHeaders": {
        "Accept-Ranges": "bytes",
        "Content-Length": "1024",
        "Content-Type": "application/octet-stream",
<<<<<<< HEAD
        "Date": "Mon, 21 Sep 2020 06:23:45 GMT",
        "ETag": "\u00220x8D85DF6E4FB1E41\u0022",
        "Last-Modified": "Mon, 21 Sep 2020 06:23:45 GMT",
=======
        "Date": "Fri, 11 Sep 2020 15:50:25 GMT",
        "ETag": "\u00220x8D8566A664BC561\u0022",
        "Last-Modified": "Fri, 11 Sep 2020 15:50:25 GMT",
>>>>>>> 365f255a
        "Server": [
          "Windows-Azure-Blob/1.0",
          "Microsoft-HTTPAPI/2.0"
        ],
        "x-ms-access-tier": "Hot",
        "x-ms-access-tier-inferred": "true",
        "x-ms-blob-type": "BlockBlob",
<<<<<<< HEAD
        "x-ms-client-request-id": "68c0c62d-5edb-eccb-131f-4e3e866a523b",
        "x-ms-creation-time": "Mon, 21 Sep 2020 06:23:45 GMT",
        "x-ms-lease-state": "available",
        "x-ms-lease-status": "unlocked",
        "x-ms-request-id": "5a7b36a7-a01e-0099-3bdf-8f321d000000",
=======
        "x-ms-client-request-id": "cc52439c-dbc1-e2df-901b-e248810ab831",
        "x-ms-creation-time": "Fri, 11 Sep 2020 15:50:25 GMT",
        "x-ms-lease-state": "available",
        "x-ms-lease-status": "unlocked",
        "x-ms-request-id": "d8a190f7-d01e-0015-4053-885a13000000",
>>>>>>> 365f255a
        "x-ms-server-encrypted": "true",
        "x-ms-version": "2020-02-10"
      },
      "ResponseBody": []
    },
    {
<<<<<<< HEAD
      "RequestUri": "https://seannsecanary.blob.core.windows.net/test-filesystem-db249cc1-3a41-6378-c72a-e06d9bbfacd0/test-file-aef67669-4917-7276-52e9-448837b47188",
=======
      "RequestUri": "https://seannsecanary.blob.core.windows.net/test-filesystem-1228ee44-4436-74aa-7f13-379091157487/test-file-7ceb4766-8b26-8017-f383-f48585e8c9c2",
>>>>>>> 365f255a
      "RequestMethod": "GET",
      "RequestHeaders": {
        "Authorization": "Sanitized",
        "User-Agent": [
<<<<<<< HEAD
          "azsdk-net-Storage.Files.DataLake/12.5.0-alpha.20200921.1",
          "(.NET Core 4.6.29220.03; Microsoft Windows 10.0.19041 )"
        ],
        "x-ms-client-request-id": "3720bfb3-570a-7118-28c9-eb2a9930493e",
        "x-ms-date": "Mon, 21 Sep 2020 06:23:45 GMT",
=======
          "azsdk-net-Storage.Files.DataLake/12.5.0-alpha.20200911.1",
          "(.NET Core 4.6.29017.01; Microsoft Windows 10.0.18362 )"
        ],
        "x-ms-client-request-id": "4de88a6f-35c9-81bf-381e-ca79ad8fed80",
        "x-ms-date": "Fri, 11 Sep 2020 15:50:25 GMT",
>>>>>>> 365f255a
        "x-ms-range": "bytes=512-639",
        "x-ms-return-client-request-id": "true",
        "x-ms-version": "2020-02-10"
      },
      "RequestBody": null,
      "StatusCode": 206,
      "ResponseHeaders": {
        "Accept-Ranges": "bytes",
        "Content-Length": "128",
        "Content-Range": "bytes 512-639/1024",
        "Content-Type": "application/octet-stream",
<<<<<<< HEAD
        "Date": "Mon, 21 Sep 2020 06:23:45 GMT",
        "ETag": "\u00220x8D85DF6E4FB1E41\u0022",
        "Last-Modified": "Mon, 21 Sep 2020 06:23:45 GMT",
=======
        "Date": "Fri, 11 Sep 2020 15:50:25 GMT",
        "ETag": "\u00220x8D8566A664BC561\u0022",
        "Last-Modified": "Fri, 11 Sep 2020 15:50:25 GMT",
>>>>>>> 365f255a
        "Server": [
          "Windows-Azure-Blob/1.0",
          "Microsoft-HTTPAPI/2.0"
        ],
        "x-ms-blob-type": "BlockBlob",
<<<<<<< HEAD
        "x-ms-client-request-id": "3720bfb3-570a-7118-28c9-eb2a9930493e",
        "x-ms-creation-time": "Mon, 21 Sep 2020 06:23:45 GMT",
        "x-ms-lease-state": "available",
        "x-ms-lease-status": "unlocked",
        "x-ms-request-id": "5a7b36ac-a01e-0099-40df-8f321d000000",
        "x-ms-server-encrypted": "true",
        "x-ms-version": "2020-02-10"
      },
      "ResponseBody": "EbNUOUM1vaKVVK8qqAQ24Y1MaysYv3ddiHZRBJ4Go2gpOU\u002ByDJAF\u002Bqx/49yn4VVBSXubeRfpolE897DN5LkDjrBHAW60hNT8R3F\u002BmNyatqchELsjaypQP5b9dhXfOBbzfFQsYODmjMWmnjKmawp1oUEJq9P\u002B3yOG9sHYtg2\u002BHQ4="
    },
    {
      "RequestUri": "https://seannsecanary.blob.core.windows.net/test-filesystem-db249cc1-3a41-6378-c72a-e06d9bbfacd0/test-file-aef67669-4917-7276-52e9-448837b47188",
      "RequestMethod": "GET",
      "RequestHeaders": {
        "Authorization": "Sanitized",
        "If-Match": "0x8D85DF6E4FB1E41",
        "User-Agent": [
          "azsdk-net-Storage.Files.DataLake/12.5.0-alpha.20200921.1",
          "(.NET Core 4.6.29220.03; Microsoft Windows 10.0.19041 )"
        ],
        "x-ms-client-request-id": "c68be7c1-1a4a-8f31-2339-7bf5eab2b674",
        "x-ms-date": "Mon, 21 Sep 2020 06:23:45 GMT",
=======
        "x-ms-client-request-id": "4de88a6f-35c9-81bf-381e-ca79ad8fed80",
        "x-ms-creation-time": "Fri, 11 Sep 2020 15:50:25 GMT",
        "x-ms-lease-state": "available",
        "x-ms-lease-status": "unlocked",
        "x-ms-request-id": "d8a19118-d01e-0015-5753-885a13000000",
        "x-ms-server-encrypted": "true",
        "x-ms-version": "2020-02-10"
      },
      "ResponseBody": "Uxlo\u002Byw2P2hj9f/6O27ONVoKIj20DWbRXYKrXwGyt5gAU2sazXocHe13FcrkDaDW8jzQJmh\u002B3Eazlp6qiuBnsD5n\u002BugCs2ff7gVQPfic7U/h1G3E4ZAvgXYlZzbccZIMEGSLfBO30z7U8DhjLp5OFqlOyLVyos6uOHhx3UsxAnw="
    },
    {
      "RequestUri": "https://seannsecanary.blob.core.windows.net/test-filesystem-1228ee44-4436-74aa-7f13-379091157487/test-file-7ceb4766-8b26-8017-f383-f48585e8c9c2",
      "RequestMethod": "GET",
      "RequestHeaders": {
        "Authorization": "Sanitized",
        "If-Match": "0x8D8566A664BC561",
        "User-Agent": [
          "azsdk-net-Storage.Files.DataLake/12.5.0-alpha.20200911.1",
          "(.NET Core 4.6.29017.01; Microsoft Windows 10.0.18362 )"
        ],
        "x-ms-client-request-id": "f7d96975-6b22-7167-7aa7-ab79e464e3e4",
        "x-ms-date": "Fri, 11 Sep 2020 15:50:25 GMT",
>>>>>>> 365f255a
        "x-ms-range": "bytes=640-767",
        "x-ms-return-client-request-id": "true",
        "x-ms-version": "2020-02-10"
      },
      "RequestBody": null,
      "StatusCode": 206,
      "ResponseHeaders": {
        "Accept-Ranges": "bytes",
        "Content-Length": "128",
        "Content-Range": "bytes 640-767/1024",
        "Content-Type": "application/octet-stream",
<<<<<<< HEAD
        "Date": "Mon, 21 Sep 2020 06:23:45 GMT",
        "ETag": "\u00220x8D85DF6E4FB1E41\u0022",
        "Last-Modified": "Mon, 21 Sep 2020 06:23:45 GMT",
=======
        "Date": "Fri, 11 Sep 2020 15:50:25 GMT",
        "ETag": "\u00220x8D8566A664BC561\u0022",
        "Last-Modified": "Fri, 11 Sep 2020 15:50:25 GMT",
>>>>>>> 365f255a
        "Server": [
          "Windows-Azure-Blob/1.0",
          "Microsoft-HTTPAPI/2.0"
        ],
        "x-ms-blob-type": "BlockBlob",
<<<<<<< HEAD
        "x-ms-client-request-id": "c68be7c1-1a4a-8f31-2339-7bf5eab2b674",
        "x-ms-creation-time": "Mon, 21 Sep 2020 06:23:45 GMT",
        "x-ms-lease-state": "available",
        "x-ms-lease-status": "unlocked",
        "x-ms-request-id": "5a7b36b9-a01e-0099-49df-8f321d000000",
        "x-ms-server-encrypted": "true",
        "x-ms-version": "2020-02-10"
      },
      "ResponseBody": "W4obh25VxzuD9nzM96rUjIjU1NaMQvWcMaZqHg7Vt\u002BeBI0rg7u0y60JwUAdjV45L7UsuOOpGghmVf1bI66gtrj6UStRf852aoeiUHPLtOdoXHjDCpn79O6ExS2\u002BXagCZQ6HIzgy57PqtlJYBsmUnp0V8sMx3agfAlw8zLacuAzc="
    },
    {
      "RequestUri": "https://seannsecanary.blob.core.windows.net/test-filesystem-db249cc1-3a41-6378-c72a-e06d9bbfacd0/test-file-aef67669-4917-7276-52e9-448837b47188",
      "RequestMethod": "GET",
      "RequestHeaders": {
        "Authorization": "Sanitized",
        "If-Match": "0x8D85DF6E4FB1E41",
        "User-Agent": [
          "azsdk-net-Storage.Files.DataLake/12.5.0-alpha.20200921.1",
          "(.NET Core 4.6.29220.03; Microsoft Windows 10.0.19041 )"
        ],
        "x-ms-client-request-id": "b168c7dc-82a5-3ff4-1839-169f3d246b37",
        "x-ms-date": "Mon, 21 Sep 2020 06:23:45 GMT",
=======
        "x-ms-client-request-id": "f7d96975-6b22-7167-7aa7-ab79e464e3e4",
        "x-ms-creation-time": "Fri, 11 Sep 2020 15:50:25 GMT",
        "x-ms-lease-state": "available",
        "x-ms-lease-status": "unlocked",
        "x-ms-request-id": "d8a1912e-d01e-0015-6a53-885a13000000",
        "x-ms-server-encrypted": "true",
        "x-ms-version": "2020-02-10"
      },
      "ResponseBody": "c0MtkxBwPCoALu/xWMxT2NdRjI6p3Jptld1EmkX286Puu/DrcboGORGetUSz3VZsJZkG\u002BqR005apv/4zK6HkCjpLApzcaGYcSlN8CidVureH2HWs7/n/eudZQbG70g1vuqoJZ9q5j7wz6a9Q98lvUwVGrFMsOBpBTIi1gya0YXg="
    },
    {
      "RequestUri": "https://seannsecanary.blob.core.windows.net/test-filesystem-1228ee44-4436-74aa-7f13-379091157487/test-file-7ceb4766-8b26-8017-f383-f48585e8c9c2",
      "RequestMethod": "GET",
      "RequestHeaders": {
        "Authorization": "Sanitized",
        "If-Match": "0x8D8566A664BC561",
        "User-Agent": [
          "azsdk-net-Storage.Files.DataLake/12.5.0-alpha.20200911.1",
          "(.NET Core 4.6.29017.01; Microsoft Windows 10.0.18362 )"
        ],
        "x-ms-client-request-id": "4403d8d4-f6b6-095d-171b-bf6aff340902",
        "x-ms-date": "Fri, 11 Sep 2020 15:50:25 GMT",
>>>>>>> 365f255a
        "x-ms-range": "bytes=768-895",
        "x-ms-return-client-request-id": "true",
        "x-ms-version": "2020-02-10"
      },
      "RequestBody": null,
      "StatusCode": 206,
      "ResponseHeaders": {
        "Accept-Ranges": "bytes",
        "Content-Length": "128",
        "Content-Range": "bytes 768-895/1024",
        "Content-Type": "application/octet-stream",
<<<<<<< HEAD
        "Date": "Mon, 21 Sep 2020 06:23:45 GMT",
        "ETag": "\u00220x8D85DF6E4FB1E41\u0022",
        "Last-Modified": "Mon, 21 Sep 2020 06:23:45 GMT",
=======
        "Date": "Fri, 11 Sep 2020 15:50:25 GMT",
        "ETag": "\u00220x8D8566A664BC561\u0022",
        "Last-Modified": "Fri, 11 Sep 2020 15:50:25 GMT",
>>>>>>> 365f255a
        "Server": [
          "Windows-Azure-Blob/1.0",
          "Microsoft-HTTPAPI/2.0"
        ],
        "x-ms-blob-type": "BlockBlob",
<<<<<<< HEAD
        "x-ms-client-request-id": "b168c7dc-82a5-3ff4-1839-169f3d246b37",
        "x-ms-creation-time": "Mon, 21 Sep 2020 06:23:45 GMT",
        "x-ms-lease-state": "available",
        "x-ms-lease-status": "unlocked",
        "x-ms-request-id": "5a7b36c3-a01e-0099-52df-8f321d000000",
        "x-ms-server-encrypted": "true",
        "x-ms-version": "2020-02-10"
      },
      "ResponseBody": "6PrZUCRqzV0yNhQS5/uIOwqkKRu6MyHYmgg3/Ya\u002BU3\u002BQXxi4jNaC265SmkFV9NmbhvcjAgXnfLTYALYcM8/XdOOVgYfj0K8zIk5sZ5ngg6Uvm3eOmlB5qONj34wgZqfeeyVev3JRuLZI7\u002BC2exQb\u002BH0Q7ZdYSNmSG9mkf/EjE7s="
    },
    {
      "RequestUri": "https://seannsecanary.blob.core.windows.net/test-filesystem-db249cc1-3a41-6378-c72a-e06d9bbfacd0/test-file-aef67669-4917-7276-52e9-448837b47188",
      "RequestMethod": "GET",
      "RequestHeaders": {
        "Authorization": "Sanitized",
        "If-Match": "0x8D85DF6E4FB1E41",
        "User-Agent": [
          "azsdk-net-Storage.Files.DataLake/12.5.0-alpha.20200921.1",
          "(.NET Core 4.6.29220.03; Microsoft Windows 10.0.19041 )"
        ],
        "x-ms-client-request-id": "23195dc6-0449-dfce-2c28-9eec0defbc80",
        "x-ms-date": "Mon, 21 Sep 2020 06:23:45 GMT",
=======
        "x-ms-client-request-id": "4403d8d4-f6b6-095d-171b-bf6aff340902",
        "x-ms-creation-time": "Fri, 11 Sep 2020 15:50:25 GMT",
        "x-ms-lease-state": "available",
        "x-ms-lease-status": "unlocked",
        "x-ms-request-id": "d8a1913f-d01e-0015-7553-885a13000000",
        "x-ms-server-encrypted": "true",
        "x-ms-version": "2020-02-10"
      },
      "ResponseBody": "RQxQfExT3M1IuHgFSa6CHunurHQmukOCj8caUgQMlX6INwvrePMGsmreCnO/FPeeBpaZNwjsUYvJzuyEOIrJOyP6fRKjl6X25/kKR6/PwnrPfEttc111nOWAIaoGgXrfFc9QxZfk\u002Bm/wo08O4Qrb\u002BQtxtbs/W8jFhOAtI3X772Y="
    },
    {
      "RequestUri": "https://seannsecanary.blob.core.windows.net/test-filesystem-1228ee44-4436-74aa-7f13-379091157487/test-file-7ceb4766-8b26-8017-f383-f48585e8c9c2",
      "RequestMethod": "GET",
      "RequestHeaders": {
        "Authorization": "Sanitized",
        "If-Match": "0x8D8566A664BC561",
        "User-Agent": [
          "azsdk-net-Storage.Files.DataLake/12.5.0-alpha.20200911.1",
          "(.NET Core 4.6.29017.01; Microsoft Windows 10.0.18362 )"
        ],
        "x-ms-client-request-id": "0ca5bde6-9e60-042e-3d17-01f5abfcc5a7",
        "x-ms-date": "Fri, 11 Sep 2020 15:50:26 GMT",
>>>>>>> 365f255a
        "x-ms-range": "bytes=896-1023",
        "x-ms-return-client-request-id": "true",
        "x-ms-version": "2020-02-10"
      },
      "RequestBody": null,
      "StatusCode": 206,
      "ResponseHeaders": {
        "Accept-Ranges": "bytes",
        "Content-Length": "128",
        "Content-Range": "bytes 896-1023/1024",
        "Content-Type": "application/octet-stream",
<<<<<<< HEAD
        "Date": "Mon, 21 Sep 2020 06:23:45 GMT",
        "ETag": "\u00220x8D85DF6E4FB1E41\u0022",
        "Last-Modified": "Mon, 21 Sep 2020 06:23:45 GMT",
=======
        "Date": "Fri, 11 Sep 2020 15:50:25 GMT",
        "ETag": "\u00220x8D8566A664BC561\u0022",
        "Last-Modified": "Fri, 11 Sep 2020 15:50:25 GMT",
>>>>>>> 365f255a
        "Server": [
          "Windows-Azure-Blob/1.0",
          "Microsoft-HTTPAPI/2.0"
        ],
        "x-ms-blob-type": "BlockBlob",
<<<<<<< HEAD
        "x-ms-client-request-id": "23195dc6-0449-dfce-2c28-9eec0defbc80",
        "x-ms-creation-time": "Mon, 21 Sep 2020 06:23:45 GMT",
        "x-ms-lease-state": "available",
        "x-ms-lease-status": "unlocked",
        "x-ms-request-id": "5a7b36e1-a01e-0099-6adf-8f321d000000",
        "x-ms-server-encrypted": "true",
        "x-ms-version": "2020-02-10"
      },
      "ResponseBody": "po3sc4LDMt3jwUarcMMtzkjmDg94D4YyTMukma05xCXcJBDtJ6h2ud4PtJcCLiFYq9Y2ChQDQpcHuia2H5gwqvwgzkuzQKafcFUxaVruMB6qS\u002B7XAroR2eF45W2Bv5pG3wqb4V/VpWsvl5m/0tk8GIoIDNSqWKdBD/VqOlo5HrE="
    },
    {
      "RequestUri": "https://seannsecanary.blob.core.windows.net/test-filesystem-db249cc1-3a41-6378-c72a-e06d9bbfacd0?restype=container",
      "RequestMethod": "DELETE",
      "RequestHeaders": {
        "Authorization": "Sanitized",
        "traceparent": "00-b2435f5a26783443ba1d15b0c0dd821d-77b9b35d9aadf349-00",
        "User-Agent": [
          "azsdk-net-Storage.Files.DataLake/12.5.0-alpha.20200921.1",
          "(.NET Core 4.6.29220.03; Microsoft Windows 10.0.19041 )"
        ],
        "x-ms-client-request-id": "dfd8db3d-480a-b5ed-80ee-b07a99128f6a",
        "x-ms-date": "Mon, 21 Sep 2020 06:23:45 GMT",
=======
        "x-ms-client-request-id": "0ca5bde6-9e60-042e-3d17-01f5abfcc5a7",
        "x-ms-creation-time": "Fri, 11 Sep 2020 15:50:25 GMT",
        "x-ms-lease-state": "available",
        "x-ms-lease-status": "unlocked",
        "x-ms-request-id": "d8a19148-d01e-0015-7d53-885a13000000",
        "x-ms-server-encrypted": "true",
        "x-ms-version": "2020-02-10"
      },
      "ResponseBody": "fysx4H/94\u002BqB3HzPDWe72qQon5TMvqC5BotAtrfX\u002BfWz6Y\u002B12Pt6DY7KOWLf\u002BLcdJVN\u002BTVxbmcGLd9nzvSwzquKHHCTXBQGprpEGAoQ92g7TI5BjWayZWFDOKmAhhlBhlo9/V9yTRSBR1J7KVZY8TZ3LIJmcz1A27cTTCdqhhyg="
    },
    {
      "RequestUri": "https://seannsecanary.blob.core.windows.net/test-filesystem-1228ee44-4436-74aa-7f13-379091157487?restype=container",
      "RequestMethod": "DELETE",
      "RequestHeaders": {
        "Authorization": "Sanitized",
        "traceparent": "00-479c7bda14225d43b1e306b77056e414-98724b45e0cde346-00",
        "User-Agent": [
          "azsdk-net-Storage.Files.DataLake/12.5.0-alpha.20200911.1",
          "(.NET Core 4.6.29017.01; Microsoft Windows 10.0.18362 )"
        ],
        "x-ms-client-request-id": "41842b87-fc8f-3ea1-44d8-e9112fec5e04",
        "x-ms-date": "Fri, 11 Sep 2020 15:50:26 GMT",
>>>>>>> 365f255a
        "x-ms-return-client-request-id": "true",
        "x-ms-version": "2020-02-10"
      },
      "RequestBody": null,
      "StatusCode": 202,
      "ResponseHeaders": {
        "Content-Length": "0",
<<<<<<< HEAD
        "Date": "Mon, 21 Sep 2020 06:23:45 GMT",
=======
        "Date": "Fri, 11 Sep 2020 15:50:25 GMT",
>>>>>>> 365f255a
        "Server": [
          "Windows-Azure-Blob/1.0",
          "Microsoft-HTTPAPI/2.0"
        ],
<<<<<<< HEAD
        "x-ms-client-request-id": "dfd8db3d-480a-b5ed-80ee-b07a99128f6a",
        "x-ms-request-id": "5a7b36f1-a01e-0099-79df-8f321d000000",
=======
        "x-ms-client-request-id": "41842b87-fc8f-3ea1-44d8-e9112fec5e04",
        "x-ms-request-id": "d8a19150-d01e-0015-0253-885a13000000",
>>>>>>> 365f255a
        "x-ms-version": "2020-02-10"
      },
      "ResponseBody": []
    }
  ],
  "Variables": {
<<<<<<< HEAD
    "RandomSeed": "1345613191",
=======
    "RandomSeed": "292685937",
>>>>>>> 365f255a
    "Storage_TestConfigHierarchicalNamespace": "NamespaceTenant\nseannsecanary\nU2FuaXRpemVk\nhttps://seannsecanary.blob.core.windows.net\nhttps://seannsecanary.file.core.windows.net\nhttps://seannsecanary.queue.core.windows.net\nhttps://seannsecanary.table.core.windows.net\n\n\n\n\nhttps://seannsecanary-secondary.blob.core.windows.net\nhttps://seannsecanary-secondary.file.core.windows.net\nhttps://seannsecanary-secondary.queue.core.windows.net\nhttps://seannsecanary-secondary.table.core.windows.net\n68390a19-a643-458b-b726-408abf67b4fc\nSanitized\n72f988bf-86f1-41af-91ab-2d7cd011db47\nhttps://login.microsoftonline.com/\nCloud\nBlobEndpoint=https://seannsecanary.blob.core.windows.net/;QueueEndpoint=https://seannsecanary.queue.core.windows.net/;FileEndpoint=https://seannsecanary.file.core.windows.net/;BlobSecondaryEndpoint=https://seannsecanary-secondary.blob.core.windows.net/;QueueSecondaryEndpoint=https://seannsecanary-secondary.queue.core.windows.net/;FileSecondaryEndpoint=https://seannsecanary-secondary.file.core.windows.net/;AccountName=seannsecanary;AccountKey=Sanitized\n"
  }
}<|MERGE_RESOLUTION|>--- conflicted
+++ resolved
@@ -1,20 +1,6 @@
 {
   "Entries": [
     {
-<<<<<<< HEAD
-      "RequestUri": "https://seannsecanary.blob.core.windows.net/test-filesystem-db249cc1-3a41-6378-c72a-e06d9bbfacd0?restype=container",
-      "RequestMethod": "PUT",
-      "RequestHeaders": {
-        "Authorization": "Sanitized",
-        "traceparent": "00-f3e332239ae404429d2c904b32c739a4-d019ed75ecedc645-00",
-        "User-Agent": [
-          "azsdk-net-Storage.Files.DataLake/12.5.0-alpha.20200921.1",
-          "(.NET Core 4.6.29220.03; Microsoft Windows 10.0.19041 )"
-        ],
-        "x-ms-blob-public-access": "container",
-        "x-ms-client-request-id": "92737c59-4453-6006-5677-6b0af589bad9",
-        "x-ms-date": "Mon, 21 Sep 2020 06:23:44 GMT",
-=======
       "RequestUri": "https://seannsecanary.blob.core.windows.net/test-filesystem-1228ee44-4436-74aa-7f13-379091157487?restype=container",
       "RequestMethod": "PUT",
       "RequestHeaders": {
@@ -27,7 +13,6 @@
         "x-ms-blob-public-access": "container",
         "x-ms-client-request-id": "83ba1d9a-138c-2a7f-6cfc-8d154b6763eb",
         "x-ms-date": "Fri, 11 Sep 2020 15:50:23 GMT",
->>>>>>> 365f255a
         "x-ms-return-client-request-id": "true",
         "x-ms-version": "2020-02-10"
       },
@@ -35,49 +20,25 @@
       "StatusCode": 201,
       "ResponseHeaders": {
         "Content-Length": "0",
-<<<<<<< HEAD
-        "Date": "Mon, 21 Sep 2020 06:23:44 GMT",
-        "ETag": "\u00220x8D85DF6E4948349\u0022",
-        "Last-Modified": "Mon, 21 Sep 2020 06:23:45 GMT",
-=======
         "Date": "Fri, 11 Sep 2020 15:50:24 GMT",
         "ETag": "\u00220x8D8566A658961DD\u0022",
         "Last-Modified": "Fri, 11 Sep 2020 15:50:24 GMT",
->>>>>>> 365f255a
-        "Server": [
-          "Windows-Azure-Blob/1.0",
-          "Microsoft-HTTPAPI/2.0"
-        ],
-<<<<<<< HEAD
-        "x-ms-client-request-id": "92737c59-4453-6006-5677-6b0af589bad9",
-        "x-ms-request-id": "5a7b364a-a01e-0099-79df-8f321d000000",
-=======
+        "Server": [
+          "Windows-Azure-Blob/1.0",
+          "Microsoft-HTTPAPI/2.0"
+        ],
         "x-ms-client-request-id": "83ba1d9a-138c-2a7f-6cfc-8d154b6763eb",
         "x-ms-request-id": "d8a19075-d01e-0015-5853-885a13000000",
->>>>>>> 365f255a
-        "x-ms-version": "2020-02-10"
-      },
-      "ResponseBody": []
-    },
-    {
-<<<<<<< HEAD
-      "RequestUri": "https://seannsecanary.dfs.core.windows.net/test-filesystem-db249cc1-3a41-6378-c72a-e06d9bbfacd0/test-file-aef67669-4917-7276-52e9-448837b47188?resource=file",
-=======
+        "x-ms-version": "2020-02-10"
+      },
+      "ResponseBody": []
+    },
+    {
       "RequestUri": "https://seannsecanary.dfs.core.windows.net/test-filesystem-1228ee44-4436-74aa-7f13-379091157487/test-file-7ceb4766-8b26-8017-f383-f48585e8c9c2?resource=file",
->>>>>>> 365f255a
       "RequestMethod": "PUT",
       "RequestHeaders": {
         "Authorization": "Sanitized",
         "If-None-Match": "*",
-<<<<<<< HEAD
-        "traceparent": "00-ec7fb34e2be9fd40abad379a5deb6db0-94d99e5894cfe24b-00",
-        "User-Agent": [
-          "azsdk-net-Storage.Files.DataLake/12.5.0-alpha.20200921.1",
-          "(.NET Core 4.6.29220.03; Microsoft Windows 10.0.19041 )"
-        ],
-        "x-ms-client-request-id": "79e2cd3c-c6b3-869c-6259-d1696b6b11f5",
-        "x-ms-date": "Mon, 21 Sep 2020 06:23:45 GMT",
-=======
         "traceparent": "00-8a6354c310f1c7468ba8f5564ca5a865-cbf76c1f126d6940-00",
         "User-Agent": [
           "azsdk-net-Storage.Files.DataLake/12.5.0-alpha.20200911.1",
@@ -85,7 +46,6 @@
         ],
         "x-ms-client-request-id": "56c3dd91-b666-c6c5-3e49-6a18bf3b45b0",
         "x-ms-date": "Fri, 11 Sep 2020 15:50:24 GMT",
->>>>>>> 365f255a
         "x-ms-return-client-request-id": "true",
         "x-ms-version": "2020-02-10"
       },
@@ -93,57 +53,25 @@
       "StatusCode": 201,
       "ResponseHeaders": {
         "Content-Length": "0",
-<<<<<<< HEAD
-        "Date": "Mon, 21 Sep 2020 06:23:44 GMT",
-        "ETag": "\u00220x8D85DF6E4E9AA19\u0022",
-        "Last-Modified": "Mon, 21 Sep 2020 06:23:45 GMT",
-=======
         "Date": "Fri, 11 Sep 2020 15:50:25 GMT",
         "ETag": "\u00220x8D8566A66325645\u0022",
         "Last-Modified": "Fri, 11 Sep 2020 15:50:25 GMT",
->>>>>>> 365f255a
         "Server": [
           "Windows-Azure-HDFS/1.0",
           "Microsoft-HTTPAPI/2.0"
         ],
-<<<<<<< HEAD
-        "x-ms-client-request-id": "79e2cd3c-c6b3-869c-6259-d1696b6b11f5",
-        "x-ms-request-id": "43cabccc-c01f-0026-77df-8f05b8000000",
-=======
         "x-ms-client-request-id": "56c3dd91-b666-c6c5-3e49-6a18bf3b45b0",
         "x-ms-request-id": "d5ce8fb8-801f-0055-0653-885d2b000000",
->>>>>>> 365f255a
-        "x-ms-version": "2020-02-10"
-      },
-      "ResponseBody": []
-    },
-    {
-<<<<<<< HEAD
-      "RequestUri": "https://seannsecanary.dfs.core.windows.net/test-filesystem-db249cc1-3a41-6378-c72a-e06d9bbfacd0/test-file-aef67669-4917-7276-52e9-448837b47188?action=append\u0026position=0",
-=======
+        "x-ms-version": "2020-02-10"
+      },
+      "ResponseBody": []
+    },
+    {
       "RequestUri": "https://seannsecanary.dfs.core.windows.net/test-filesystem-1228ee44-4436-74aa-7f13-379091157487/test-file-7ceb4766-8b26-8017-f383-f48585e8c9c2?action=append\u0026position=0",
->>>>>>> 365f255a
       "RequestMethod": "PATCH",
       "RequestHeaders": {
         "Authorization": "Sanitized",
         "Content-Length": "1024",
-<<<<<<< HEAD
-        "traceparent": "00-f8c7b283b3648e4eb7c89d6ef9c04dea-66b6b4dbacb8554c-00",
-        "User-Agent": [
-          "azsdk-net-Storage.Files.DataLake/12.5.0-alpha.20200921.1",
-          "(.NET Core 4.6.29220.03; Microsoft Windows 10.0.19041 )"
-        ],
-        "x-ms-client-request-id": "8cfd61ee-a556-f4fe-4e02-edf97c55683a",
-        "x-ms-date": "Mon, 21 Sep 2020 06:23:45 GMT",
-        "x-ms-return-client-request-id": "true",
-        "x-ms-version": "2020-02-10"
-      },
-      "RequestBody": "86ATHksafJQP9b1h4z5FDf0qWXxIiSkQBQE/af99KKEG4xdVdpuNT/liniKMFY8TpDeKDVv0QGp2AxlK2hOUkswbW/8n8JZhnAmC5eoGg/BxK8XH8htGEaOs3nOCQnXlzQtWcLqP7LShKHBRclp/cH8p2a5OzJ\u002Bw1UlbehEj31qUnBffsBI14j8RJsqr9J9JLW3zWWnGlwBspZtwM3GifUkVvdVCn79s8/ZvPKbVBeGqEk2kL4XxzQQWcwp3xK7Ob6mAlTfJBo2th2VyV1palqC6xSEk/k3DJO/QLCy19C5Ioc39VHCp4Qu/9qgffnaqvNxqvf6MqXFbvXBH\u002BNpg\u002BJI3KbaMXEEwEOQVZQelo6V4Jm9QSjcvvPdcopf/YegxXv0V6FTAHV\u002BaOqwadkRptRnKz9JqEK1aB22/MLqqMK785AYKj7pQuAkQtRCLFUWy8\u002Bx9NJIVx01Pu\u002BHnAe2k8An9HpI\u002BXiZeeRbJWVucz/EoDDzOLPwc5h25u9TZabcbbMQHjfeydJXGH7p7TG3ysuvvvvSw1cQM4Td1hKNRhRBfre2WlUH6dZinCA1BoJqvxgjo6arCa5YA\u002Bqu/Pe/ydJmqHJ5/XB2q9UlcCc23y0Gdxb6aaJxlnEJWlZqVOjeotZRzloP7MGrrPvRhZmHJSS9qIngxVwv9RX9cKcaCFLoRs1Q5QzW9opVUryqoBDbhjUxrKxi/d12IdlEEngajaCk5T7IMkAX6rH/j3KfhVUFJe5t5F\u002BmiUTz3sM3kuQOOsEcBbrSE1PxHcX6Y3Jq2pyEQuyNrKlA/lv12Fd84FvN8VCxg4OaMxaaeMqZrCnWhQQmr0/7fI4b2wdi2Db4dDluKG4duVcc7g/Z8zPeq1IyI1NTWjEL1nDGmah4O1bfngSNK4O7tMutCcFAHY1eOS\u002B1LLjjqRoIZlX9WyOuoLa4\u002BlErUX/OdmqHolBzy7TnaFx4wwqZ\u002B/TuhMUtvl2oAmUOhyM4Muez6rZSWAbJlJ6dFfLDMd2oHwJcPMy2nLgM36PrZUCRqzV0yNhQS5/uIOwqkKRu6MyHYmgg3/Ya\u002BU3\u002BQXxi4jNaC265SmkFV9NmbhvcjAgXnfLTYALYcM8/XdOOVgYfj0K8zIk5sZ5ngg6Uvm3eOmlB5qONj34wgZqfeeyVev3JRuLZI7\u002BC2exQb\u002BH0Q7ZdYSNmSG9mkf/EjE7umjexzgsMy3ePBRqtwwy3OSOYOD3gPhjJMy6SZrTnEJdwkEO0nqHa53g\u002B0lwIuIVir1jYKFANClwe6JrYfmDCq/CDOS7NApp9wVTFpWu4wHqpL7tcCuhHZ4XjlbYG/mkbfCpvhX9Wlay\u002BXmb/S2TwYiggM1KpYp0EP9Wo6WjkesQ==",
-      "StatusCode": 202,
-      "ResponseHeaders": {
-        "Content-Length": "0",
-        "Date": "Mon, 21 Sep 2020 06:23:44 GMT",
-=======
         "traceparent": "00-df8991dcbecae04d9939f17360b42311-cb51c4f3134a0e44-00",
         "User-Agent": [
           "azsdk-net-Storage.Files.DataLake/12.5.0-alpha.20200911.1",
@@ -159,42 +87,23 @@
       "ResponseHeaders": {
         "Content-Length": "0",
         "Date": "Fri, 11 Sep 2020 15:50:25 GMT",
->>>>>>> 365f255a
         "Server": [
           "Windows-Azure-HDFS/1.0",
           "Microsoft-HTTPAPI/2.0"
         ],
-<<<<<<< HEAD
-        "x-ms-client-request-id": "8cfd61ee-a556-f4fe-4e02-edf97c55683a",
-        "x-ms-request-id": "43cabccd-c01f-0026-78df-8f05b8000000",
-=======
         "x-ms-client-request-id": "fd7819c1-31dd-8ac1-dfa5-b673181881a3",
         "x-ms-request-id": "d5ce8fb9-801f-0055-0753-885d2b000000",
->>>>>>> 365f255a
         "x-ms-request-server-encrypted": "true",
         "x-ms-version": "2020-02-10"
       },
       "ResponseBody": []
     },
     {
-<<<<<<< HEAD
-      "RequestUri": "https://seannsecanary.dfs.core.windows.net/test-filesystem-db249cc1-3a41-6378-c72a-e06d9bbfacd0/test-file-aef67669-4917-7276-52e9-448837b47188?action=flush\u0026position=1024",
-=======
       "RequestUri": "https://seannsecanary.dfs.core.windows.net/test-filesystem-1228ee44-4436-74aa-7f13-379091157487/test-file-7ceb4766-8b26-8017-f383-f48585e8c9c2?action=flush\u0026position=1024",
->>>>>>> 365f255a
       "RequestMethod": "PATCH",
       "RequestHeaders": {
         "Authorization": "Sanitized",
         "Content-Length": "0",
-<<<<<<< HEAD
-        "traceparent": "00-c7e2d49ce7662341ab9c207b6347245d-2eefe0df8bbc6842-00",
-        "User-Agent": [
-          "azsdk-net-Storage.Files.DataLake/12.5.0-alpha.20200921.1",
-          "(.NET Core 4.6.29220.03; Microsoft Windows 10.0.19041 )"
-        ],
-        "x-ms-client-request-id": "097a1438-846e-d39e-ea0f-994dfecbbff3",
-        "x-ms-date": "Mon, 21 Sep 2020 06:23:45 GMT",
-=======
         "traceparent": "00-a5f168a707f18749bfb6c5a286df9798-935e1193d61ad449-00",
         "User-Agent": [
           "azsdk-net-Storage.Files.DataLake/12.5.0-alpha.20200911.1",
@@ -202,7 +111,6 @@
         ],
         "x-ms-client-request-id": "a5574c21-48c3-1bd2-b4fe-d084911b0181",
         "x-ms-date": "Fri, 11 Sep 2020 15:50:25 GMT",
->>>>>>> 365f255a
         "x-ms-return-client-request-id": "true",
         "x-ms-version": "2020-02-10"
       },
@@ -210,49 +118,25 @@
       "StatusCode": 200,
       "ResponseHeaders": {
         "Content-Length": "0",
-<<<<<<< HEAD
-        "Date": "Mon, 21 Sep 2020 06:23:45 GMT",
-        "ETag": "\u00220x8D85DF6E4FB1E41\u0022",
-        "Last-Modified": "Mon, 21 Sep 2020 06:23:45 GMT",
-=======
-        "Date": "Fri, 11 Sep 2020 15:50:25 GMT",
-        "ETag": "\u00220x8D8566A664BC561\u0022",
-        "Last-Modified": "Fri, 11 Sep 2020 15:50:25 GMT",
->>>>>>> 365f255a
+        "Date": "Fri, 11 Sep 2020 15:50:25 GMT",
+        "ETag": "\u00220x8D8566A664BC561\u0022",
+        "Last-Modified": "Fri, 11 Sep 2020 15:50:25 GMT",
         "Server": [
           "Windows-Azure-HDFS/1.0",
           "Microsoft-HTTPAPI/2.0"
         ],
-<<<<<<< HEAD
-        "x-ms-client-request-id": "097a1438-846e-d39e-ea0f-994dfecbbff3",
-        "x-ms-request-id": "43cabccf-c01f-0026-79df-8f05b8000000",
-=======
         "x-ms-client-request-id": "a5574c21-48c3-1bd2-b4fe-d084911b0181",
         "x-ms-request-id": "d5ce8fba-801f-0055-0853-885d2b000000",
->>>>>>> 365f255a
         "x-ms-request-server-encrypted": "false",
         "x-ms-version": "2020-02-10"
       },
       "ResponseBody": []
     },
     {
-<<<<<<< HEAD
-      "RequestUri": "https://seannsecanary.blob.core.windows.net/test-filesystem-db249cc1-3a41-6378-c72a-e06d9bbfacd0/test-file-aef67669-4917-7276-52e9-448837b47188",
+      "RequestUri": "https://seannsecanary.blob.core.windows.net/test-filesystem-1228ee44-4436-74aa-7f13-379091157487/test-file-7ceb4766-8b26-8017-f383-f48585e8c9c2",
       "RequestMethod": "HEAD",
       "RequestHeaders": {
         "Authorization": "Sanitized",
-        "traceparent": "00-fc323078ae3a124d941b62f4ce6ad800-1f4c2334da2d3d49-00",
-        "User-Agent": [
-          "azsdk-net-Storage.Files.DataLake/12.5.0-alpha.20200921.1",
-          "(.NET Core 4.6.29220.03; Microsoft Windows 10.0.19041 )"
-        ],
-        "x-ms-client-request-id": "68c0c62d-5edb-eccb-131f-4e3e866a523b",
-        "x-ms-date": "Mon, 21 Sep 2020 06:23:45 GMT",
-=======
-      "RequestUri": "https://seannsecanary.blob.core.windows.net/test-filesystem-1228ee44-4436-74aa-7f13-379091157487/test-file-7ceb4766-8b26-8017-f383-f48585e8c9c2",
-      "RequestMethod": "HEAD",
-      "RequestHeaders": {
-        "Authorization": "Sanitized",
         "traceparent": "00-060b9b167655794786fe8c12592d7a37-a8944cc443aff845-00",
         "User-Agent": [
           "azsdk-net-Storage.Files.DataLake/12.5.0-alpha.20200911.1",
@@ -260,7 +144,6 @@
         ],
         "x-ms-client-request-id": "cc52439c-dbc1-e2df-901b-e248810ab831",
         "x-ms-date": "Fri, 11 Sep 2020 15:50:25 GMT",
->>>>>>> 365f255a
         "x-ms-return-client-request-id": "true",
         "x-ms-version": "2020-02-10"
       },
@@ -270,15 +153,9 @@
         "Accept-Ranges": "bytes",
         "Content-Length": "1024",
         "Content-Type": "application/octet-stream",
-<<<<<<< HEAD
-        "Date": "Mon, 21 Sep 2020 06:23:45 GMT",
-        "ETag": "\u00220x8D85DF6E4FB1E41\u0022",
-        "Last-Modified": "Mon, 21 Sep 2020 06:23:45 GMT",
-=======
-        "Date": "Fri, 11 Sep 2020 15:50:25 GMT",
-        "ETag": "\u00220x8D8566A664BC561\u0022",
-        "Last-Modified": "Fri, 11 Sep 2020 15:50:25 GMT",
->>>>>>> 365f255a
+        "Date": "Fri, 11 Sep 2020 15:50:25 GMT",
+        "ETag": "\u00220x8D8566A664BC561\u0022",
+        "Last-Modified": "Fri, 11 Sep 2020 15:50:25 GMT",
         "Server": [
           "Windows-Azure-Blob/1.0",
           "Microsoft-HTTPAPI/2.0"
@@ -286,47 +163,27 @@
         "x-ms-access-tier": "Hot",
         "x-ms-access-tier-inferred": "true",
         "x-ms-blob-type": "BlockBlob",
-<<<<<<< HEAD
-        "x-ms-client-request-id": "68c0c62d-5edb-eccb-131f-4e3e866a523b",
-        "x-ms-creation-time": "Mon, 21 Sep 2020 06:23:45 GMT",
-        "x-ms-lease-state": "available",
-        "x-ms-lease-status": "unlocked",
-        "x-ms-request-id": "5a7b36a7-a01e-0099-3bdf-8f321d000000",
-=======
         "x-ms-client-request-id": "cc52439c-dbc1-e2df-901b-e248810ab831",
         "x-ms-creation-time": "Fri, 11 Sep 2020 15:50:25 GMT",
         "x-ms-lease-state": "available",
         "x-ms-lease-status": "unlocked",
         "x-ms-request-id": "d8a190f7-d01e-0015-4053-885a13000000",
->>>>>>> 365f255a
-        "x-ms-server-encrypted": "true",
-        "x-ms-version": "2020-02-10"
-      },
-      "ResponseBody": []
-    },
-    {
-<<<<<<< HEAD
-      "RequestUri": "https://seannsecanary.blob.core.windows.net/test-filesystem-db249cc1-3a41-6378-c72a-e06d9bbfacd0/test-file-aef67669-4917-7276-52e9-448837b47188",
-=======
-      "RequestUri": "https://seannsecanary.blob.core.windows.net/test-filesystem-1228ee44-4436-74aa-7f13-379091157487/test-file-7ceb4766-8b26-8017-f383-f48585e8c9c2",
->>>>>>> 365f255a
+        "x-ms-server-encrypted": "true",
+        "x-ms-version": "2020-02-10"
+      },
+      "ResponseBody": []
+    },
+    {
+      "RequestUri": "https://seannsecanary.blob.core.windows.net/test-filesystem-1228ee44-4436-74aa-7f13-379091157487/test-file-7ceb4766-8b26-8017-f383-f48585e8c9c2",
       "RequestMethod": "GET",
       "RequestHeaders": {
         "Authorization": "Sanitized",
         "User-Agent": [
-<<<<<<< HEAD
-          "azsdk-net-Storage.Files.DataLake/12.5.0-alpha.20200921.1",
-          "(.NET Core 4.6.29220.03; Microsoft Windows 10.0.19041 )"
-        ],
-        "x-ms-client-request-id": "3720bfb3-570a-7118-28c9-eb2a9930493e",
-        "x-ms-date": "Mon, 21 Sep 2020 06:23:45 GMT",
-=======
           "azsdk-net-Storage.Files.DataLake/12.5.0-alpha.20200911.1",
           "(.NET Core 4.6.29017.01; Microsoft Windows 10.0.18362 )"
         ],
         "x-ms-client-request-id": "4de88a6f-35c9-81bf-381e-ca79ad8fed80",
         "x-ms-date": "Fri, 11 Sep 2020 15:50:25 GMT",
->>>>>>> 365f255a
         "x-ms-range": "bytes=512-639",
         "x-ms-return-client-request-id": "true",
         "x-ms-version": "2020-02-10"
@@ -338,59 +195,29 @@
         "Content-Length": "128",
         "Content-Range": "bytes 512-639/1024",
         "Content-Type": "application/octet-stream",
-<<<<<<< HEAD
-        "Date": "Mon, 21 Sep 2020 06:23:45 GMT",
-        "ETag": "\u00220x8D85DF6E4FB1E41\u0022",
-        "Last-Modified": "Mon, 21 Sep 2020 06:23:45 GMT",
-=======
-        "Date": "Fri, 11 Sep 2020 15:50:25 GMT",
-        "ETag": "\u00220x8D8566A664BC561\u0022",
-        "Last-Modified": "Fri, 11 Sep 2020 15:50:25 GMT",
->>>>>>> 365f255a
-        "Server": [
-          "Windows-Azure-Blob/1.0",
-          "Microsoft-HTTPAPI/2.0"
-        ],
-        "x-ms-blob-type": "BlockBlob",
-<<<<<<< HEAD
-        "x-ms-client-request-id": "3720bfb3-570a-7118-28c9-eb2a9930493e",
-        "x-ms-creation-time": "Mon, 21 Sep 2020 06:23:45 GMT",
-        "x-ms-lease-state": "available",
-        "x-ms-lease-status": "unlocked",
-        "x-ms-request-id": "5a7b36ac-a01e-0099-40df-8f321d000000",
-        "x-ms-server-encrypted": "true",
-        "x-ms-version": "2020-02-10"
-      },
-      "ResponseBody": "EbNUOUM1vaKVVK8qqAQ24Y1MaysYv3ddiHZRBJ4Go2gpOU\u002ByDJAF\u002Bqx/49yn4VVBSXubeRfpolE897DN5LkDjrBHAW60hNT8R3F\u002BmNyatqchELsjaypQP5b9dhXfOBbzfFQsYODmjMWmnjKmawp1oUEJq9P\u002B3yOG9sHYtg2\u002BHQ4="
-    },
-    {
-      "RequestUri": "https://seannsecanary.blob.core.windows.net/test-filesystem-db249cc1-3a41-6378-c72a-e06d9bbfacd0/test-file-aef67669-4917-7276-52e9-448837b47188",
+        "Date": "Fri, 11 Sep 2020 15:50:25 GMT",
+        "ETag": "\u00220x8D8566A664BC561\u0022",
+        "Last-Modified": "Fri, 11 Sep 2020 15:50:25 GMT",
+        "Server": [
+          "Windows-Azure-Blob/1.0",
+          "Microsoft-HTTPAPI/2.0"
+        ],
+        "x-ms-blob-type": "BlockBlob",
+        "x-ms-client-request-id": "4de88a6f-35c9-81bf-381e-ca79ad8fed80",
+        "x-ms-creation-time": "Fri, 11 Sep 2020 15:50:25 GMT",
+        "x-ms-lease-state": "available",
+        "x-ms-lease-status": "unlocked",
+        "x-ms-request-id": "d8a19118-d01e-0015-5753-885a13000000",
+        "x-ms-server-encrypted": "true",
+        "x-ms-version": "2020-02-10"
+      },
+      "ResponseBody": "Uxlo\u002Byw2P2hj9f/6O27ONVoKIj20DWbRXYKrXwGyt5gAU2sazXocHe13FcrkDaDW8jzQJmh\u002B3Eazlp6qiuBnsD5n\u002BugCs2ff7gVQPfic7U/h1G3E4ZAvgXYlZzbccZIMEGSLfBO30z7U8DhjLp5OFqlOyLVyos6uOHhx3UsxAnw="
+    },
+    {
+      "RequestUri": "https://seannsecanary.blob.core.windows.net/test-filesystem-1228ee44-4436-74aa-7f13-379091157487/test-file-7ceb4766-8b26-8017-f383-f48585e8c9c2",
       "RequestMethod": "GET",
       "RequestHeaders": {
         "Authorization": "Sanitized",
-        "If-Match": "0x8D85DF6E4FB1E41",
-        "User-Agent": [
-          "azsdk-net-Storage.Files.DataLake/12.5.0-alpha.20200921.1",
-          "(.NET Core 4.6.29220.03; Microsoft Windows 10.0.19041 )"
-        ],
-        "x-ms-client-request-id": "c68be7c1-1a4a-8f31-2339-7bf5eab2b674",
-        "x-ms-date": "Mon, 21 Sep 2020 06:23:45 GMT",
-=======
-        "x-ms-client-request-id": "4de88a6f-35c9-81bf-381e-ca79ad8fed80",
-        "x-ms-creation-time": "Fri, 11 Sep 2020 15:50:25 GMT",
-        "x-ms-lease-state": "available",
-        "x-ms-lease-status": "unlocked",
-        "x-ms-request-id": "d8a19118-d01e-0015-5753-885a13000000",
-        "x-ms-server-encrypted": "true",
-        "x-ms-version": "2020-02-10"
-      },
-      "ResponseBody": "Uxlo\u002Byw2P2hj9f/6O27ONVoKIj20DWbRXYKrXwGyt5gAU2sazXocHe13FcrkDaDW8jzQJmh\u002B3Eazlp6qiuBnsD5n\u002BugCs2ff7gVQPfic7U/h1G3E4ZAvgXYlZzbccZIMEGSLfBO30z7U8DhjLp5OFqlOyLVyos6uOHhx3UsxAnw="
-    },
-    {
-      "RequestUri": "https://seannsecanary.blob.core.windows.net/test-filesystem-1228ee44-4436-74aa-7f13-379091157487/test-file-7ceb4766-8b26-8017-f383-f48585e8c9c2",
-      "RequestMethod": "GET",
-      "RequestHeaders": {
-        "Authorization": "Sanitized",
         "If-Match": "0x8D8566A664BC561",
         "User-Agent": [
           "azsdk-net-Storage.Files.DataLake/12.5.0-alpha.20200911.1",
@@ -398,7 +225,6 @@
         ],
         "x-ms-client-request-id": "f7d96975-6b22-7167-7aa7-ab79e464e3e4",
         "x-ms-date": "Fri, 11 Sep 2020 15:50:25 GMT",
->>>>>>> 365f255a
         "x-ms-range": "bytes=640-767",
         "x-ms-return-client-request-id": "true",
         "x-ms-version": "2020-02-10"
@@ -410,59 +236,29 @@
         "Content-Length": "128",
         "Content-Range": "bytes 640-767/1024",
         "Content-Type": "application/octet-stream",
-<<<<<<< HEAD
-        "Date": "Mon, 21 Sep 2020 06:23:45 GMT",
-        "ETag": "\u00220x8D85DF6E4FB1E41\u0022",
-        "Last-Modified": "Mon, 21 Sep 2020 06:23:45 GMT",
-=======
-        "Date": "Fri, 11 Sep 2020 15:50:25 GMT",
-        "ETag": "\u00220x8D8566A664BC561\u0022",
-        "Last-Modified": "Fri, 11 Sep 2020 15:50:25 GMT",
->>>>>>> 365f255a
-        "Server": [
-          "Windows-Azure-Blob/1.0",
-          "Microsoft-HTTPAPI/2.0"
-        ],
-        "x-ms-blob-type": "BlockBlob",
-<<<<<<< HEAD
-        "x-ms-client-request-id": "c68be7c1-1a4a-8f31-2339-7bf5eab2b674",
-        "x-ms-creation-time": "Mon, 21 Sep 2020 06:23:45 GMT",
-        "x-ms-lease-state": "available",
-        "x-ms-lease-status": "unlocked",
-        "x-ms-request-id": "5a7b36b9-a01e-0099-49df-8f321d000000",
-        "x-ms-server-encrypted": "true",
-        "x-ms-version": "2020-02-10"
-      },
-      "ResponseBody": "W4obh25VxzuD9nzM96rUjIjU1NaMQvWcMaZqHg7Vt\u002BeBI0rg7u0y60JwUAdjV45L7UsuOOpGghmVf1bI66gtrj6UStRf852aoeiUHPLtOdoXHjDCpn79O6ExS2\u002BXagCZQ6HIzgy57PqtlJYBsmUnp0V8sMx3agfAlw8zLacuAzc="
-    },
-    {
-      "RequestUri": "https://seannsecanary.blob.core.windows.net/test-filesystem-db249cc1-3a41-6378-c72a-e06d9bbfacd0/test-file-aef67669-4917-7276-52e9-448837b47188",
+        "Date": "Fri, 11 Sep 2020 15:50:25 GMT",
+        "ETag": "\u00220x8D8566A664BC561\u0022",
+        "Last-Modified": "Fri, 11 Sep 2020 15:50:25 GMT",
+        "Server": [
+          "Windows-Azure-Blob/1.0",
+          "Microsoft-HTTPAPI/2.0"
+        ],
+        "x-ms-blob-type": "BlockBlob",
+        "x-ms-client-request-id": "f7d96975-6b22-7167-7aa7-ab79e464e3e4",
+        "x-ms-creation-time": "Fri, 11 Sep 2020 15:50:25 GMT",
+        "x-ms-lease-state": "available",
+        "x-ms-lease-status": "unlocked",
+        "x-ms-request-id": "d8a1912e-d01e-0015-6a53-885a13000000",
+        "x-ms-server-encrypted": "true",
+        "x-ms-version": "2020-02-10"
+      },
+      "ResponseBody": "c0MtkxBwPCoALu/xWMxT2NdRjI6p3Jptld1EmkX286Puu/DrcboGORGetUSz3VZsJZkG\u002BqR005apv/4zK6HkCjpLApzcaGYcSlN8CidVureH2HWs7/n/eudZQbG70g1vuqoJZ9q5j7wz6a9Q98lvUwVGrFMsOBpBTIi1gya0YXg="
+    },
+    {
+      "RequestUri": "https://seannsecanary.blob.core.windows.net/test-filesystem-1228ee44-4436-74aa-7f13-379091157487/test-file-7ceb4766-8b26-8017-f383-f48585e8c9c2",
       "RequestMethod": "GET",
       "RequestHeaders": {
         "Authorization": "Sanitized",
-        "If-Match": "0x8D85DF6E4FB1E41",
-        "User-Agent": [
-          "azsdk-net-Storage.Files.DataLake/12.5.0-alpha.20200921.1",
-          "(.NET Core 4.6.29220.03; Microsoft Windows 10.0.19041 )"
-        ],
-        "x-ms-client-request-id": "b168c7dc-82a5-3ff4-1839-169f3d246b37",
-        "x-ms-date": "Mon, 21 Sep 2020 06:23:45 GMT",
-=======
-        "x-ms-client-request-id": "f7d96975-6b22-7167-7aa7-ab79e464e3e4",
-        "x-ms-creation-time": "Fri, 11 Sep 2020 15:50:25 GMT",
-        "x-ms-lease-state": "available",
-        "x-ms-lease-status": "unlocked",
-        "x-ms-request-id": "d8a1912e-d01e-0015-6a53-885a13000000",
-        "x-ms-server-encrypted": "true",
-        "x-ms-version": "2020-02-10"
-      },
-      "ResponseBody": "c0MtkxBwPCoALu/xWMxT2NdRjI6p3Jptld1EmkX286Puu/DrcboGORGetUSz3VZsJZkG\u002BqR005apv/4zK6HkCjpLApzcaGYcSlN8CidVureH2HWs7/n/eudZQbG70g1vuqoJZ9q5j7wz6a9Q98lvUwVGrFMsOBpBTIi1gya0YXg="
-    },
-    {
-      "RequestUri": "https://seannsecanary.blob.core.windows.net/test-filesystem-1228ee44-4436-74aa-7f13-379091157487/test-file-7ceb4766-8b26-8017-f383-f48585e8c9c2",
-      "RequestMethod": "GET",
-      "RequestHeaders": {
-        "Authorization": "Sanitized",
         "If-Match": "0x8D8566A664BC561",
         "User-Agent": [
           "azsdk-net-Storage.Files.DataLake/12.5.0-alpha.20200911.1",
@@ -470,7 +266,6 @@
         ],
         "x-ms-client-request-id": "4403d8d4-f6b6-095d-171b-bf6aff340902",
         "x-ms-date": "Fri, 11 Sep 2020 15:50:25 GMT",
->>>>>>> 365f255a
         "x-ms-range": "bytes=768-895",
         "x-ms-return-client-request-id": "true",
         "x-ms-version": "2020-02-10"
@@ -482,44 +277,14 @@
         "Content-Length": "128",
         "Content-Range": "bytes 768-895/1024",
         "Content-Type": "application/octet-stream",
-<<<<<<< HEAD
-        "Date": "Mon, 21 Sep 2020 06:23:45 GMT",
-        "ETag": "\u00220x8D85DF6E4FB1E41\u0022",
-        "Last-Modified": "Mon, 21 Sep 2020 06:23:45 GMT",
-=======
-        "Date": "Fri, 11 Sep 2020 15:50:25 GMT",
-        "ETag": "\u00220x8D8566A664BC561\u0022",
-        "Last-Modified": "Fri, 11 Sep 2020 15:50:25 GMT",
->>>>>>> 365f255a
-        "Server": [
-          "Windows-Azure-Blob/1.0",
-          "Microsoft-HTTPAPI/2.0"
-        ],
-        "x-ms-blob-type": "BlockBlob",
-<<<<<<< HEAD
-        "x-ms-client-request-id": "b168c7dc-82a5-3ff4-1839-169f3d246b37",
-        "x-ms-creation-time": "Mon, 21 Sep 2020 06:23:45 GMT",
-        "x-ms-lease-state": "available",
-        "x-ms-lease-status": "unlocked",
-        "x-ms-request-id": "5a7b36c3-a01e-0099-52df-8f321d000000",
-        "x-ms-server-encrypted": "true",
-        "x-ms-version": "2020-02-10"
-      },
-      "ResponseBody": "6PrZUCRqzV0yNhQS5/uIOwqkKRu6MyHYmgg3/Ya\u002BU3\u002BQXxi4jNaC265SmkFV9NmbhvcjAgXnfLTYALYcM8/XdOOVgYfj0K8zIk5sZ5ngg6Uvm3eOmlB5qONj34wgZqfeeyVev3JRuLZI7\u002BC2exQb\u002BH0Q7ZdYSNmSG9mkf/EjE7s="
-    },
-    {
-      "RequestUri": "https://seannsecanary.blob.core.windows.net/test-filesystem-db249cc1-3a41-6378-c72a-e06d9bbfacd0/test-file-aef67669-4917-7276-52e9-448837b47188",
-      "RequestMethod": "GET",
-      "RequestHeaders": {
-        "Authorization": "Sanitized",
-        "If-Match": "0x8D85DF6E4FB1E41",
-        "User-Agent": [
-          "azsdk-net-Storage.Files.DataLake/12.5.0-alpha.20200921.1",
-          "(.NET Core 4.6.29220.03; Microsoft Windows 10.0.19041 )"
-        ],
-        "x-ms-client-request-id": "23195dc6-0449-dfce-2c28-9eec0defbc80",
-        "x-ms-date": "Mon, 21 Sep 2020 06:23:45 GMT",
-=======
+        "Date": "Fri, 11 Sep 2020 15:50:25 GMT",
+        "ETag": "\u00220x8D8566A664BC561\u0022",
+        "Last-Modified": "Fri, 11 Sep 2020 15:50:25 GMT",
+        "Server": [
+          "Windows-Azure-Blob/1.0",
+          "Microsoft-HTTPAPI/2.0"
+        ],
+        "x-ms-blob-type": "BlockBlob",
         "x-ms-client-request-id": "4403d8d4-f6b6-095d-171b-bf6aff340902",
         "x-ms-creation-time": "Fri, 11 Sep 2020 15:50:25 GMT",
         "x-ms-lease-state": "available",
@@ -542,7 +307,6 @@
         ],
         "x-ms-client-request-id": "0ca5bde6-9e60-042e-3d17-01f5abfcc5a7",
         "x-ms-date": "Fri, 11 Sep 2020 15:50:26 GMT",
->>>>>>> 365f255a
         "x-ms-range": "bytes=896-1023",
         "x-ms-return-client-request-id": "true",
         "x-ms-version": "2020-02-10"
@@ -554,44 +318,14 @@
         "Content-Length": "128",
         "Content-Range": "bytes 896-1023/1024",
         "Content-Type": "application/octet-stream",
-<<<<<<< HEAD
-        "Date": "Mon, 21 Sep 2020 06:23:45 GMT",
-        "ETag": "\u00220x8D85DF6E4FB1E41\u0022",
-        "Last-Modified": "Mon, 21 Sep 2020 06:23:45 GMT",
-=======
-        "Date": "Fri, 11 Sep 2020 15:50:25 GMT",
-        "ETag": "\u00220x8D8566A664BC561\u0022",
-        "Last-Modified": "Fri, 11 Sep 2020 15:50:25 GMT",
->>>>>>> 365f255a
-        "Server": [
-          "Windows-Azure-Blob/1.0",
-          "Microsoft-HTTPAPI/2.0"
-        ],
-        "x-ms-blob-type": "BlockBlob",
-<<<<<<< HEAD
-        "x-ms-client-request-id": "23195dc6-0449-dfce-2c28-9eec0defbc80",
-        "x-ms-creation-time": "Mon, 21 Sep 2020 06:23:45 GMT",
-        "x-ms-lease-state": "available",
-        "x-ms-lease-status": "unlocked",
-        "x-ms-request-id": "5a7b36e1-a01e-0099-6adf-8f321d000000",
-        "x-ms-server-encrypted": "true",
-        "x-ms-version": "2020-02-10"
-      },
-      "ResponseBody": "po3sc4LDMt3jwUarcMMtzkjmDg94D4YyTMukma05xCXcJBDtJ6h2ud4PtJcCLiFYq9Y2ChQDQpcHuia2H5gwqvwgzkuzQKafcFUxaVruMB6qS\u002B7XAroR2eF45W2Bv5pG3wqb4V/VpWsvl5m/0tk8GIoIDNSqWKdBD/VqOlo5HrE="
-    },
-    {
-      "RequestUri": "https://seannsecanary.blob.core.windows.net/test-filesystem-db249cc1-3a41-6378-c72a-e06d9bbfacd0?restype=container",
-      "RequestMethod": "DELETE",
-      "RequestHeaders": {
-        "Authorization": "Sanitized",
-        "traceparent": "00-b2435f5a26783443ba1d15b0c0dd821d-77b9b35d9aadf349-00",
-        "User-Agent": [
-          "azsdk-net-Storage.Files.DataLake/12.5.0-alpha.20200921.1",
-          "(.NET Core 4.6.29220.03; Microsoft Windows 10.0.19041 )"
-        ],
-        "x-ms-client-request-id": "dfd8db3d-480a-b5ed-80ee-b07a99128f6a",
-        "x-ms-date": "Mon, 21 Sep 2020 06:23:45 GMT",
-=======
+        "Date": "Fri, 11 Sep 2020 15:50:25 GMT",
+        "ETag": "\u00220x8D8566A664BC561\u0022",
+        "Last-Modified": "Fri, 11 Sep 2020 15:50:25 GMT",
+        "Server": [
+          "Windows-Azure-Blob/1.0",
+          "Microsoft-HTTPAPI/2.0"
+        ],
+        "x-ms-blob-type": "BlockBlob",
         "x-ms-client-request-id": "0ca5bde6-9e60-042e-3d17-01f5abfcc5a7",
         "x-ms-creation-time": "Fri, 11 Sep 2020 15:50:25 GMT",
         "x-ms-lease-state": "available",
@@ -614,7 +348,6 @@
         ],
         "x-ms-client-request-id": "41842b87-fc8f-3ea1-44d8-e9112fec5e04",
         "x-ms-date": "Fri, 11 Sep 2020 15:50:26 GMT",
->>>>>>> 365f255a
         "x-ms-return-client-request-id": "true",
         "x-ms-version": "2020-02-10"
       },
@@ -622,33 +355,20 @@
       "StatusCode": 202,
       "ResponseHeaders": {
         "Content-Length": "0",
-<<<<<<< HEAD
-        "Date": "Mon, 21 Sep 2020 06:23:45 GMT",
-=======
-        "Date": "Fri, 11 Sep 2020 15:50:25 GMT",
->>>>>>> 365f255a
-        "Server": [
-          "Windows-Azure-Blob/1.0",
-          "Microsoft-HTTPAPI/2.0"
-        ],
-<<<<<<< HEAD
-        "x-ms-client-request-id": "dfd8db3d-480a-b5ed-80ee-b07a99128f6a",
-        "x-ms-request-id": "5a7b36f1-a01e-0099-79df-8f321d000000",
-=======
+        "Date": "Fri, 11 Sep 2020 15:50:25 GMT",
+        "Server": [
+          "Windows-Azure-Blob/1.0",
+          "Microsoft-HTTPAPI/2.0"
+        ],
         "x-ms-client-request-id": "41842b87-fc8f-3ea1-44d8-e9112fec5e04",
         "x-ms-request-id": "d8a19150-d01e-0015-0253-885a13000000",
->>>>>>> 365f255a
         "x-ms-version": "2020-02-10"
       },
       "ResponseBody": []
     }
   ],
   "Variables": {
-<<<<<<< HEAD
-    "RandomSeed": "1345613191",
-=======
     "RandomSeed": "292685937",
->>>>>>> 365f255a
     "Storage_TestConfigHierarchicalNamespace": "NamespaceTenant\nseannsecanary\nU2FuaXRpemVk\nhttps://seannsecanary.blob.core.windows.net\nhttps://seannsecanary.file.core.windows.net\nhttps://seannsecanary.queue.core.windows.net\nhttps://seannsecanary.table.core.windows.net\n\n\n\n\nhttps://seannsecanary-secondary.blob.core.windows.net\nhttps://seannsecanary-secondary.file.core.windows.net\nhttps://seannsecanary-secondary.queue.core.windows.net\nhttps://seannsecanary-secondary.table.core.windows.net\n68390a19-a643-458b-b726-408abf67b4fc\nSanitized\n72f988bf-86f1-41af-91ab-2d7cd011db47\nhttps://login.microsoftonline.com/\nCloud\nBlobEndpoint=https://seannsecanary.blob.core.windows.net/;QueueEndpoint=https://seannsecanary.queue.core.windows.net/;FileEndpoint=https://seannsecanary.file.core.windows.net/;BlobSecondaryEndpoint=https://seannsecanary-secondary.blob.core.windows.net/;QueueSecondaryEndpoint=https://seannsecanary-secondary.queue.core.windows.net/;FileSecondaryEndpoint=https://seannsecanary-secondary.file.core.windows.net/;AccountName=seannsecanary;AccountKey=Sanitized\n"
   }
 }