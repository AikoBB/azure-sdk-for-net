--- conflicted
+++ resolved
@@ -1,18 +1,18 @@
 {
   "Entries": [
     {
-      "RequestUri": "http://gen1gen2domain1.blob.core.windows.net/test-filesystem-14d12412-b6e3-5fd9-77c4-532566e9417f?restype=container",
+      "RequestUri": "https://seannsecanary.blob.core.windows.net/test-filesystem-2a1efcaf-81c0-2edc-f37e-fa1f591b5767?restype=container",
       "RequestMethod": "PUT",
       "RequestHeaders": {
         "Authorization": "Sanitized",
-        "traceparent": "00-ebc64474b188b04682243dff45df4ba2-58e9a14e7f69dd43-00",
+        "traceparent": "00-d3386c6717e6dc4e944ce552e890831d-f343fbb5d25add44-00",
         "User-Agent": [
-          "azsdk-net-Storage.Files.DataLake/12.5.0-alpha.20200903.1",
-          "(.NET Core 4.6.29130.01; Microsoft Windows 10.0.19041 )"
+          "azsdk-net-Storage.Files.DataLake/12.5.0-alpha.20200921.1",
+          "(.NET Core 4.6.29220.03; Microsoft Windows 10.0.19041 )"
         ],
         "x-ms-blob-public-access": "container",
-        "x-ms-client-request-id": "a3ac4cac-93a7-6fe2-28f3-906d429f71b9",
-        "x-ms-date": "Thu, 03 Sep 2020 19:26:33 GMT",
+        "x-ms-client-request-id": "635c6ad0-7d31-fb22-2e2c-4de0aee7f0d5",
+        "x-ms-date": "Mon, 21 Sep 2020 06:23:09 GMT",
         "x-ms-return-client-request-id": "true",
         "x-ms-version": "2020-02-10"
       },
@@ -20,72 +20,62 @@
       "StatusCode": 201,
       "ResponseHeaders": {
         "Content-Length": "0",
-        "Date": "Thu, 03 Sep 2020 19:26:33 GMT",
-        "ETag": "\u00220x8D8503F449BABFD\u0022",
-        "Last-Modified": "Thu, 03 Sep 2020 19:26:33 GMT",
+        "Date": "Mon, 21 Sep 2020 06:23:10 GMT",
+        "ETag": "\u00220x8D85DF6CFD27241\u0022",
+        "Last-Modified": "Mon, 21 Sep 2020 06:23:10 GMT",
         "Server": [
           "Windows-Azure-Blob/1.0",
           "Microsoft-HTTPAPI/2.0"
         ],
-        "x-ms-client-request-id": "a3ac4cac-93a7-6fe2-28f3-906d429f71b9",
-<<<<<<< HEAD
-        "x-ms-request-id": "b3de3ddb-501e-001c-3363-56c3e2000000",
+        "x-ms-client-request-id": "635c6ad0-7d31-fb22-2e2c-4de0aee7f0d5",
+        "x-ms-request-id": "aa4727a6-201e-0097-01df-8f1bad000000",
         "x-ms-version": "2020-02-10"
-=======
-        "x-ms-request-id": "b0a6ef11-a01e-00eb-4d28-828ed3000000",
-        "x-ms-version": "2019-12-12"
->>>>>>> 548336e6
       },
       "ResponseBody": []
     },
     {
-      "RequestUri": "http://gen1gen2domain1.blob.core.windows.net/test-filesystem-14d12412-b6e3-5fd9-77c4-532566e9417f/test-file-959c832a-5b0a-d87c-41ef-0c46e85b213a",
+      "RequestUri": "https://seannsecanary.blob.core.windows.net/test-filesystem-2a1efcaf-81c0-2edc-f37e-fa1f591b5767/test-file-0a76dc2b-a3d9-9aa8-a851-27673de1d87d",
       "RequestMethod": "HEAD",
       "RequestHeaders": {
         "Authorization": "Sanitized",
-        "traceparent": "00-d5008b8edc587a4699cf9a9fddcab273-73079642e3861e42-00",
+        "traceparent": "00-7a32098fde31d843a627aaf76a3f4d2c-2c01095ee4168844-00",
         "User-Agent": [
-          "azsdk-net-Storage.Files.DataLake/12.5.0-alpha.20200903.1",
-          "(.NET Core 4.6.29130.01; Microsoft Windows 10.0.19041 )"
+          "azsdk-net-Storage.Files.DataLake/12.5.0-alpha.20200921.1",
+          "(.NET Core 4.6.29220.03; Microsoft Windows 10.0.19041 )"
         ],
-        "x-ms-client-request-id": "ba53142b-569f-50cf-cfd4-62b8869b87cd",
-        "x-ms-date": "Thu, 03 Sep 2020 19:26:34 GMT",
+        "x-ms-client-request-id": "79cf6e68-48ff-2df9-c1c1-bae055bbbd4d",
+        "x-ms-date": "Mon, 21 Sep 2020 06:23:10 GMT",
         "x-ms-return-client-request-id": "true",
         "x-ms-version": "2020-02-10"
       },
       "RequestBody": null,
       "StatusCode": 404,
       "ResponseHeaders": {
-        "Date": "Thu, 03 Sep 2020 19:26:33 GMT",
+        "Date": "Mon, 21 Sep 2020 06:23:10 GMT",
         "Server": [
           "Windows-Azure-Blob/1.0",
           "Microsoft-HTTPAPI/2.0"
         ],
         "Transfer-Encoding": "chunked",
-        "x-ms-client-request-id": "ba53142b-569f-50cf-cfd4-62b8869b87cd",
+        "x-ms-client-request-id": "79cf6e68-48ff-2df9-c1c1-bae055bbbd4d",
         "x-ms-error-code": "BlobNotFound",
-<<<<<<< HEAD
-        "x-ms-request-id": "b3de3dec-501e-001c-4063-56c3e2000000",
+        "x-ms-request-id": "aa4727c5-201e-0097-14df-8f1bad000000",
         "x-ms-version": "2020-02-10"
-=======
-        "x-ms-request-id": "b0a6ef25-a01e-00eb-5928-828ed3000000",
-        "x-ms-version": "2019-12-12"
->>>>>>> 548336e6
       },
       "ResponseBody": []
     },
     {
-      "RequestUri": "http://gen1gen2domain1.blob.core.windows.net/test-filesystem-14d12412-b6e3-5fd9-77c4-532566e9417f?restype=container",
+      "RequestUri": "https://seannsecanary.blob.core.windows.net/test-filesystem-2a1efcaf-81c0-2edc-f37e-fa1f591b5767?restype=container",
       "RequestMethod": "DELETE",
       "RequestHeaders": {
         "Authorization": "Sanitized",
-        "traceparent": "00-16cb2c09a3c6b84e849d860c2758eef7-0883e2ed5ce9844b-00",
+        "traceparent": "00-f68eff8769e9504fa031979d02449ea1-be55b5f6c0be074a-00",
         "User-Agent": [
-          "azsdk-net-Storage.Files.DataLake/12.5.0-alpha.20200903.1",
-          "(.NET Core 4.6.29130.01; Microsoft Windows 10.0.19041 )"
+          "azsdk-net-Storage.Files.DataLake/12.5.0-alpha.20200921.1",
+          "(.NET Core 4.6.29220.03; Microsoft Windows 10.0.19041 )"
         ],
-        "x-ms-client-request-id": "d31ba34f-6607-819a-aa28-4a683c1f674c",
-        "x-ms-date": "Thu, 03 Sep 2020 19:26:34 GMT",
+        "x-ms-client-request-id": "ceff0a32-5e11-e37d-2e21-2dfd39554654",
+        "x-ms-date": "Mon, 21 Sep 2020 06:23:10 GMT",
         "x-ms-return-client-request-id": "true",
         "x-ms-version": "2020-02-10"
       },
@@ -93,25 +83,20 @@
       "StatusCode": 202,
       "ResponseHeaders": {
         "Content-Length": "0",
-        "Date": "Thu, 03 Sep 2020 19:26:33 GMT",
+        "Date": "Mon, 21 Sep 2020 06:23:10 GMT",
         "Server": [
           "Windows-Azure-Blob/1.0",
           "Microsoft-HTTPAPI/2.0"
         ],
-        "x-ms-client-request-id": "d31ba34f-6607-819a-aa28-4a683c1f674c",
-<<<<<<< HEAD
-        "x-ms-request-id": "b3de3df4-501e-001c-4863-56c3e2000000",
+        "x-ms-client-request-id": "ceff0a32-5e11-e37d-2e21-2dfd39554654",
+        "x-ms-request-id": "aa4727c6-201e-0097-15df-8f1bad000000",
         "x-ms-version": "2020-02-10"
-=======
-        "x-ms-request-id": "b0a6ef34-a01e-00eb-6528-828ed3000000",
-        "x-ms-version": "2019-12-12"
->>>>>>> 548336e6
       },
       "ResponseBody": []
     }
   ],
   "Variables": {
-    "RandomSeed": "1248541479",
-    "Storage_TestConfigHierarchicalNamespace": "NamespaceTenant\ngen1gen2domain1\nU2FuaXRpemVk\nhttp://gen1gen2domain1.blob.core.windows.net\nhttp://gen1gen2domain1.file.core.windows.net\nhttp://gen1gen2domain1.queue.core.windows.net\nhttp://gen1gen2domain1.table.core.windows.net\n\n\n\n\nhttp://gen1gen2domain1-secondary.blob.core.windows.net\nhttp://gen1gen2domain1-secondary.file.core.windows.net\nhttp://gen1gen2domain1-secondary.queue.core.windows.net\nhttp://gen1gen2domain1-secondary.table.core.windows.net\nc6b5fe1a-9b59-4975-92c4-d9f728c3c371\nSanitized\n72f988bf-86f1-41af-91ab-2d7cd011db47\nhttps://login.microsoftonline.com/\nCloud\nBlobEndpoint=http://gen1gen2domain1.blob.core.windows.net/;QueueEndpoint=http://gen1gen2domain1.queue.core.windows.net/;FileEndpoint=http://gen1gen2domain1.file.core.windows.net/;BlobSecondaryEndpoint=http://gen1gen2domain1-secondary.blob.core.windows.net/;QueueSecondaryEndpoint=http://gen1gen2domain1-secondary.queue.core.windows.net/;FileSecondaryEndpoint=http://gen1gen2domain1-secondary.file.core.windows.net/;AccountName=gen1gen2domain1;AccountKey=Sanitized\n"
+    "RandomSeed": "239384604",
+    "Storage_TestConfigHierarchicalNamespace": "NamespaceTenant\nseannsecanary\nU2FuaXRpemVk\nhttps://seannsecanary.blob.core.windows.net\nhttps://seannsecanary.file.core.windows.net\nhttps://seannsecanary.queue.core.windows.net\nhttps://seannsecanary.table.core.windows.net\n\n\n\n\nhttps://seannsecanary-secondary.blob.core.windows.net\nhttps://seannsecanary-secondary.file.core.windows.net\nhttps://seannsecanary-secondary.queue.core.windows.net\nhttps://seannsecanary-secondary.table.core.windows.net\n68390a19-a643-458b-b726-408abf67b4fc\nSanitized\n72f988bf-86f1-41af-91ab-2d7cd011db47\nhttps://login.microsoftonline.com/\nCloud\nBlobEndpoint=https://seannsecanary.blob.core.windows.net/;QueueEndpoint=https://seannsecanary.queue.core.windows.net/;FileEndpoint=https://seannsecanary.file.core.windows.net/;BlobSecondaryEndpoint=https://seannsecanary-secondary.blob.core.windows.net/;QueueSecondaryEndpoint=https://seannsecanary-secondary.queue.core.windows.net/;FileSecondaryEndpoint=https://seannsecanary-secondary.file.core.windows.net/;AccountName=seannsecanary;AccountKey=Sanitized\n"
   }
 }