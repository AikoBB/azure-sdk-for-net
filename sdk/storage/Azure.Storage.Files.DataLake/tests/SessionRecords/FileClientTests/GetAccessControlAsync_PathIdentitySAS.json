--- conflicted
+++ resolved
@@ -1,20 +1,6 @@
 {
   "Entries": [
     {
-<<<<<<< HEAD
-      "RequestUri": "https://seannsecanary.blob.core.windows.net/test-filesystem-74cce61d-75ea-bf3f-c76a-acbfdd0659a6?restype=container",
-      "RequestMethod": "PUT",
-      "RequestHeaders": {
-        "Authorization": "Sanitized",
-        "traceparent": "00-c2e8cad3b0bf524b88d29f1201695705-b4d0c27e89cfa54d-00",
-        "User-Agent": [
-          "azsdk-net-Storage.Files.DataLake/12.3.0-dev.20200601.1",
-          "(.NET Core 4.6.28619.01; Microsoft Windows 10.0.18362 )"
-        ],
-        "x-ms-blob-public-access": "container",
-        "x-ms-client-request-id": "64debe40-6075-9440-2885-e856cafd4039",
-        "x-ms-date": "Mon, 01 Jun 2020 20:25:44 GMT",
-=======
       "RequestUri": "https://storagedotnetdatalake.blob.core.windows.net/test-filesystem-35c2490b-a40b-1294-9f18-6c32a52b3a68?restype=container",
       "RequestMethod": "PUT",
       "RequestHeaders": {
@@ -27,7 +13,6 @@
         "x-ms-blob-public-access": "container",
         "x-ms-client-request-id": "28df4825-eb1e-002a-fcc6-24762bf87078",
         "x-ms-date": "Thu, 09 Jul 2020 05:05:26 GMT",
->>>>>>> 994efc63
         "x-ms-return-client-request-id": "true",
         "x-ms-version": "2019-12-12"
       },
@@ -35,44 +20,20 @@
       "StatusCode": 201,
       "ResponseHeaders": {
         "Content-Length": "0",
-<<<<<<< HEAD
-        "Date": "Mon, 01 Jun 2020 20:25:44 GMT",
-        "ETag": "\u00220x8D80669F69A086C\u0022",
-        "Last-Modified": "Mon, 01 Jun 2020 20:25:45 GMT",
-=======
         "Date": "Thu, 09 Jul 2020 05:05:26 GMT",
         "ETag": "\u00220x8D823C5B159529C\u0022",
         "Last-Modified": "Thu, 09 Jul 2020 05:05:26 GMT",
->>>>>>> 994efc63
         "Server": [
           "Windows-Azure-Blob/1.0",
           "Microsoft-HTTPAPI/2.0"
         ],
-<<<<<<< HEAD
-        "x-ms-client-request-id": "64debe40-6075-9440-2885-e856cafd4039",
-        "x-ms-request-id": "c4df3773-201e-0001-6f52-38127c000000",
-=======
         "x-ms-client-request-id": "28df4825-eb1e-002a-fcc6-24762bf87078",
         "x-ms-request-id": "56ca89b5-c01e-0102-5fae-55c510000000",
->>>>>>> 994efc63
-        "x-ms-version": "2019-12-12"
-      },
-      "ResponseBody": []
-    },
-    {
-<<<<<<< HEAD
-      "RequestUri": "https://seannsecanary.dfs.core.windows.net/test-filesystem-74cce61d-75ea-bf3f-c76a-acbfdd0659a6/test-directory-96f9af39-b93f-58d4-03f4-a2cab28f2aee?resource=directory",
-      "RequestMethod": "PUT",
-      "RequestHeaders": {
-        "Authorization": "Sanitized",
-        "traceparent": "00-6fa78b9f1bd89941a76c62b82f9f28f4-237238627a66b940-00",
-        "User-Agent": [
-          "azsdk-net-Storage.Files.DataLake/12.3.0-dev.20200601.1",
-          "(.NET Core 4.6.28619.01; Microsoft Windows 10.0.18362 )"
-        ],
-        "x-ms-client-request-id": "5a96b6db-81ea-5f40-01b2-bc0158d09915",
-        "x-ms-date": "Mon, 01 Jun 2020 20:25:44 GMT",
-=======
+        "x-ms-version": "2019-12-12"
+      },
+      "ResponseBody": []
+    },
+    {
       "RequestUri": "https://storagedotnetdatalake.dfs.core.windows.net/test-filesystem-35c2490b-a40b-1294-9f18-6c32a52b3a68/test-directory-3e60c16e-7d8f-2d92-805c-33f5f7a2f323?resource=directory",
       "RequestMethod": "PUT",
       "RequestHeaders": {
@@ -84,7 +45,6 @@
         ],
         "x-ms-client-request-id": "747455fd-df29-bd88-1a91-f0da7d7562bf",
         "x-ms-date": "Thu, 09 Jul 2020 05:05:26 GMT",
->>>>>>> 994efc63
         "x-ms-return-client-request-id": "true",
         "x-ms-version": "2019-12-12"
       },
@@ -92,53 +52,30 @@
       "StatusCode": 201,
       "ResponseHeaders": {
         "Content-Length": "0",
-<<<<<<< HEAD
-        "Date": "Mon, 01 Jun 2020 20:25:45 GMT",
-        "ETag": "\u00220x8D80669F6D334CF\u0022",
-        "Last-Modified": "Mon, 01 Jun 2020 20:25:45 GMT",
-=======
         "Date": "Thu, 09 Jul 2020 05:05:25 GMT",
         "ETag": "\u00220x8D823C5B175A6E1\u0022",
         "Last-Modified": "Thu, 09 Jul 2020 05:05:26 GMT",
->>>>>>> 994efc63
         "Server": [
           "Windows-Azure-HDFS/1.0",
           "Microsoft-HTTPAPI/2.0"
         ],
-<<<<<<< HEAD
-        "x-ms-client-request-id": "5a96b6db-81ea-5f40-01b2-bc0158d09915",
-        "x-ms-request-id": "7c1ffacc-001f-0080-3e52-38b2a6000000",
-=======
         "x-ms-client-request-id": "747455fd-df29-bd88-1a91-f0da7d7562bf",
         "x-ms-request-id": "6e09fde7-d01f-0019-5eae-55add7000000",
->>>>>>> 994efc63
-        "x-ms-version": "2019-12-12"
-      },
-      "ResponseBody": []
-    },
-    {
-<<<<<<< HEAD
-      "RequestUri": "https://seannsecanary.dfs.core.windows.net/test-filesystem-74cce61d-75ea-bf3f-c76a-acbfdd0659a6/test-directory-96f9af39-b93f-58d4-03f4-a2cab28f2aee/test-file-f99079e0-a565-7487-ade8-eed718c9e5b5?resource=file",
-=======
+        "x-ms-version": "2019-12-12"
+      },
+      "ResponseBody": []
+    },
+    {
       "RequestUri": "https://storagedotnetdatalake.dfs.core.windows.net/test-filesystem-35c2490b-a40b-1294-9f18-6c32a52b3a68/test-directory-3e60c16e-7d8f-2d92-805c-33f5f7a2f323/test-file-4e0d7c53-6d3e-99c4-1918-5299bd0807a6?resource=file",
->>>>>>> 994efc63
       "RequestMethod": "PUT",
       "RequestHeaders": {
         "Authorization": "Sanitized",
         "User-Agent": [
-<<<<<<< HEAD
-          "azsdk-net-Storage.Files.DataLake/12.3.0-dev.20200601.1",
-          "(.NET Core 4.6.28619.01; Microsoft Windows 10.0.18362 )"
-        ],
-        "x-ms-client-request-id": "147aafe3-e667-8d4e-acab-6e9689654681",
-        "x-ms-date": "Mon, 01 Jun 2020 20:25:44 GMT",
-=======
           "azsdk-net-Storage.Files.DataLake/12.3.0-dev.20200708.1",
           "(.NET Core 4.6.28928.01; Microsoft Windows 10.0.18363 )"
         ],
         "x-ms-client-request-id": "d679a99e-fb83-754f-048f-987e15a8331b",
         "x-ms-date": "Thu, 09 Jul 2020 05:05:26 GMT",
->>>>>>> 994efc63
         "x-ms-return-client-request-id": "true",
         "x-ms-version": "2019-12-12"
       },
@@ -146,132 +83,45 @@
       "StatusCode": 201,
       "ResponseHeaders": {
         "Content-Length": "0",
-<<<<<<< HEAD
-        "Date": "Mon, 01 Jun 2020 20:25:45 GMT",
-        "ETag": "\u00220x8D80669F6DC6E87\u0022",
-        "Last-Modified": "Mon, 01 Jun 2020 20:25:45 GMT",
-=======
         "Date": "Thu, 09 Jul 2020 05:05:25 GMT",
         "ETag": "\u00220x8D823C5B1909A29\u0022",
         "Last-Modified": "Thu, 09 Jul 2020 05:05:26 GMT",
->>>>>>> 994efc63
         "Server": [
           "Windows-Azure-HDFS/1.0",
           "Microsoft-HTTPAPI/2.0"
         ],
-<<<<<<< HEAD
-        "x-ms-client-request-id": "147aafe3-e667-8d4e-acab-6e9689654681",
-        "x-ms-request-id": "7c1ffacd-001f-0080-3f52-38b2a6000000",
-=======
         "x-ms-client-request-id": "d679a99e-fb83-754f-048f-987e15a8331b",
         "x-ms-request-id": "6e09fde8-d01f-0019-5fae-55add7000000",
->>>>>>> 994efc63
-        "x-ms-version": "2019-12-12"
-      },
-      "ResponseBody": []
-    },
-    {
-<<<<<<< HEAD
-      "RequestUri": "https://login.microsoftonline.com/72f988bf-86f1-41af-91ab-2d7cd011db47/oauth2/v2.0/token",
-      "RequestMethod": "POST",
-      "RequestHeaders": {
-        "Content-Length": "169",
-        "Content-Type": "application/x-www-form-urlencoded",
-        "traceparent": "00-cc703c794936934d9c043952b4f966f4-45de3411d589f146-00",
-        "User-Agent": [
-          "azsdk-net-Identity/1.1.1",
-          "(.NET Core 4.6.28619.01; Microsoft Windows 10.0.18362 )"
-        ],
-        "x-ms-client-request-id": "a7b58ff8649327eae13c4ccbe2a31db4",
-        "x-ms-return-client-request-id": "true"
-      },
-      "RequestBody": "response_type=token\u0026grant_type=client_credentials\u0026client_id=68390a19-a643-458b-b726-408abf67b4fc\u0026client_secret=Sanitized\u0026scope=https%3A%2F%2Fstorage.azure.com%2F.default",
-      "StatusCode": 200,
-      "ResponseHeaders": {
-        "Cache-Control": "no-store, no-cache",
-        "Content-Length": "92",
-        "Content-Type": "application/json; charset=utf-8",
-        "Date": "Mon, 01 Jun 2020 20:25:45 GMT",
-        "Expires": "-1",
-        "P3P": "CP=\u0022DSP CUR OTPi IND OTRi ONL FIN\u0022",
-        "Pragma": "no-cache",
-        "Set-Cookie": [
-          "fpc=AtVf7Wb-1gNJpXgqVj4dqoneSEc1AgAAAEZbZ9YOAAAA; expires=Wed, 01-Jul-2020 20:25:45 GMT; path=/; secure; HttpOnly; SameSite=None",
-          "x-ms-gateway-slice=estsfd; path=/; SameSite=None; secure; HttpOnly",
-          "stsservicecookie=estsfd; path=/; secure; HttpOnly; SameSite=None"
-        ],
-        "Strict-Transport-Security": "max-age=31536000; includeSubDomains",
-        "X-Content-Type-Options": "nosniff",
-        "x-ms-ests-server": "2.1.10656.6 - EUS ProdSlices",
-        "x-ms-request-id": "d3e254d6-7f6b-4fe2-a36c-678280518c00"
-      },
-      "ResponseBody": {
-        "token_type": "Bearer",
-        "expires_in": 86399,
-        "ext_expires_in": 86399,
-        "access_token": "Sanitized"
-      }
-    },
-    {
-      "RequestUri": "https://seannsecanary.blob.core.windows.net/?restype=service\u0026comp=userdelegationkey",
-=======
+        "x-ms-version": "2019-12-12"
+      },
+      "ResponseBody": []
+    },
+    {
       "RequestUri": "https://storagedotnetdatalake.blob.core.windows.net/?restype=service\u0026comp=userdelegationkey",
->>>>>>> 994efc63
       "RequestMethod": "POST",
       "RequestHeaders": {
         "Authorization": "Sanitized",
         "Content-Length": "56",
         "Content-Type": "application/xml",
-<<<<<<< HEAD
-        "traceparent": "00-cc703c794936934d9c043952b4f966f4-1fe74291e0e4ac4a-00",
-        "User-Agent": [
-          "azsdk-net-Storage.Files.DataLake/12.3.0-dev.20200601.1",
-          "(.NET Core 4.6.28619.01; Microsoft Windows 10.0.18362 )"
-=======
         "traceparent": "00-d8734d670e52064a8a7c1951d62da42e-ebff9c6a2c61e148-00",
         "User-Agent": [
           "azsdk-net-Storage.Files.DataLake/12.3.0-dev.20200708.1",
           "(.NET Core 4.6.28928.01; Microsoft Windows 10.0.18363 )"
->>>>>>> 994efc63
         ],
         "x-ms-client-request-id": "d33b0849-8cfc-293c-ede4-dfc3cf6f0a1d",
         "x-ms-return-client-request-id": "true",
         "x-ms-version": "2019-12-12"
       },
-<<<<<<< HEAD
-      "RequestBody": "\u003CKeyInfo\u003E\u003CExpiry\u003E2020-06-01T21:25:44Z\u003C/Expiry\u003E\u003C/KeyInfo\u003E",
-      "StatusCode": 200,
-      "ResponseHeaders": {
-        "Content-Type": "application/xml",
-        "Date": "Mon, 01 Jun 2020 20:25:45 GMT",
-=======
       "RequestBody": "\u003CKeyInfo\u003E\u003CExpiry\u003E2020-07-09T06:05:26Z\u003C/Expiry\u003E\u003C/KeyInfo\u003E",
       "StatusCode": 200,
       "ResponseHeaders": {
         "Content-Type": "application/xml",
         "Date": "Thu, 09 Jul 2020 05:05:27 GMT",
->>>>>>> 994efc63
         "Server": [
           "Windows-Azure-Blob/1.0",
           "Microsoft-HTTPAPI/2.0"
         ],
         "Transfer-Encoding": "chunked",
-<<<<<<< HEAD
-        "x-ms-client-request-id": "a81e2651-8556-4eae-e859-39be2f5870f0",
-        "x-ms-request-id": "730f7f21-e01e-0098-6452-386dc1000000",
-        "x-ms-version": "2019-12-12"
-      },
-      "ResponseBody": "\uFEFF\u003C?xml version=\u00221.0\u0022 encoding=\u0022utf-8\u0022?\u003E\u003CUserDelegationKey\u003E\u003CSignedOid\u003Ec4f48289-bb84-4086-b250-6f94a8f64cee\u003C/SignedOid\u003E\u003CSignedTid\u003E72f988bf-86f1-41af-91ab-2d7cd011db47\u003C/SignedTid\u003E\u003CSignedStart\u003E2020-06-01T20:25:46Z\u003C/SignedStart\u003E\u003CSignedExpiry\u003E2020-06-01T21:25:44Z\u003C/SignedExpiry\u003E\u003CSignedService\u003Eb\u003C/SignedService\u003E\u003CSignedVersion\u003E2019-12-12\u003C/SignedVersion\u003E\u003CValue\u003EyIzlsULADW\u002BhQ\u002B4Qg21NKSV5QTxvC1RTtWG7fsf/kRQ=\u003C/Value\u003E\u003C/UserDelegationKey\u003E"
-    },
-    {
-      "RequestUri": "https://seannsecanary.dfs.core.windows.net/test-filesystem-74cce61d-75ea-bf3f-c76a-acbfdd0659a6/test-directory-96f9af39-b93f-58d4-03f4-a2cab28f2aee/test-file-f99079e0-a565-7487-ade8-eed718c9e5b5?skoid=c4f48289-bb84-4086-b250-6f94a8f64cee\u0026sktid=72f988bf-86f1-41af-91ab-2d7cd011db47\u0026skt=2020-06-01T20%3A25%3A46Z\u0026ske=2020-06-01T21%3A25%3A44Z\u0026sks=b\u0026skv=2019-12-12\u0026sv=2019-12-12\u0026st=2020-06-01T19%3A25%3A44Z\u0026se=2020-06-01T21%3A25%3A44Z\u0026sr=b\u0026sp=racwd\u0026sig=Sanitized\u0026action=getAccessControl",
-      "RequestMethod": "HEAD",
-      "RequestHeaders": {
-        "traceparent": "00-a09c79078ac4114e9c3764fcdae6542e-0a0b19b39894d64f-00",
-        "User-Agent": [
-          "azsdk-net-Storage.Files.DataLake/12.3.0-dev.20200601.1",
-          "(.NET Core 4.6.28619.01; Microsoft Windows 10.0.18362 )"
-=======
         "x-ms-client-request-id": "d33b0849-8cfc-293c-ede4-dfc3cf6f0a1d",
         "x-ms-request-id": "7147d7fd-401e-0035-1aae-552fea000000",
         "x-ms-version": "2019-12-12"
@@ -286,7 +136,6 @@
         "User-Agent": [
           "azsdk-net-Storage.Files.DataLake/12.3.0-dev.20200708.1",
           "(.NET Core 4.6.28928.01; Microsoft Windows 10.0.18363 )"
->>>>>>> 994efc63
         ],
         "x-ms-client-request-id": "0c35ff26-5f6d-921f-9b5b-8dd66465c6f8",
         "x-ms-return-client-request-id": "true",
@@ -295,15 +144,9 @@
       "RequestBody": null,
       "StatusCode": 200,
       "ResponseHeaders": {
-<<<<<<< HEAD
-        "Date": "Mon, 01 Jun 2020 20:25:45 GMT",
-        "ETag": "\u00220x8D80669F6DC6E87\u0022",
-        "Last-Modified": "Mon, 01 Jun 2020 20:25:45 GMT",
-=======
         "Date": "Thu, 09 Jul 2020 05:05:29 GMT",
         "ETag": "\u00220x8D823C5B1909A29\u0022",
         "Last-Modified": "Thu, 09 Jul 2020 05:05:26 GMT",
->>>>>>> 994efc63
         "Server": [
           "Windows-Azure-HDFS/1.0",
           "Microsoft-HTTPAPI/2.0"
@@ -313,29 +156,12 @@
         "x-ms-group": "$superuser",
         "x-ms-owner": "$superuser",
         "x-ms-permissions": "rw-r-----",
-<<<<<<< HEAD
-        "x-ms-request-id": "2d977ea2-f01f-0070-6352-38f457000000",
-=======
         "x-ms-request-id": "d1a62d72-b01f-0064-30ae-55311f000000",
->>>>>>> 994efc63
-        "x-ms-version": "2019-12-12"
-      },
-      "ResponseBody": []
-    },
-    {
-<<<<<<< HEAD
-      "RequestUri": "https://seannsecanary.blob.core.windows.net/test-filesystem-74cce61d-75ea-bf3f-c76a-acbfdd0659a6?restype=container",
-      "RequestMethod": "DELETE",
-      "RequestHeaders": {
-        "Authorization": "Sanitized",
-        "traceparent": "00-4ba1a702960605489f1eeef769a734ba-766eff460cd0ec48-00",
-        "User-Agent": [
-          "azsdk-net-Storage.Files.DataLake/12.3.0-dev.20200601.1",
-          "(.NET Core 4.6.28619.01; Microsoft Windows 10.0.18362 )"
-        ],
-        "x-ms-client-request-id": "d0a0dd2d-3df0-8771-9d57-2750d511d540",
-        "x-ms-date": "Mon, 01 Jun 2020 20:25:45 GMT",
-=======
+        "x-ms-version": "2019-12-12"
+      },
+      "ResponseBody": []
+    },
+    {
       "RequestUri": "https://storagedotnetdatalake.blob.core.windows.net/test-filesystem-35c2490b-a40b-1294-9f18-6c32a52b3a68?restype=container",
       "RequestMethod": "DELETE",
       "RequestHeaders": {
@@ -347,7 +173,6 @@
         ],
         "x-ms-client-request-id": "cf9cc6b7-fd3a-9caf-5bec-e19f3e55f61b",
         "x-ms-date": "Thu, 09 Jul 2020 05:05:29 GMT",
->>>>>>> 994efc63
         "x-ms-return-client-request-id": "true",
         "x-ms-version": "2019-12-12"
       },
@@ -355,36 +180,21 @@
       "StatusCode": 202,
       "ResponseHeaders": {
         "Content-Length": "0",
-<<<<<<< HEAD
-        "Date": "Mon, 01 Jun 2020 20:25:45 GMT",
-=======
         "Date": "Thu, 09 Jul 2020 05:05:31 GMT",
->>>>>>> 994efc63
         "Server": [
           "Windows-Azure-Blob/1.0",
           "Microsoft-HTTPAPI/2.0"
         ],
-<<<<<<< HEAD
-        "x-ms-client-request-id": "d0a0dd2d-3df0-8771-9d57-2750d511d540",
-        "x-ms-request-id": "c4df3872-201e-0001-4652-38127c000000",
-=======
         "x-ms-client-request-id": "cf9cc6b7-fd3a-9caf-5bec-e19f3e55f61b",
         "x-ms-request-id": "56ca8fcb-c01e-0102-0eae-55c510000000",
->>>>>>> 994efc63
         "x-ms-version": "2019-12-12"
       },
       "ResponseBody": []
     }
   ],
   "Variables": {
-<<<<<<< HEAD
-    "DateTimeOffsetNow": "2020-06-01T15:25:44.6764567-05:00",
-    "RandomSeed": "1684016052",
-    "Storage_TestConfigHierarchicalNamespace": "NamespaceTenant\nseannsecanary\nU2FuaXRpemVk\nhttps://seannsecanary.blob.core.windows.net\nhttps://seannsecanary.file.core.windows.net\nhttps://seannsecanary.queue.core.windows.net\nhttps://seannsecanary.table.core.windows.net\n\n\n\n\nhttps://seannsecanary-secondary.blob.core.windows.net\nhttps://seannsecanary-secondary.file.core.windows.net\nhttps://seannsecanary-secondary.queue.core.windows.net\nhttps://seannsecanary-secondary.table.core.windows.net\n68390a19-a643-458b-b726-408abf67b4fc\nSanitized\n72f988bf-86f1-41af-91ab-2d7cd011db47\nhttps://login.microsoftonline.com/\nCloud\nBlobEndpoint=https://seannsecanary.blob.core.windows.net/;QueueEndpoint=https://seannsecanary.queue.core.windows.net/;FileEndpoint=https://seannsecanary.file.core.windows.net/;BlobSecondaryEndpoint=https://seannsecanary-secondary.blob.core.windows.net/;QueueSecondaryEndpoint=https://seannsecanary-secondary.queue.core.windows.net/;FileSecondaryEndpoint=https://seannsecanary-secondary.file.core.windows.net/;AccountName=seannsecanary;AccountKey=Sanitized\n"
-=======
     "DateTimeOffsetNow": "2020-07-08T22:05:26.8041275-07:00",
     "RandomSeed": "1751848489",
     "Storage_TestConfigHierarchicalNamespace": "NamespaceTenant\nstoragedotnetdatalake\nU2FuaXRpemVk\nhttps://storagedotnetdatalake.blob.core.windows.net\nhttps://storagedotnetdatalake.file.core.windows.net\nhttps://storagedotnetdatalake.queue.core.windows.net\nhttps://storagedotnetdatalake.table.core.windows.net\n\n\n\n\nhttps://storagedotnetdatalake-secondary.blob.core.windows.net\nhttps://storagedotnetdatalake-secondary.file.core.windows.net\nhttps://storagedotnetdatalake-secondary.queue.core.windows.net\nhttps://storagedotnetdatalake-secondary.table.core.windows.net\n183fee76-3bc8-488e-866f-b6562a249293\nSanitized\n72f988bf-86f1-41af-91ab-2d7cd011db47\nhttps://login.microsoftonline.com/\nCloud\nBlobEndpoint=https://storagedotnetdatalake.blob.core.windows.net/;QueueEndpoint=https://storagedotnetdatalake.queue.core.windows.net/;FileEndpoint=https://storagedotnetdatalake.file.core.windows.net/;BlobSecondaryEndpoint=https://storagedotnetdatalake-secondary.blob.core.windows.net/;QueueSecondaryEndpoint=https://storagedotnetdatalake-secondary.queue.core.windows.net/;FileSecondaryEndpoint=https://storagedotnetdatalake-secondary.file.core.windows.net/;AccountName=storagedotnetdatalake;AccountKey=Sanitized\n"
->>>>>>> 994efc63
   }
 }