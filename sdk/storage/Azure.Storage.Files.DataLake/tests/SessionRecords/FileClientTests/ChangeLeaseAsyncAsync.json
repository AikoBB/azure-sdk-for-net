--- conflicted
+++ resolved
@@ -28,11 +28,7 @@
           "Microsoft-HTTPAPI/2.0"
         ],
         "x-ms-client-request-id": "aa98dcbd-82a1-7812-d2f3-626133b06756",
-<<<<<<< HEAD
-        "x-ms-request-id": "50f7ab3f-701e-0041-6b3c-f3cadf000000",
-=======
         "x-ms-request-id": "96223dfe-f01e-0012-52fb-093670000000",
->>>>>>> 8d420312
         "x-ms-version": "2019-12-12"
       },
       "ResponseBody": []
@@ -64,11 +60,7 @@
           "Microsoft-HTTPAPI/2.0"
         ],
         "x-ms-client-request-id": "3598d889-d35b-31bd-c682-8d2d3e8e545f",
-<<<<<<< HEAD
-        "x-ms-request-id": "6c255650-a01f-0020-5b3c-f3e99c000000",
-=======
         "x-ms-request-id": "fa440156-201f-0097-33fb-091bad000000",
->>>>>>> 8d420312
         "x-ms-version": "2019-12-12"
       },
       "ResponseBody": []
@@ -104,11 +96,7 @@
         ],
         "x-ms-client-request-id": "686e91c9-0994-9084-aa9c-bb2a862b71c5",
         "x-ms-lease-id": "991558a6-9355-abff-76dc-fa45379db9fb",
-<<<<<<< HEAD
-        "x-ms-request-id": "50f7ab59-701e-0041-023c-f3cadf000000",
-=======
         "x-ms-request-id": "96223e34-f01e-0012-01fb-093670000000",
->>>>>>> 8d420312
         "x-ms-version": "2019-12-12"
       },
       "ResponseBody": []
@@ -144,11 +132,7 @@
         ],
         "x-ms-client-request-id": "a80ae430-d542-d60c-7140-596f61ed70ad",
         "x-ms-lease-id": "4bf9d6be-16db-78ae-dd2a-0dd43ab13da1",
-<<<<<<< HEAD
-        "x-ms-request-id": "50f7ab5e-701e-0041-073c-f3cadf000000",
-=======
         "x-ms-request-id": "96223e47-f01e-0012-13fb-093670000000",
->>>>>>> 8d420312
         "x-ms-version": "2019-12-12"
       },
       "ResponseBody": []
@@ -178,11 +162,7 @@
           "Microsoft-HTTPAPI/2.0"
         ],
         "x-ms-client-request-id": "a1fa55fc-c820-c982-4c8f-cf8c5b8040d0",
-<<<<<<< HEAD
-        "x-ms-request-id": "50f7ab64-701e-0041-0c3c-f3cadf000000",
-=======
         "x-ms-request-id": "96223e57-f01e-0012-1ffb-093670000000",
->>>>>>> 8d420312
         "x-ms-version": "2019-12-12"
       },
       "ResponseBody": []
