{
  "Entries": [
    {
      "RequestUri": "http://seannsecanary.blob.core.windows.net/test-filesystem-4aea2606-5931-e2b5-2f98-e7d363c25d33?restype=container",
      "RequestMethod": "PUT",
      "RequestHeaders": {
        "Authorization": "Sanitized",
        "traceparent": "00-0bfe30f90375e841a48bfbda068d5542-671ac3c6d73a0d47-00",
        "User-Agent": [
          "azsdk-net-Storage.Files.DataLake/12.1.0-dev.20200403.1",
          "(.NET Core 4.6.28325.01; Microsoft Windows 10.0.18362 )"
        ],
        "x-ms-blob-public-access": "container",
        "x-ms-client-request-id": "c6afcfaa-301a-d895-28e4-8693a2fb2aa8",
        "x-ms-date": "Fri, 03 Apr 2020 20:59:33 GMT",
        "x-ms-return-client-request-id": "true",
        "x-ms-version": "2019-12-12"
      },
      "RequestBody": null,
      "StatusCode": 201,
      "ResponseHeaders": {
        "Content-Length": "0",
        "Date": "Fri, 03 Apr 2020 20:59:31 GMT",
        "ETag": "\u00220x8D7D811E861E09A\u0022",
        "Last-Modified": "Fri, 03 Apr 2020 20:59:32 GMT",
        "Server": [
          "Windows-Azure-Blob/1.0",
          "Microsoft-HTTPAPI/2.0"
        ],
        "x-ms-client-request-id": "c6afcfaa-301a-d895-28e4-8693a2fb2aa8",
<<<<<<< HEAD
        "x-ms-request-id": "8160ad7d-d01e-002a-433b-f34d2b000000",
=======
        "x-ms-request-id": "96220997-f01e-0012-24fa-093670000000",
>>>>>>> 8d420312
        "x-ms-version": "2019-12-12"
      },
      "ResponseBody": []
    },
    {
      "RequestUri": "http://seannsecanary.dfs.core.windows.net/test-filesystem-4aea2606-5931-e2b5-2f98-e7d363c25d33/test-file-9722052c-e43b-d474-0869-b4bb1892b46c?action=getAccessControl",
      "RequestMethod": "HEAD",
      "RequestHeaders": {
        "Authorization": "Sanitized",
        "traceparent": "00-088f575a2fb4284285aad05e015eab5e-6f991156687a3344-00",
        "User-Agent": [
          "azsdk-net-Storage.Files.DataLake/12.1.0-dev.20200403.1",
          "(.NET Core 4.6.28325.01; Microsoft Windows 10.0.18362 )"
        ],
        "x-ms-client-request-id": "29f7984c-d6a1-c6f7-5bdb-bdb07bdac096",
        "x-ms-date": "Fri, 03 Apr 2020 20:59:33 GMT",
        "x-ms-return-client-request-id": "true",
        "x-ms-version": "2019-12-12"
      },
      "RequestBody": null,
      "StatusCode": 404,
      "ResponseHeaders": {
        "Date": "Fri, 03 Apr 2020 20:59:31 GMT",
        "Server": [
          "Windows-Azure-HDFS/1.0",
          "Microsoft-HTTPAPI/2.0"
        ],
        "x-ms-client-request-id": "29f7984c-d6a1-c6f7-5bdb-bdb07bdac096",
        "x-ms-error-code": "PathNotFound",
<<<<<<< HEAD
        "x-ms-request-id": "5a9dcacf-201f-0001-433b-f3cde7000000",
=======
        "x-ms-request-id": "fa43ffa1-201f-0097-5efa-091bad000000",
>>>>>>> 8d420312
        "x-ms-version": "2019-12-12"
      },
      "ResponseBody": []
    },
    {
      "RequestUri": "http://seannsecanary.blob.core.windows.net/test-filesystem-4aea2606-5931-e2b5-2f98-e7d363c25d33?restype=container",
      "RequestMethod": "DELETE",
      "RequestHeaders": {
        "Authorization": "Sanitized",
        "traceparent": "00-33da21ca906d7b47a35f9358747a4dbc-acff3a470fa08043-00",
        "User-Agent": [
          "azsdk-net-Storage.Files.DataLake/12.1.0-dev.20200403.1",
          "(.NET Core 4.6.28325.01; Microsoft Windows 10.0.18362 )"
        ],
        "x-ms-client-request-id": "806e1b8a-8a9a-53ca-bd62-3837d968e9ee",
        "x-ms-date": "Fri, 03 Apr 2020 20:59:33 GMT",
        "x-ms-return-client-request-id": "true",
        "x-ms-version": "2019-12-12"
      },
      "RequestBody": null,
      "StatusCode": 202,
      "ResponseHeaders": {
        "Content-Length": "0",
        "Date": "Fri, 03 Apr 2020 20:59:31 GMT",
        "Server": [
          "Windows-Azure-Blob/1.0",
          "Microsoft-HTTPAPI/2.0"
        ],
        "x-ms-client-request-id": "806e1b8a-8a9a-53ca-bd62-3837d968e9ee",
<<<<<<< HEAD
        "x-ms-request-id": "8160ad91-d01e-002a-533b-f34d2b000000",
=======
        "x-ms-request-id": "962209ae-f01e-0012-33fa-093670000000",
>>>>>>> 8d420312
        "x-ms-version": "2019-12-12"
      },
      "ResponseBody": []
    }
  ],
  "Variables": {
    "RandomSeed": "1197089999",
    "Storage_TestConfigHierarchicalNamespace": "NamespaceTenant\nseannsecanary\nU2FuaXRpemVk\nhttp://seannsecanary.blob.core.windows.net\nhttp://seannsecanary.file.core.windows.net\nhttp://seannsecanary.queue.core.windows.net\nhttp://seannsecanary.table.core.windows.net\n\n\n\n\nhttp://seannsecanary-secondary.blob.core.windows.net\nhttp://seannsecanary-secondary.file.core.windows.net\nhttp://seannsecanary-secondary.queue.core.windows.net\nhttp://seannsecanary-secondary.table.core.windows.net\n68390a19-a643-458b-b726-408abf67b4fc\nSanitized\n72f988bf-86f1-41af-91ab-2d7cd011db47\nhttps://login.microsoftonline.com/\nCloud\nBlobEndpoint=http://seannsecanary.blob.core.windows.net/;QueueEndpoint=http://seannsecanary.queue.core.windows.net/;FileEndpoint=http://seannsecanary.file.core.windows.net/;BlobSecondaryEndpoint=http://seannsecanary-secondary.blob.core.windows.net/;QueueSecondaryEndpoint=http://seannsecanary-secondary.queue.core.windows.net/;FileSecondaryEndpoint=http://seannsecanary-secondary.file.core.windows.net/;AccountName=seannsecanary;AccountKey=Sanitized\n"
  }
}<|MERGE_RESOLUTION|>--- conflicted
+++ resolved
@@ -28,11 +28,7 @@
           "Microsoft-HTTPAPI/2.0"
         ],
         "x-ms-client-request-id": "c6afcfaa-301a-d895-28e4-8693a2fb2aa8",
-<<<<<<< HEAD
-        "x-ms-request-id": "8160ad7d-d01e-002a-433b-f34d2b000000",
-=======
         "x-ms-request-id": "96220997-f01e-0012-24fa-093670000000",
->>>>>>> 8d420312
         "x-ms-version": "2019-12-12"
       },
       "ResponseBody": []
@@ -62,11 +58,7 @@
         ],
         "x-ms-client-request-id": "29f7984c-d6a1-c6f7-5bdb-bdb07bdac096",
         "x-ms-error-code": "PathNotFound",
-<<<<<<< HEAD
-        "x-ms-request-id": "5a9dcacf-201f-0001-433b-f3cde7000000",
-=======
         "x-ms-request-id": "fa43ffa1-201f-0097-5efa-091bad000000",
->>>>>>> 8d420312
         "x-ms-version": "2019-12-12"
       },
       "ResponseBody": []
@@ -96,11 +88,7 @@
           "Microsoft-HTTPAPI/2.0"
         ],
         "x-ms-client-request-id": "806e1b8a-8a9a-53ca-bd62-3837d968e9ee",
-<<<<<<< HEAD
-        "x-ms-request-id": "8160ad91-d01e-002a-533b-f34d2b000000",
-=======
         "x-ms-request-id": "962209ae-f01e-0012-33fa-093670000000",
->>>>>>> 8d420312
         "x-ms-version": "2019-12-12"
       },
       "ResponseBody": []
