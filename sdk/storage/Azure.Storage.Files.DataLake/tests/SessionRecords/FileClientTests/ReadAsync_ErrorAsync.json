--- conflicted
+++ resolved
@@ -1,32 +1,18 @@
 {
   "Entries": [
     {
-<<<<<<< HEAD
-      "RequestUri": "http://seannsecanary.blob.core.windows.net/test-filesystem-a134b130-6503-7541-f060-ec39af2e7925?restype=container",
+      "RequestUri": "http://seannsecanary.blob.core.windows.net/test-filesystem-0893d981-7914-9bfe-563d-62bbb333026f?restype=container",
       "RequestMethod": "PUT",
       "RequestHeaders": {
         "Authorization": "Sanitized",
-        "traceparent": "00-7d91922bb7b2554b883cdc324ea2b24e-b00867d5da66c744-00",
+        "traceparent": "00-ec34d1cdb6d2ca439b8e20a2c7d4493c-ee287a9307973c40-00",
         "User-Agent": [
           "azsdk-net-Storage.Files.DataLake/12.1.0-dev.20200403.1",
-=======
-      "RequestUri": "http://seannse.blob.core.windows.net/test-filesystem-a134b130-6503-7541-f060-ec39af2e7925?restype=container",
-      "RequestMethod": "PUT",
-      "RequestHeaders": {
-        "Authorization": "Sanitized",
-        "traceparent": "00-c9ad8ce4e3396a41864a3ae2de76589f-53821a3684c2f243-00",
-        "User-Agent": [
-          "azsdk-net-Storage.Files.DataLake/12.1.0-dev.20200326.1",
->>>>>>> bb257be6
           "(.NET Core 4.6.28325.01; Microsoft Windows 10.0.18362 )"
         ],
         "x-ms-blob-public-access": "container",
-        "x-ms-client-request-id": "c62340c8-5e6c-85bf-ea1f-fc7abb15e027",
-<<<<<<< HEAD
-        "x-ms-date": "Fri, 03 Apr 2020 21:02:41 GMT",
-=======
-        "x-ms-date": "Thu, 26 Mar 2020 21:01:10 GMT",
->>>>>>> bb257be6
+        "x-ms-client-request-id": "63e93c7e-170b-98dc-8158-e15cb7340c4f",
+        "x-ms-date": "Sat, 04 Apr 2020 01:55:25 GMT",
         "x-ms-return-client-request-id": "true",
         "x-ms-version": "2019-12-12"
       },
@@ -34,57 +20,31 @@
       "StatusCode": 201,
       "ResponseHeaders": {
         "Content-Length": "0",
-<<<<<<< HEAD
-        "Date": "Fri, 03 Apr 2020 21:02:39 GMT",
-        "ETag": "\u00220x8D7D8125847903D\u0022",
-        "Last-Modified": "Fri, 03 Apr 2020 21:02:39 GMT",
-=======
-        "Date": "Thu, 26 Mar 2020 21:01:10 GMT",
-        "ETag": "\u00220x8D7D1C8CFFFA51B\u0022",
-        "Last-Modified": "Thu, 26 Mar 2020 21:01:10 GMT",
->>>>>>> bb257be6
+        "Date": "Sat, 04 Apr 2020 01:55:25 GMT",
+        "ETag": "\u00220x8D7D83B3E782CA4\u0022",
+        "Last-Modified": "Sat, 04 Apr 2020 01:55:25 GMT",
         "Server": [
           "Windows-Azure-Blob/1.0",
           "Microsoft-HTTPAPI/2.0"
         ],
-        "x-ms-client-request-id": "c62340c8-5e6c-85bf-ea1f-fc7abb15e027",
-<<<<<<< HEAD
-        "x-ms-request-id": "9622589e-f01e-0012-54fb-093670000000",
+        "x-ms-client-request-id": "63e93c7e-170b-98dc-8158-e15cb7340c4f",
+        "x-ms-request-id": "42c9dc45-901e-002b-0f24-0acd6c000000",
         "x-ms-version": "2019-12-12"
-=======
-        "x-ms-request-id": "eb6983bf-801e-0004-3fb1-03f258000000",
-        "x-ms-version": "2019-07-07"
->>>>>>> bb257be6
       },
       "ResponseBody": []
     },
     {
-<<<<<<< HEAD
-      "RequestUri": "http://seannsecanary.blob.core.windows.net/test-filesystem-a134b130-6503-7541-f060-ec39af2e7925/test-file-7841695c-68c9-1387-a33d-041ff20b9f02",
+      "RequestUri": "http://seannsecanary.blob.core.windows.net/test-filesystem-0893d981-7914-9bfe-563d-62bbb333026f/test-file-4dc4b902-04d1-0dda-bc43-b61af13130c9",
       "RequestMethod": "GET",
       "RequestHeaders": {
         "Authorization": "Sanitized",
-        "traceparent": "00-3fa15526aca5a64691150adc0972b2e2-f73742d5196eeb4e-00",
+        "traceparent": "00-06e45aef624b864f8715a14073bc7ad2-996594cf6305b04b-00",
         "User-Agent": [
           "azsdk-net-Storage.Files.DataLake/12.1.0-dev.20200403.1",
           "(.NET Core 4.6.28325.01; Microsoft Windows 10.0.18362 )"
         ],
-        "x-ms-client-request-id": "6cd94b03-f5ac-60d1-b810-222f5a9f92de",
-        "x-ms-date": "Fri, 03 Apr 2020 21:02:41 GMT",
-        "x-ms-range": "bytes=0-",
-=======
-      "RequestUri": "http://seannse.blob.core.windows.net/test-filesystem-a134b130-6503-7541-f060-ec39af2e7925/test-file-7841695c-68c9-1387-a33d-041ff20b9f02",
-      "RequestMethod": "GET",
-      "RequestHeaders": {
-        "Authorization": "Sanitized",
-        "traceparent": "00-edc8d56d76da3640804e705441ec2dbf-eb63bba022448d44-00",
-        "User-Agent": [
-          "azsdk-net-Storage.Files.DataLake/12.1.0-dev.20200326.1",
-          "(.NET Core 4.6.28325.01; Microsoft Windows 10.0.18362 )"
-        ],
-        "x-ms-client-request-id": "6cd94b03-f5ac-60d1-b810-222f5a9f92de",
-        "x-ms-date": "Thu, 26 Mar 2020 21:01:10 GMT",
->>>>>>> bb257be6
+        "x-ms-client-request-id": "b0ca38ed-0bc9-79db-62db-a7c761c2a64f",
+        "x-ms-date": "Sat, 04 Apr 2020 01:55:26 GMT",
         "x-ms-return-client-request-id": "true",
         "x-ms-version": "2019-12-12"
       },
@@ -93,62 +53,34 @@
       "ResponseHeaders": {
         "Content-Length": "215",
         "Content-Type": "application/xml",
-<<<<<<< HEAD
-        "Date": "Fri, 03 Apr 2020 21:02:39 GMT",
-=======
-        "Date": "Thu, 26 Mar 2020 21:01:10 GMT",
->>>>>>> bb257be6
+        "Date": "Sat, 04 Apr 2020 01:55:25 GMT",
         "Server": [
           "Windows-Azure-Blob/1.0",
           "Microsoft-HTTPAPI/2.0"
         ],
-        "x-ms-client-request-id": "6cd94b03-f5ac-60d1-b810-222f5a9f92de",
+        "x-ms-client-request-id": "b0ca38ed-0bc9-79db-62db-a7c761c2a64f",
         "x-ms-error-code": "BlobNotFound",
-<<<<<<< HEAD
-        "x-ms-request-id": "962258aa-f01e-0012-5dfb-093670000000",
+        "x-ms-request-id": "42c9dc55-901e-002b-1c24-0acd6c000000",
         "x-ms-version": "2019-12-12"
       },
       "ResponseBody": [
         "\uFEFF\u003C?xml version=\u00221.0\u0022 encoding=\u0022utf-8\u0022?\u003E\u003CError\u003E\u003CCode\u003EBlobNotFound\u003C/Code\u003E\u003CMessage\u003EThe specified blob does not exist.\n",
-        "RequestId:962258aa-f01e-0012-5dfb-093670000000\n",
-        "Time:2020-04-03T21:02:39.9241123Z\u003C/Message\u003E\u003C/Error\u003E"
+        "RequestId:42c9dc55-901e-002b-1c24-0acd6c000000\n",
+        "Time:2020-04-04T01:55:25.9978491Z\u003C/Message\u003E\u003C/Error\u003E"
       ]
     },
     {
-      "RequestUri": "http://seannsecanary.blob.core.windows.net/test-filesystem-a134b130-6503-7541-f060-ec39af2e7925?restype=container",
+      "RequestUri": "http://seannsecanary.blob.core.windows.net/test-filesystem-0893d981-7914-9bfe-563d-62bbb333026f?restype=container",
       "RequestMethod": "DELETE",
       "RequestHeaders": {
         "Authorization": "Sanitized",
-        "traceparent": "00-323540bbf8e0c8469ffefda275e7592b-f4f1fcfcc825ee4b-00",
+        "traceparent": "00-009523dcfe150a45b6dc2e8573b95b28-dd599ec708726d47-00",
         "User-Agent": [
           "azsdk-net-Storage.Files.DataLake/12.1.0-dev.20200403.1",
           "(.NET Core 4.6.28325.01; Microsoft Windows 10.0.18362 )"
         ],
-        "x-ms-client-request-id": "a61c7c01-3232-fc56-7f11-b6f98f898002",
-        "x-ms-date": "Fri, 03 Apr 2020 21:02:41 GMT",
-=======
-        "x-ms-request-id": "eb6983ed-801e-0004-63b1-03f258000000",
-        "x-ms-version": "2019-07-07"
-      },
-      "ResponseBody": [
-        "\uFEFF\u003C?xml version=\u00221.0\u0022 encoding=\u0022utf-8\u0022?\u003E\u003CError\u003E\u003CCode\u003EBlobNotFound\u003C/Code\u003E\u003CMessage\u003EThe specified blob does not exist.\n",
-        "RequestId:eb6983ed-801e-0004-63b1-03f258000000\n",
-        "Time:2020-03-26T21:01:11.0667401Z\u003C/Message\u003E\u003C/Error\u003E"
-      ]
-    },
-    {
-      "RequestUri": "http://seannse.blob.core.windows.net/test-filesystem-a134b130-6503-7541-f060-ec39af2e7925?restype=container",
-      "RequestMethod": "DELETE",
-      "RequestHeaders": {
-        "Authorization": "Sanitized",
-        "traceparent": "00-6da2aade43254b42b04705981a299841-161c6a807458ec4d-00",
-        "User-Agent": [
-          "azsdk-net-Storage.Files.DataLake/12.1.0-dev.20200326.1",
-          "(.NET Core 4.6.28325.01; Microsoft Windows 10.0.18362 )"
-        ],
-        "x-ms-client-request-id": "a61c7c01-3232-fc56-7f11-b6f98f898002",
-        "x-ms-date": "Thu, 26 Mar 2020 21:01:10 GMT",
->>>>>>> bb257be6
+        "x-ms-client-request-id": "b82d98ab-7f67-d900-d9c3-136ef79c109c",
+        "x-ms-date": "Sat, 04 Apr 2020 01:55:26 GMT",
         "x-ms-return-client-request-id": "true",
         "x-ms-version": "2019-12-12"
       },
@@ -156,33 +88,20 @@
       "StatusCode": 202,
       "ResponseHeaders": {
         "Content-Length": "0",
-<<<<<<< HEAD
-        "Date": "Fri, 03 Apr 2020 21:02:39 GMT",
-=======
-        "Date": "Thu, 26 Mar 2020 21:01:10 GMT",
->>>>>>> bb257be6
+        "Date": "Sat, 04 Apr 2020 01:55:25 GMT",
         "Server": [
           "Windows-Azure-Blob/1.0",
           "Microsoft-HTTPAPI/2.0"
         ],
-        "x-ms-client-request-id": "a61c7c01-3232-fc56-7f11-b6f98f898002",
-<<<<<<< HEAD
-        "x-ms-request-id": "962258b3-f01e-0012-65fb-093670000000",
+        "x-ms-client-request-id": "b82d98ab-7f67-d900-d9c3-136ef79c109c",
+        "x-ms-request-id": "42c9dc5f-901e-002b-2524-0acd6c000000",
         "x-ms-version": "2019-12-12"
-=======
-        "x-ms-request-id": "eb69840c-801e-0004-7eb1-03f258000000",
-        "x-ms-version": "2019-07-07"
->>>>>>> bb257be6
       },
       "ResponseBody": []
     }
   ],
   "Variables": {
-    "RandomSeed": "885607782",
-<<<<<<< HEAD
+    "RandomSeed": "1193112647",
     "Storage_TestConfigHierarchicalNamespace": "NamespaceTenant\nseannsecanary\nU2FuaXRpemVk\nhttp://seannsecanary.blob.core.windows.net\nhttp://seannsecanary.file.core.windows.net\nhttp://seannsecanary.queue.core.windows.net\nhttp://seannsecanary.table.core.windows.net\n\n\n\n\nhttp://seannsecanary-secondary.blob.core.windows.net\nhttp://seannsecanary-secondary.file.core.windows.net\nhttp://seannsecanary-secondary.queue.core.windows.net\nhttp://seannsecanary-secondary.table.core.windows.net\n68390a19-a643-458b-b726-408abf67b4fc\nSanitized\n72f988bf-86f1-41af-91ab-2d7cd011db47\nhttps://login.microsoftonline.com/\nCloud\nBlobEndpoint=http://seannsecanary.blob.core.windows.net/;QueueEndpoint=http://seannsecanary.queue.core.windows.net/;FileEndpoint=http://seannsecanary.file.core.windows.net/;BlobSecondaryEndpoint=http://seannsecanary-secondary.blob.core.windows.net/;QueueSecondaryEndpoint=http://seannsecanary-secondary.queue.core.windows.net/;FileSecondaryEndpoint=http://seannsecanary-secondary.file.core.windows.net/;AccountName=seannsecanary;AccountKey=Sanitized\n"
-=======
-    "Storage_TestConfigHierarchicalNamespace": "NamespaceTenant\nseannse\nU2FuaXRpemVk\nhttp://seannse.blob.core.windows.net\nhttp://seannse.file.core.windows.net\nhttp://seannse.queue.core.windows.net\nhttp://seannse.table.core.windows.net\n\n\n\n\nhttp://seannse-secondary.blob.core.windows.net\nhttp://seannse-secondary.file.core.windows.net\nhttp://seannse-secondary.queue.core.windows.net\nhttp://seannse-secondary.table.core.windows.net\n68390a19-a643-458b-b726-408abf67b4fc\nSanitized\n72f988bf-86f1-41af-91ab-2d7cd011db47\nhttps://login.microsoftonline.com/\nCloud\nBlobEndpoint=http://seannse.blob.core.windows.net/;QueueEndpoint=http://seannse.queue.core.windows.net/;FileEndpoint=http://seannse.file.core.windows.net/;BlobSecondaryEndpoint=http://seannse-secondary.blob.core.windows.net/;QueueSecondaryEndpoint=http://seannse-secondary.queue.core.windows.net/;FileSecondaryEndpoint=http://seannse-secondary.file.core.windows.net/;AccountName=seannse;AccountKey=Sanitized\n"
->>>>>>> bb257be6
   }
 }