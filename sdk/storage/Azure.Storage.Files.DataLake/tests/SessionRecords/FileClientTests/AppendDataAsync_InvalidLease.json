--- conflicted
+++ resolved
@@ -28,11 +28,7 @@
           "Microsoft-HTTPAPI/2.0"
         ],
         "x-ms-client-request-id": "bd261bb4-26ef-3d29-9ec0-ff6183c14fe5",
-<<<<<<< HEAD
-        "x-ms-request-id": "9621f6b5-f01e-0012-73fa-093670000000",
-=======
         "x-ms-request-id": "fc1b05d9-101e-0129-546c-98b1a8000000",
->>>>>>> 365f255a
         "x-ms-version": "2020-02-10"
       },
       "ResponseBody": []
@@ -65,11 +61,7 @@
           "Microsoft-HTTPAPI/2.0"
         ],
         "x-ms-client-request-id": "1b84cfc5-969b-422d-5ffb-b09bde737eab",
-<<<<<<< HEAD
-        "x-ms-request-id": "fa43febc-201f-0097-18fa-091bad000000",
-=======
         "x-ms-request-id": "901af44f-801f-000a-726c-989836000000",
->>>>>>> 365f255a
         "x-ms-version": "2020-02-10"
       },
       "ResponseBody": []
@@ -103,11 +95,7 @@
         ],
         "x-ms-client-request-id": "60f56e67-3667-aae4-74e7-603c0dcb4f19",
         "x-ms-error-code": "LeaseNotPresent",
-<<<<<<< HEAD
-        "x-ms-request-id": "fa43febd-201f-0097-19fa-091bad000000",
-=======
         "x-ms-request-id": "901af450-801f-000a-736c-989836000000",
->>>>>>> 365f255a
         "x-ms-version": "2020-02-10"
       },
       "ResponseBody": {
@@ -142,11 +130,7 @@
           "Microsoft-HTTPAPI/2.0"
         ],
         "x-ms-client-request-id": "d0cbb720-bafe-b8e4-d311-49c56def86fd",
-<<<<<<< HEAD
-        "x-ms-request-id": "9621f6d5-f01e-0012-0dfa-093670000000",
-=======
         "x-ms-request-id": "fc1b0685-101e-0129-666c-98b1a8000000",
->>>>>>> 365f255a
         "x-ms-version": "2020-02-10"
       },
       "ResponseBody": []
