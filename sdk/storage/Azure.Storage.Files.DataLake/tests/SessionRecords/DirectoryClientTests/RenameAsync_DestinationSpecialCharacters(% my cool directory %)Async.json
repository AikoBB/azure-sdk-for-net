{
  "Entries": [
    {
      "RequestUri": "http://kasobolhnscanada.blob.core.windows.net/test-filesystem-afaa66fb-5f26-f99e-0751-98308f9d46c9?restype=container",
      "RequestMethod": "PUT",
      "RequestHeaders": {
        "Accept": "application/xml",
        "Authorization": "Sanitized",
        "traceparent": "00-23ec20324699da4d862fc13ec42f0eae-9b2e7b1614104d4f-00",
        "User-Agent": [
          "azsdk-net-Storage.Files.DataLake/12.8.0-alpha.20210803.1",
          "(.NET 5.0.8; Microsoft Windows 10.0.19043)"
        ],
        "x-ms-blob-public-access": "container",
        "x-ms-client-request-id": "29c9ebb6-e358-4254-531f-4beefd9bd3ca",
        "x-ms-date": "Wed, 04 Aug 2021 00:35:09 GMT",
        "x-ms-return-client-request-id": "true",
        "x-ms-version": "2020-12-06"
      },
      "RequestBody": null,
      "StatusCode": 201,
      "ResponseHeaders": {
        "Content-Length": "0",
        "Date": "Wed, 04 Aug 2021 00:35:09 GMT",
        "ETag": "\u00220x8D956DFB7120B39\u0022",
        "Last-Modified": "Wed, 04 Aug 2021 00:35:09 GMT",
        "Server": [
          "Windows-Azure-Blob/1.0",
          "Microsoft-HTTPAPI/2.0"
        ],
        "x-ms-client-request-id": "29c9ebb6-e358-4254-531f-4beefd9bd3ca",
<<<<<<< HEAD
        "x-ms-request-id": "cb129b15-b01e-006d-14f1-06cb14000000",
        "x-ms-version": "2020-12-06"
=======
        "x-ms-request-id": "9b7982b8-101e-0010-75c8-88bada000000",
        "x-ms-version": "2020-10-02"
>>>>>>> 303b7534
      },
      "ResponseBody": []
    },
    {
      "RequestUri": "http://kasobolhnscanada.dfs.core.windows.net/test-filesystem-afaa66fb-5f26-f99e-0751-98308f9d46c9/test-directory-76c2d97c-8444-18c6-893e-1d0cbdfe9cb5?resource=directory",
      "RequestMethod": "PUT",
      "RequestHeaders": {
        "Accept": "application/json",
        "Authorization": "Sanitized",
        "traceparent": "00-c0231f0579af4a42b1f26a239d7894c8-d7f96405f06f0940-00",
        "User-Agent": [
          "azsdk-net-Storage.Files.DataLake/12.8.0-alpha.20210803.1",
          "(.NET 5.0.8; Microsoft Windows 10.0.19043)"
        ],
        "x-ms-client-request-id": "8323d745-0e8f-32d6-25b0-a01ac6478554",
        "x-ms-date": "Wed, 04 Aug 2021 00:35:09 GMT",
        "x-ms-return-client-request-id": "true",
        "x-ms-version": "2020-12-06"
      },
      "RequestBody": null,
      "StatusCode": 201,
      "ResponseHeaders": {
        "Content-Length": "0",
        "Date": "Wed, 04 Aug 2021 00:35:09 GMT",
        "ETag": "\u00220x8D956DFB722A817\u0022",
        "Last-Modified": "Wed, 04 Aug 2021 00:35:09 GMT",
        "Server": [
          "Windows-Azure-HDFS/1.0",
          "Microsoft-HTTPAPI/2.0"
        ],
        "x-ms-client-request-id": "8323d745-0e8f-32d6-25b0-a01ac6478554",
<<<<<<< HEAD
        "x-ms-request-id": "da842399-a01f-0061-04f1-065c1c000000",
        "x-ms-version": "2020-12-06"
=======
        "x-ms-request-id": "83a03291-201f-0069-2cc8-8846fe000000",
        "x-ms-request-server-encrypted": "true",
        "x-ms-version": "2020-10-02"
>>>>>>> 303b7534
      },
      "ResponseBody": []
    },
    {
      "RequestUri": "http://kasobolhnscanada.dfs.core.windows.net/test-filesystem-afaa66fb-5f26-f99e-0751-98308f9d46c9/%20my%20cool%20directory%20?mode=legacy",
      "RequestMethod": "PUT",
      "RequestHeaders": {
        "Accept": "application/json",
        "Authorization": "Sanitized",
        "User-Agent": [
          "azsdk-net-Storage.Files.DataLake/12.8.0-alpha.20210803.1",
          "(.NET 5.0.8; Microsoft Windows 10.0.19043)"
        ],
        "x-ms-client-request-id": "e5c627d0-19db-bd26-a747-7e227b564988",
        "x-ms-date": "Wed, 04 Aug 2021 00:35:10 GMT",
        "x-ms-rename-source": "%2Ftest-filesystem-afaa66fb-5f26-f99e-0751-98308f9d46c9%2Ftest-directory-76c2d97c-8444-18c6-893e-1d0cbdfe9cb5=",
        "x-ms-return-client-request-id": "true",
        "x-ms-version": "2020-12-06"
      },
      "RequestBody": null,
      "StatusCode": 201,
      "ResponseHeaders": {
        "Content-Length": "0",
        "Date": "Wed, 04 Aug 2021 00:35:09 GMT",
        "ETag": "\u00220x8D956DFB722A817\u0022",
        "Last-Modified": "Wed, 04 Aug 2021 00:35:09 GMT",
        "Server": [
          "Windows-Azure-HDFS/1.0",
          "Microsoft-HTTPAPI/2.0"
        ],
        "x-ms-client-request-id": "e5c627d0-19db-bd26-a747-7e227b564988",
<<<<<<< HEAD
        "x-ms-request-id": "da8423ae-a01f-0061-19f1-065c1c000000",
        "x-ms-version": "2020-12-06"
=======
        "x-ms-request-id": "83a03292-201f-0069-2dc8-8846fe000000",
        "x-ms-version": "2020-10-02"
>>>>>>> 303b7534
      },
      "ResponseBody": []
    },
    {
      "RequestUri": "http://kasobolhnscanada.blob.core.windows.net/test-filesystem-afaa66fb-5f26-f99e-0751-98308f9d46c9/%20my%20cool%20directory%20",
      "RequestMethod": "HEAD",
      "RequestHeaders": {
        "Accept": "application/xml",
        "Authorization": "Sanitized",
        "User-Agent": [
          "azsdk-net-Storage.Files.DataLake/12.8.0-alpha.20210803.1",
          "(.NET 5.0.8; Microsoft Windows 10.0.19043)"
        ],
        "x-ms-client-request-id": "9f49062f-9f81-6978-6f64-d8dbb0d3e412",
        "x-ms-date": "Wed, 04 Aug 2021 00:35:10 GMT",
        "x-ms-return-client-request-id": "true",
        "x-ms-version": "2020-12-06"
      },
      "RequestBody": null,
      "StatusCode": 200,
      "ResponseHeaders": {
        "Accept-Ranges": "bytes",
        "Content-Length": "0",
        "Content-Type": "application/octet-stream",
        "Date": "Wed, 04 Aug 2021 00:35:09 GMT",
        "ETag": "\u00220x8D956DFB722A817\u0022",
        "Last-Modified": "Wed, 04 Aug 2021 00:35:09 GMT",
        "Server": [
          "Windows-Azure-Blob/1.0",
          "Microsoft-HTTPAPI/2.0"
        ],
        "x-ms-access-tier": "Hot",
        "x-ms-access-tier-inferred": "true",
        "x-ms-blob-type": "BlockBlob",
        "x-ms-client-request-id": "9f49062f-9f81-6978-6f64-d8dbb0d3e412",
        "x-ms-creation-time": "Wed, 04 Aug 2021 00:35:09 GMT",
        "x-ms-group": "$superuser",
        "x-ms-lease-state": "available",
        "x-ms-lease-status": "unlocked",
        "x-ms-meta-hdi_isfolder": "true",
        "x-ms-owner": "$superuser",
        "x-ms-permissions": "rwxr-x---",
        "x-ms-request-id": "9b798368-101e-0010-15c8-88bada000000",
        "x-ms-resource-type": "directory",
        "x-ms-server-encrypted": "true",
        "x-ms-version": "2020-12-06"
      },
      "ResponseBody": []
    },
    {
      "RequestUri": "http://kasobolhnscanada.blob.core.windows.net/test-filesystem-afaa66fb-5f26-f99e-0751-98308f9d46c9?restype=container",
      "RequestMethod": "DELETE",
      "RequestHeaders": {
        "Accept": "application/xml",
        "Authorization": "Sanitized",
        "traceparent": "00-ebc196f0a3d54f49b7004a076edfa2e1-e4cf959678efa747-00",
        "User-Agent": [
          "azsdk-net-Storage.Files.DataLake/12.8.0-alpha.20210803.1",
          "(.NET 5.0.8; Microsoft Windows 10.0.19043)"
        ],
        "x-ms-client-request-id": "75f3c963-aa0c-a307-686b-926715f8650d",
        "x-ms-date": "Wed, 04 Aug 2021 00:35:10 GMT",
        "x-ms-return-client-request-id": "true",
        "x-ms-version": "2020-12-06"
      },
      "RequestBody": null,
      "StatusCode": 202,
      "ResponseHeaders": {
        "Content-Length": "0",
        "Date": "Wed, 04 Aug 2021 00:35:09 GMT",
        "Server": [
          "Windows-Azure-Blob/1.0",
          "Microsoft-HTTPAPI/2.0"
        ],
        "x-ms-client-request-id": "75f3c963-aa0c-a307-686b-926715f8650d",
<<<<<<< HEAD
        "x-ms-request-id": "cb129b82-b01e-006d-78f1-06cb14000000",
        "x-ms-version": "2020-12-06"
=======
        "x-ms-request-id": "9b7983a0-101e-0010-4bc8-88bada000000",
        "x-ms-version": "2020-10-02"
>>>>>>> 303b7534
      },
      "ResponseBody": []
    }
  ],
  "Variables": {
    "RandomSeed": "1871786587",
    "Storage_TestConfigHierarchicalNamespace": "NamespaceTenant\nkasobolhnscanada\nU2FuaXRpemVk\nhttp://kasobolhnscanada.blob.core.windows.net\nhttp://kasobolhnscanada.file.core.windows.net\nhttp://kasobolhnscanada.queue.core.windows.net\nhttp://kasobolhnscanada.table.core.windows.net\n\n\n\n\nhttp://kasobolhnscanada-secondary.blob.core.windows.net\nhttp://kasobolhnscanada-secondary.file.core.windows.net\nhttp://kasobolhnscanada-secondary.queue.core.windows.net\nhttp://kasobolhnscanada-secondary.table.core.windows.net\nc6b5fe1a-9b59-4975-92c4-d9f728c3c371\nSanitized\n72f988bf-86f1-41af-91ab-2d7cd011db47\nhttps://login.microsoftonline.com/\nCloud\nBlobEndpoint=http://kasobolhnscanada.blob.core.windows.net/;QueueEndpoint=http://kasobolhnscanada.queue.core.windows.net/;FileEndpoint=http://kasobolhnscanada.file.core.windows.net/;BlobSecondaryEndpoint=http://kasobolhnscanada-secondary.blob.core.windows.net/;QueueSecondaryEndpoint=http://kasobolhnscanada-secondary.queue.core.windows.net/;FileSecondaryEndpoint=http://kasobolhnscanada-secondary.file.core.windows.net/;AccountName=kasobolhnscanada;AccountKey=Sanitized\n\n\n"
  }
}<|MERGE_RESOLUTION|>--- conflicted
+++ resolved
@@ -29,13 +29,8 @@
           "Microsoft-HTTPAPI/2.0"
         ],
         "x-ms-client-request-id": "29c9ebb6-e358-4254-531f-4beefd9bd3ca",
-<<<<<<< HEAD
-        "x-ms-request-id": "cb129b15-b01e-006d-14f1-06cb14000000",
+        "x-ms-request-id": "9b7982b8-101e-0010-75c8-88bada000000",
         "x-ms-version": "2020-12-06"
-=======
-        "x-ms-request-id": "9b7982b8-101e-0010-75c8-88bada000000",
-        "x-ms-version": "2020-10-02"
->>>>>>> 303b7534
       },
       "ResponseBody": []
     },
@@ -67,14 +62,9 @@
           "Microsoft-HTTPAPI/2.0"
         ],
         "x-ms-client-request-id": "8323d745-0e8f-32d6-25b0-a01ac6478554",
-<<<<<<< HEAD
-        "x-ms-request-id": "da842399-a01f-0061-04f1-065c1c000000",
-        "x-ms-version": "2020-12-06"
-=======
         "x-ms-request-id": "83a03291-201f-0069-2cc8-8846fe000000",
         "x-ms-request-server-encrypted": "true",
-        "x-ms-version": "2020-10-02"
->>>>>>> 303b7534
+        "x-ms-version": "2020-12-06"
       },
       "ResponseBody": []
     },
@@ -106,13 +96,8 @@
           "Microsoft-HTTPAPI/2.0"
         ],
         "x-ms-client-request-id": "e5c627d0-19db-bd26-a747-7e227b564988",
-<<<<<<< HEAD
-        "x-ms-request-id": "da8423ae-a01f-0061-19f1-065c1c000000",
+        "x-ms-request-id": "83a03292-201f-0069-2dc8-8846fe000000",
         "x-ms-version": "2020-12-06"
-=======
-        "x-ms-request-id": "83a03292-201f-0069-2dc8-8846fe000000",
-        "x-ms-version": "2020-10-02"
->>>>>>> 303b7534
       },
       "ResponseBody": []
     },
@@ -188,13 +173,8 @@
           "Microsoft-HTTPAPI/2.0"
         ],
         "x-ms-client-request-id": "75f3c963-aa0c-a307-686b-926715f8650d",
-<<<<<<< HEAD
-        "x-ms-request-id": "cb129b82-b01e-006d-78f1-06cb14000000",
+        "x-ms-request-id": "9b7983a0-101e-0010-4bc8-88bada000000",
         "x-ms-version": "2020-12-06"
-=======
-        "x-ms-request-id": "9b7983a0-101e-0010-4bc8-88bada000000",
-        "x-ms-version": "2020-10-02"
->>>>>>> 303b7534
       },
       "ResponseBody": []
     }
