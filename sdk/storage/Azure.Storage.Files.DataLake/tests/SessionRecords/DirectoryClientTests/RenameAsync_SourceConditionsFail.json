--- conflicted
+++ resolved
@@ -1,250 +1,152 @@
 {
   "Entries": [
     {
-      "RequestUri": "http://seannsecanary.blob.core.windows.net/test-filesystem-6fe4ddab-f76b-5a82-24da-9a0421b806ce?restype=container",
-      "RequestMethod": "PUT",
-      "RequestHeaders": {
-        "Authorization": "Sanitized",
-<<<<<<< HEAD
-        "traceparent": "00-ddc6d882499e7b4dbb9e03901da028cc-f61dc7ccb48a0148-00",
-        "User-Agent": [
-          "azsdk-net-Storage.Files.DataLake/12.1.0-dev.20200403.1",
-=======
-        "traceparent": "00-c011df4e19a9ef4183fa4cef45c4f643-c71fe83188738342-00",
-        "User-Agent": [
-          "azsdk-net-Storage.Files.DataLake/12.2.0-dev.20200413.1",
->>>>>>> b9bd85cb
+      "RequestUri": "https://seannsecanary.blob.core.windows.net/test-filesystem-e3fd9f00-8a5f-a691-526b-82fbc73910be?restype=container",
+      "RequestMethod": "PUT",
+      "RequestHeaders": {
+        "Authorization": "Sanitized",
+        "traceparent": "00-2b17b832be622c4b801a8e8a6fbb1aa0-67dae29ade874c49-00",
+        "User-Agent": [
+          "azsdk-net-Storage.Files.DataLake/12.2.0-dev.20200430.1",
           "(.NET Core 4.6.28325.01; Microsoft Windows 10.0.18362 )"
         ],
         "x-ms-blob-public-access": "container",
-        "x-ms-client-request-id": "46b93678-318c-4212-13ee-40502a7cc435",
-<<<<<<< HEAD
-        "x-ms-date": "Fri, 03 Apr 2020 20:55:39 GMT",
-=======
-        "x-ms-date": "Tue, 14 Apr 2020 00:01:56 GMT",
->>>>>>> b9bd85cb
-        "x-ms-return-client-request-id": "true",
-        "x-ms-version": "2019-12-12"
-      },
-      "RequestBody": null,
-      "StatusCode": 201,
-      "ResponseHeaders": {
-        "Content-Length": "0",
-<<<<<<< HEAD
-        "Date": "Fri, 03 Apr 2020 20:55:38 GMT",
-        "ETag": "\u00220x8D7D8115CFB5204\u0022",
-        "Last-Modified": "Fri, 03 Apr 2020 20:55:38 GMT",
-=======
-        "Date": "Tue, 14 Apr 2020 00:01:55 GMT",
-        "ETag": "\u00220x8D7E0070BA9DC0B\u0022",
-        "Last-Modified": "Tue, 14 Apr 2020 00:01:56 GMT",
->>>>>>> b9bd85cb
-        "Server": [
-          "Windows-Azure-Blob/1.0",
-          "Microsoft-HTTPAPI/2.0"
-        ],
-        "x-ms-client-request-id": "46b93678-318c-4212-13ee-40502a7cc435",
-<<<<<<< HEAD
-        "x-ms-request-id": "96219b96-f01e-0012-6bfa-093670000000",
-        "x-ms-version": "2019-12-12"
-=======
-        "x-ms-request-id": "f9571c66-f01e-0084-76ef-113fa1000000",
-        "x-ms-version": "2019-07-07"
->>>>>>> b9bd85cb
-      },
-      "ResponseBody": []
-    },
-    {
-      "RequestUri": "http://seannsecanary.dfs.core.windows.net/test-filesystem-6fe4ddab-f76b-5a82-24da-9a0421b806ce/test-directory-c52d6172-9a18-b7d3-19fa-b3ca4ee8ac77?resource=directory",
-      "RequestMethod": "PUT",
-      "RequestHeaders": {
-        "Authorization": "Sanitized",
-<<<<<<< HEAD
-        "traceparent": "00-9f79eabe6558f145af3ced418f48f81d-3d37504d16d71c43-00",
-        "User-Agent": [
-          "azsdk-net-Storage.Files.DataLake/12.1.0-dev.20200403.1",
-          "(.NET Core 4.6.28325.01; Microsoft Windows 10.0.18362 )"
-        ],
-        "x-ms-client-request-id": "4c2773dc-cd7f-de18-6202-2c917e47f42a",
-        "x-ms-date": "Fri, 03 Apr 2020 20:55:39 GMT",
-=======
-        "traceparent": "00-ec15e20e70d44f49995171119e182ed7-3bf491945fbd4d49-00",
-        "User-Agent": [
-          "azsdk-net-Storage.Files.DataLake/12.2.0-dev.20200413.1",
-          "(.NET Core 4.6.28325.01; Microsoft Windows 10.0.18362 )"
-        ],
-        "x-ms-client-request-id": "4c2773dc-cd7f-de18-6202-2c917e47f42a",
-        "x-ms-date": "Tue, 14 Apr 2020 00:01:56 GMT",
->>>>>>> b9bd85cb
-        "x-ms-return-client-request-id": "true",
-        "x-ms-version": "2019-12-12"
-      },
-      "RequestBody": null,
-      "StatusCode": 201,
-      "ResponseHeaders": {
-        "Content-Length": "0",
-<<<<<<< HEAD
-        "Date": "Fri, 03 Apr 2020 20:55:38 GMT",
-        "ETag": "\u00220x8D7D8115D09CB4F\u0022",
-        "Last-Modified": "Fri, 03 Apr 2020 20:55:38 GMT",
-=======
-        "Date": "Tue, 14 Apr 2020 00:01:55 GMT",
-        "ETag": "\u00220x8D7E0070BD22DB5\u0022",
-        "Last-Modified": "Tue, 14 Apr 2020 00:01:56 GMT",
->>>>>>> b9bd85cb
-        "Server": [
-          "Windows-Azure-HDFS/1.0",
-          "Microsoft-HTTPAPI/2.0"
-        ],
-        "x-ms-client-request-id": "4c2773dc-cd7f-de18-6202-2c917e47f42a",
-<<<<<<< HEAD
-        "x-ms-request-id": "fa43fc20-201f-0097-74fa-091bad000000",
-        "x-ms-version": "2019-12-12"
-=======
-        "x-ms-request-id": "22f935d7-301f-006f-38ef-114753000000",
-        "x-ms-version": "2019-07-07"
->>>>>>> b9bd85cb
-      },
-      "ResponseBody": []
-    },
-    {
-      "RequestUri": "http://seannsecanary.dfs.core.windows.net/test-filesystem-6fe4ddab-f76b-5a82-24da-9a0421b806ce/test-directory-c209c841-d9f0-b336-1e12-6010429103a6?resource=directory",
-      "RequestMethod": "PUT",
-      "RequestHeaders": {
-        "Authorization": "Sanitized",
-<<<<<<< HEAD
-        "traceparent": "00-5963c168b16bce49a1288b1aa36b04e5-f057f2e690618e4b-00",
-        "User-Agent": [
-          "azsdk-net-Storage.Files.DataLake/12.1.0-dev.20200403.1",
-          "(.NET Core 4.6.28325.01; Microsoft Windows 10.0.18362 )"
-        ],
-        "x-ms-client-request-id": "eb002c14-fd69-034f-3d74-2d6c6c089cd0",
-        "x-ms-date": "Fri, 03 Apr 2020 20:55:39 GMT",
-=======
-        "traceparent": "00-1570068ffa8c7449bec839574ae1abbc-59e97802d2e1644f-00",
-        "User-Agent": [
-          "azsdk-net-Storage.Files.DataLake/12.2.0-dev.20200413.1",
-          "(.NET Core 4.6.28325.01; Microsoft Windows 10.0.18362 )"
-        ],
-        "x-ms-client-request-id": "eb002c14-fd69-034f-3d74-2d6c6c089cd0",
-        "x-ms-date": "Tue, 14 Apr 2020 00:01:56 GMT",
->>>>>>> b9bd85cb
-        "x-ms-return-client-request-id": "true",
-        "x-ms-version": "2019-12-12"
-      },
-      "RequestBody": null,
-      "StatusCode": 201,
-      "ResponseHeaders": {
-        "Content-Length": "0",
-<<<<<<< HEAD
-        "Date": "Fri, 03 Apr 2020 20:55:38 GMT",
-        "ETag": "\u00220x8D7D8115D16D735\u0022",
-        "Last-Modified": "Fri, 03 Apr 2020 20:55:38 GMT",
-=======
-        "Date": "Tue, 14 Apr 2020 00:01:55 GMT",
-        "ETag": "\u00220x8D7E0070BDF3F56\u0022",
-        "Last-Modified": "Tue, 14 Apr 2020 00:01:56 GMT",
->>>>>>> b9bd85cb
-        "Server": [
-          "Windows-Azure-HDFS/1.0",
-          "Microsoft-HTTPAPI/2.0"
-        ],
-        "x-ms-client-request-id": "eb002c14-fd69-034f-3d74-2d6c6c089cd0",
-<<<<<<< HEAD
-        "x-ms-request-id": "fa43fc21-201f-0097-75fa-091bad000000",
-        "x-ms-version": "2019-12-12"
-=======
-        "x-ms-request-id": "22f935d8-301f-006f-39ef-114753000000",
-        "x-ms-version": "2019-07-07"
->>>>>>> b9bd85cb
-      },
-      "ResponseBody": []
-    },
-    {
-      "RequestUri": "http://seannsecanary.dfs.core.windows.net/test-filesystem-6fe4ddab-f76b-5a82-24da-9a0421b806ce/test-directory-c209c841-d9f0-b336-1e12-6010429103a6?mode=legacy",
-      "RequestMethod": "PUT",
-      "RequestHeaders": {
-        "Authorization": "Sanitized",
-        "User-Agent": [
-<<<<<<< HEAD
-          "azsdk-net-Storage.Files.DataLake/12.1.0-dev.20200403.1",
-          "(.NET Core 4.6.28325.01; Microsoft Windows 10.0.18362 )"
-        ],
-        "x-ms-client-request-id": "15fb4377-1791-3d3d-23ea-9c4c318a0c48",
-        "x-ms-date": "Fri, 03 Apr 2020 20:55:39 GMT",
-        "x-ms-rename-source": "/test-filesystem-6fe4ddab-f76b-5a82-24da-9a0421b806ce/test-directory-c52d6172-9a18-b7d3-19fa-b3ca4ee8ac77",
-        "x-ms-return-client-request-id": "true",
-        "x-ms-source-if-modified-since": "Sat, 04 Apr 2020 20:55:39 GMT",
-        "x-ms-version": "2019-12-12"
-=======
-          "azsdk-net-Storage.Files.DataLake/12.2.0-dev.20200413.1",
-          "(.NET Core 4.6.28325.01; Microsoft Windows 10.0.18362 )"
-        ],
-        "x-ms-client-request-id": "15fb4377-1791-3d3d-23ea-9c4c318a0c48",
-        "x-ms-date": "Tue, 14 Apr 2020 00:01:57 GMT",
-        "x-ms-rename-source": "%2Ftest-filesystem-6fe4ddab-f76b-5a82-24da-9a0421b806ce%2Ftest-directory-c52d6172-9a18-b7d3-19fa-b3ca4ee8ac77=",
-        "x-ms-return-client-request-id": "true",
-        "x-ms-source-if-modified-since": "Wed, 15 Apr 2020 00:01:56 GMT",
-        "x-ms-version": "2019-07-07"
->>>>>>> b9bd85cb
+        "x-ms-client-request-id": "fd476afb-588a-280c-4f40-f5922156ae91",
+        "x-ms-date": "Fri, 01 May 2020 01:02:49 GMT",
+        "x-ms-return-client-request-id": "true",
+        "x-ms-version": "2019-12-12"
+      },
+      "RequestBody": null,
+      "StatusCode": 201,
+      "ResponseHeaders": {
+        "Content-Length": "0",
+        "Date": "Fri, 01 May 2020 01:02:50 GMT",
+        "ETag": "\u00220x8D7ED6B5EBC01DC\u0022",
+        "Last-Modified": "Fri, 01 May 2020 01:02:50 GMT",
+        "Server": [
+          "Windows-Azure-Blob/1.0",
+          "Microsoft-HTTPAPI/2.0"
+        ],
+        "x-ms-client-request-id": "fd476afb-588a-280c-4f40-f5922156ae91",
+        "x-ms-request-id": "02b51e9e-701e-0033-6a54-1f120b000000",
+        "x-ms-version": "2019-12-12"
+      },
+      "ResponseBody": []
+    },
+    {
+      "RequestUri": "https://seannsecanary.dfs.core.windows.net/test-filesystem-e3fd9f00-8a5f-a691-526b-82fbc73910be/test-directory-6d2c6124-830e-21ab-6b59-b038adeac278?resource=directory",
+      "RequestMethod": "PUT",
+      "RequestHeaders": {
+        "Authorization": "Sanitized",
+        "traceparent": "00-a64d9ad78cb98f42b13d70f1eca75d3a-ba99ee25848e5a47-00",
+        "User-Agent": [
+          "azsdk-net-Storage.Files.DataLake/12.2.0-dev.20200430.1",
+          "(.NET Core 4.6.28325.01; Microsoft Windows 10.0.18362 )"
+        ],
+        "x-ms-client-request-id": "82824b77-ffad-788e-be25-9131a7d37a64",
+        "x-ms-date": "Fri, 01 May 2020 01:02:50 GMT",
+        "x-ms-return-client-request-id": "true",
+        "x-ms-version": "2019-12-12"
+      },
+      "RequestBody": null,
+      "StatusCode": 201,
+      "ResponseHeaders": {
+        "Content-Length": "0",
+        "Date": "Fri, 01 May 2020 01:02:50 GMT",
+        "ETag": "\u00220x8D7ED6B5F172960\u0022",
+        "Last-Modified": "Fri, 01 May 2020 01:02:50 GMT",
+        "Server": [
+          "Windows-Azure-HDFS/1.0",
+          "Microsoft-HTTPAPI/2.0"
+        ],
+        "x-ms-client-request-id": "82824b77-ffad-788e-be25-9131a7d37a64",
+        "x-ms-request-id": "0ddae1e7-701f-009a-7354-1fd379000000",
+        "x-ms-version": "2019-12-12"
+      },
+      "ResponseBody": []
+    },
+    {
+      "RequestUri": "https://seannsecanary.dfs.core.windows.net/test-filesystem-e3fd9f00-8a5f-a691-526b-82fbc73910be/test-directory-3b947c7e-5156-109e-2e24-6b23500537ca?resource=directory",
+      "RequestMethod": "PUT",
+      "RequestHeaders": {
+        "Authorization": "Sanitized",
+        "traceparent": "00-da907961bc9d8e4dbecb3a050b169b64-aa05bc7ba9a19f4e-00",
+        "User-Agent": [
+          "azsdk-net-Storage.Files.DataLake/12.2.0-dev.20200430.1",
+          "(.NET Core 4.6.28325.01; Microsoft Windows 10.0.18362 )"
+        ],
+        "x-ms-client-request-id": "6c27cd70-470d-2684-ac72-5488936b27b8",
+        "x-ms-date": "Fri, 01 May 2020 01:02:50 GMT",
+        "x-ms-return-client-request-id": "true",
+        "x-ms-version": "2019-12-12"
+      },
+      "RequestBody": null,
+      "StatusCode": 201,
+      "ResponseHeaders": {
+        "Content-Length": "0",
+        "Date": "Fri, 01 May 2020 01:02:50 GMT",
+        "ETag": "\u00220x8D7ED6B5F23A794\u0022",
+        "Last-Modified": "Fri, 01 May 2020 01:02:50 GMT",
+        "Server": [
+          "Windows-Azure-HDFS/1.0",
+          "Microsoft-HTTPAPI/2.0"
+        ],
+        "x-ms-client-request-id": "6c27cd70-470d-2684-ac72-5488936b27b8",
+        "x-ms-request-id": "0ddae1f4-701f-009a-8054-1fd379000000",
+        "x-ms-version": "2019-12-12"
+      },
+      "ResponseBody": []
+    },
+    {
+      "RequestUri": "https://seannsecanary.dfs.core.windows.net/test-filesystem-e3fd9f00-8a5f-a691-526b-82fbc73910be/test-directory-3b947c7e-5156-109e-2e24-6b23500537ca?mode=legacy",
+      "RequestMethod": "PUT",
+      "RequestHeaders": {
+        "Authorization": "Sanitized",
+        "User-Agent": [
+          "azsdk-net-Storage.Files.DataLake/12.2.0-dev.20200430.1",
+          "(.NET Core 4.6.28325.01; Microsoft Windows 10.0.18362 )"
+        ],
+        "x-ms-client-request-id": "82b23dc3-cbde-90bd-4f9b-b6f6eb426aeb",
+        "x-ms-date": "Fri, 01 May 2020 01:02:50 GMT",
+        "x-ms-rename-source": "%2Ftest-filesystem-e3fd9f00-8a5f-a691-526b-82fbc73910be%2Ftest-directory-6d2c6124-830e-21ab-6b59-b038adeac278=",
+        "x-ms-return-client-request-id": "true",
+        "x-ms-source-if-modified-since": "Sat, 02 May 2020 01:02:49 GMT",
+        "x-ms-version": "2019-12-12"
       },
       "RequestBody": null,
       "StatusCode": 412,
       "ResponseHeaders": {
         "Content-Length": "213",
         "Content-Type": "application/json; charset=utf-8",
-<<<<<<< HEAD
-        "Date": "Fri, 03 Apr 2020 20:55:38 GMT",
-=======
-        "Date": "Tue, 14 Apr 2020 00:01:55 GMT",
->>>>>>> b9bd85cb
-        "Server": [
-          "Windows-Azure-HDFS/1.0",
-          "Microsoft-HTTPAPI/2.0"
-        ],
-        "x-ms-client-request-id": "15fb4377-1791-3d3d-23ea-9c4c318a0c48",
+        "Date": "Fri, 01 May 2020 01:02:50 GMT",
+        "Server": [
+          "Windows-Azure-HDFS/1.0",
+          "Microsoft-HTTPAPI/2.0"
+        ],
+        "x-ms-client-request-id": "82b23dc3-cbde-90bd-4f9b-b6f6eb426aeb",
         "x-ms-error-code": "SourceConditionNotMet",
-<<<<<<< HEAD
-        "x-ms-request-id": "fa43fc22-201f-0097-76fa-091bad000000",
-        "x-ms-version": "2019-12-12"
-=======
-        "x-ms-request-id": "22f935d9-301f-006f-3aef-114753000000",
-        "x-ms-version": "2019-07-07"
->>>>>>> b9bd85cb
+        "x-ms-request-id": "0ddae20e-701f-009a-1a54-1fd379000000",
+        "x-ms-version": "2019-12-12"
       },
       "ResponseBody": {
         "error": {
           "code": "SourceConditionNotMet",
-<<<<<<< HEAD
-          "message": "The source condition specified using HTTP conditional header(s) is not met.\nRequestId:fa43fc22-201f-0097-76fa-091bad000000\nTime:2020-04-03T20:55:38.6732178Z"
-=======
-          "message": "The source condition specified using HTTP conditional header(s) is not met.\nRequestId:22f935d9-301f-006f-3aef-114753000000\nTime:2020-04-14T00:01:56.5698192Z"
->>>>>>> b9bd85cb
+          "message": "The source condition specified using HTTP conditional header(s) is not met.\nRequestId:0ddae20e-701f-009a-1a54-1fd379000000\nTime:2020-05-01T01:02:51.0805752Z"
         }
       }
     },
     {
-      "RequestUri": "http://seannsecanary.blob.core.windows.net/test-filesystem-6fe4ddab-f76b-5a82-24da-9a0421b806ce?restype=container",
+      "RequestUri": "https://seannsecanary.blob.core.windows.net/test-filesystem-e3fd9f00-8a5f-a691-526b-82fbc73910be?restype=container",
       "RequestMethod": "DELETE",
       "RequestHeaders": {
         "Authorization": "Sanitized",
-<<<<<<< HEAD
-        "traceparent": "00-e8f1eee1a463d1479ee843a0a4f187cd-e944380ee061cb41-00",
-        "User-Agent": [
-          "azsdk-net-Storage.Files.DataLake/12.1.0-dev.20200403.1",
-          "(.NET Core 4.6.28325.01; Microsoft Windows 10.0.18362 )"
-        ],
-        "x-ms-client-request-id": "28f5bf53-860c-e73f-4818-e66f7c1eaf45",
-        "x-ms-date": "Fri, 03 Apr 2020 20:55:40 GMT",
-=======
-        "traceparent": "00-a62e6b771d7ee94fab7509abff5f4e61-44e76ccb9e212747-00",
-        "User-Agent": [
-          "azsdk-net-Storage.Files.DataLake/12.2.0-dev.20200413.1",
-          "(.NET Core 4.6.28325.01; Microsoft Windows 10.0.18362 )"
-        ],
-        "x-ms-client-request-id": "28f5bf53-860c-e73f-4818-e66f7c1eaf45",
-        "x-ms-date": "Tue, 14 Apr 2020 00:01:57 GMT",
->>>>>>> b9bd85cb
+        "traceparent": "00-76b1b9b83153814bb9369a51bcd682f6-984bb31fc114ac42-00",
+        "User-Agent": [
+          "azsdk-net-Storage.Files.DataLake/12.2.0-dev.20200430.1",
+          "(.NET Core 4.6.28325.01; Microsoft Windows 10.0.18362 )"
+        ],
+        "x-ms-client-request-id": "56c428e3-a5b8-22d9-09c9-82776106536f",
+        "x-ms-date": "Fri, 01 May 2020 01:02:50 GMT",
         "x-ms-return-client-request-id": "true",
         "x-ms-version": "2019-12-12"
       },
@@ -252,271 +154,164 @@
       "StatusCode": 202,
       "ResponseHeaders": {
         "Content-Length": "0",
-<<<<<<< HEAD
-        "Date": "Fri, 03 Apr 2020 20:55:38 GMT",
-=======
-        "Date": "Tue, 14 Apr 2020 00:01:56 GMT",
->>>>>>> b9bd85cb
-        "Server": [
-          "Windows-Azure-Blob/1.0",
-          "Microsoft-HTTPAPI/2.0"
-        ],
-        "x-ms-client-request-id": "28f5bf53-860c-e73f-4818-e66f7c1eaf45",
-<<<<<<< HEAD
-        "x-ms-request-id": "96219bc2-f01e-0012-13fa-093670000000",
-        "x-ms-version": "2019-12-12"
-=======
-        "x-ms-request-id": "f9571c9c-f01e-0084-1cef-113fa1000000",
-        "x-ms-version": "2019-07-07"
->>>>>>> b9bd85cb
-      },
-      "ResponseBody": []
-    },
-    {
-      "RequestUri": "http://seannsecanary.blob.core.windows.net/test-filesystem-9a312983-143b-e514-8000-5372fb64b217?restype=container",
-      "RequestMethod": "PUT",
-      "RequestHeaders": {
-        "Authorization": "Sanitized",
-<<<<<<< HEAD
-        "traceparent": "00-7178a4d4660f7a49bb0ab9558ab1ba4c-33d268ca4c16c84a-00",
-        "User-Agent": [
-          "azsdk-net-Storage.Files.DataLake/12.1.0-dev.20200403.1",
-=======
-        "traceparent": "00-ab2e6d3bdc3a124facb9fc82c8a69fa7-e339f084fa1c9e47-00",
-        "User-Agent": [
-          "azsdk-net-Storage.Files.DataLake/12.2.0-dev.20200413.1",
->>>>>>> b9bd85cb
+        "Date": "Fri, 01 May 2020 01:02:51 GMT",
+        "Server": [
+          "Windows-Azure-Blob/1.0",
+          "Microsoft-HTTPAPI/2.0"
+        ],
+        "x-ms-client-request-id": "56c428e3-a5b8-22d9-09c9-82776106536f",
+        "x-ms-request-id": "02b51f49-701e-0033-7254-1f120b000000",
+        "x-ms-version": "2019-12-12"
+      },
+      "ResponseBody": []
+    },
+    {
+      "RequestUri": "https://seannsecanary.blob.core.windows.net/test-filesystem-cc70f82a-d2f3-3582-2159-b1f510452d9a?restype=container",
+      "RequestMethod": "PUT",
+      "RequestHeaders": {
+        "Authorization": "Sanitized",
+        "traceparent": "00-e649f8929d56eb41b246829bfed32763-76c28cbdde75b649-00",
+        "User-Agent": [
+          "azsdk-net-Storage.Files.DataLake/12.2.0-dev.20200430.1",
           "(.NET Core 4.6.28325.01; Microsoft Windows 10.0.18362 )"
         ],
         "x-ms-blob-public-access": "container",
-        "x-ms-client-request-id": "6155d56e-17db-3fc8-ab10-a80b32ccece3",
-<<<<<<< HEAD
-        "x-ms-date": "Fri, 03 Apr 2020 20:55:40 GMT",
-=======
-        "x-ms-date": "Tue, 14 Apr 2020 00:01:57 GMT",
->>>>>>> b9bd85cb
-        "x-ms-return-client-request-id": "true",
-        "x-ms-version": "2019-12-12"
-      },
-      "RequestBody": null,
-      "StatusCode": 201,
-      "ResponseHeaders": {
-        "Content-Length": "0",
-<<<<<<< HEAD
-        "Date": "Fri, 03 Apr 2020 20:55:38 GMT",
-        "ETag": "\u00220x8D7D8115D5BFA22\u0022",
-        "Last-Modified": "Fri, 03 Apr 2020 20:55:38 GMT",
-=======
-        "Date": "Tue, 14 Apr 2020 00:01:57 GMT",
-        "ETag": "\u00220x8D7E0070C49C79F\u0022",
-        "Last-Modified": "Tue, 14 Apr 2020 00:01:57 GMT",
->>>>>>> b9bd85cb
-        "Server": [
-          "Windows-Azure-Blob/1.0",
-          "Microsoft-HTTPAPI/2.0"
-        ],
-        "x-ms-client-request-id": "6155d56e-17db-3fc8-ab10-a80b32ccece3",
-<<<<<<< HEAD
-        "x-ms-request-id": "96219bcb-f01e-0012-1bfa-093670000000",
-        "x-ms-version": "2019-12-12"
-=======
-        "x-ms-request-id": "60026dff-f01e-0070-28ef-11f457000000",
-        "x-ms-version": "2019-07-07"
->>>>>>> b9bd85cb
-      },
-      "ResponseBody": []
-    },
-    {
-      "RequestUri": "http://seannsecanary.dfs.core.windows.net/test-filesystem-9a312983-143b-e514-8000-5372fb64b217/test-directory-e436cf66-3d26-9fb0-eea6-22264fd33a2c?resource=directory",
-      "RequestMethod": "PUT",
-      "RequestHeaders": {
-        "Authorization": "Sanitized",
-<<<<<<< HEAD
-        "traceparent": "00-1db7af6eee1011469b9e1d31a55ac40b-94fa2859e4514440-00",
-        "User-Agent": [
-          "azsdk-net-Storage.Files.DataLake/12.1.0-dev.20200403.1",
-          "(.NET Core 4.6.28325.01; Microsoft Windows 10.0.18362 )"
-        ],
-        "x-ms-client-request-id": "dbdae029-9a1e-307d-25b5-7334f4a1f0d8",
-        "x-ms-date": "Fri, 03 Apr 2020 20:55:40 GMT",
-=======
-        "traceparent": "00-b80c15d92129dd498973c71a3bc15482-40de1f1dcb88d74c-00",
-        "User-Agent": [
-          "azsdk-net-Storage.Files.DataLake/12.2.0-dev.20200413.1",
-          "(.NET Core 4.6.28325.01; Microsoft Windows 10.0.18362 )"
-        ],
-        "x-ms-client-request-id": "dbdae029-9a1e-307d-25b5-7334f4a1f0d8",
-        "x-ms-date": "Tue, 14 Apr 2020 00:01:58 GMT",
->>>>>>> b9bd85cb
-        "x-ms-return-client-request-id": "true",
-        "x-ms-version": "2019-12-12"
-      },
-      "RequestBody": null,
-      "StatusCode": 201,
-      "ResponseHeaders": {
-        "Content-Length": "0",
-<<<<<<< HEAD
-        "Date": "Fri, 03 Apr 2020 20:55:38 GMT",
-        "ETag": "\u00220x8D7D8115D6DDA0E\u0022",
-        "Last-Modified": "Fri, 03 Apr 2020 20:55:38 GMT",
-=======
-        "Date": "Tue, 14 Apr 2020 00:01:57 GMT",
-        "ETag": "\u00220x8D7E0070CDD19A2\u0022",
-        "Last-Modified": "Tue, 14 Apr 2020 00:01:58 GMT",
->>>>>>> b9bd85cb
-        "Server": [
-          "Windows-Azure-HDFS/1.0",
-          "Microsoft-HTTPAPI/2.0"
-        ],
-        "x-ms-client-request-id": "dbdae029-9a1e-307d-25b5-7334f4a1f0d8",
-<<<<<<< HEAD
-        "x-ms-request-id": "fa43fc23-201f-0097-77fa-091bad000000",
-        "x-ms-version": "2019-12-12"
-=======
-        "x-ms-request-id": "fb0e27b7-901f-0004-3fef-11c0a7000000",
-        "x-ms-version": "2019-07-07"
->>>>>>> b9bd85cb
-      },
-      "ResponseBody": []
-    },
-    {
-      "RequestUri": "http://seannsecanary.dfs.core.windows.net/test-filesystem-9a312983-143b-e514-8000-5372fb64b217/test-directory-82897bd5-c6c8-15d4-9314-146d772c64be?resource=directory",
-      "RequestMethod": "PUT",
-      "RequestHeaders": {
-        "Authorization": "Sanitized",
-<<<<<<< HEAD
-        "traceparent": "00-0600a6982789e9438d94630e108b2748-c17f47fd1d7b1548-00",
-        "User-Agent": [
-          "azsdk-net-Storage.Files.DataLake/12.1.0-dev.20200403.1",
-          "(.NET Core 4.6.28325.01; Microsoft Windows 10.0.18362 )"
-        ],
-        "x-ms-client-request-id": "bfaeeec8-d5a7-62e2-0cc5-47098610b9f9",
-        "x-ms-date": "Fri, 03 Apr 2020 20:55:40 GMT",
-=======
-        "traceparent": "00-d24c94cc6b007d41bd3214bdf08a0236-c19db8d205d7ec48-00",
-        "User-Agent": [
-          "azsdk-net-Storage.Files.DataLake/12.2.0-dev.20200413.1",
-          "(.NET Core 4.6.28325.01; Microsoft Windows 10.0.18362 )"
-        ],
-        "x-ms-client-request-id": "bfaeeec8-d5a7-62e2-0cc5-47098610b9f9",
-        "x-ms-date": "Tue, 14 Apr 2020 00:01:58 GMT",
->>>>>>> b9bd85cb
-        "x-ms-return-client-request-id": "true",
-        "x-ms-version": "2019-12-12"
-      },
-      "RequestBody": null,
-      "StatusCode": 201,
-      "ResponseHeaders": {
-        "Content-Length": "0",
-<<<<<<< HEAD
-        "Date": "Fri, 03 Apr 2020 20:55:38 GMT",
-        "ETag": "\u00220x8D7D8115D7A0F3A\u0022",
-        "Last-Modified": "Fri, 03 Apr 2020 20:55:39 GMT",
-=======
-        "Date": "Tue, 14 Apr 2020 00:01:57 GMT",
-        "ETag": "\u00220x8D7E0070CE92F54\u0022",
-        "Last-Modified": "Tue, 14 Apr 2020 00:01:58 GMT",
->>>>>>> b9bd85cb
-        "Server": [
-          "Windows-Azure-HDFS/1.0",
-          "Microsoft-HTTPAPI/2.0"
-        ],
-        "x-ms-client-request-id": "bfaeeec8-d5a7-62e2-0cc5-47098610b9f9",
-<<<<<<< HEAD
-        "x-ms-request-id": "fa43fc24-201f-0097-78fa-091bad000000",
-        "x-ms-version": "2019-12-12"
-=======
-        "x-ms-request-id": "fb0e27b8-901f-0004-40ef-11c0a7000000",
-        "x-ms-version": "2019-07-07"
->>>>>>> b9bd85cb
-      },
-      "ResponseBody": []
-    },
-    {
-      "RequestUri": "http://seannsecanary.dfs.core.windows.net/test-filesystem-9a312983-143b-e514-8000-5372fb64b217/test-directory-82897bd5-c6c8-15d4-9314-146d772c64be?mode=legacy",
-      "RequestMethod": "PUT",
-      "RequestHeaders": {
-        "Authorization": "Sanitized",
-        "User-Agent": [
-<<<<<<< HEAD
-          "azsdk-net-Storage.Files.DataLake/12.1.0-dev.20200403.1",
-          "(.NET Core 4.6.28325.01; Microsoft Windows 10.0.18362 )"
-        ],
-        "x-ms-client-request-id": "89a5e6e7-a47d-7816-949a-613317046221",
-        "x-ms-date": "Fri, 03 Apr 2020 20:55:40 GMT",
-        "x-ms-rename-source": "/test-filesystem-9a312983-143b-e514-8000-5372fb64b217/test-directory-e436cf66-3d26-9fb0-eea6-22264fd33a2c",
-        "x-ms-return-client-request-id": "true",
-        "x-ms-source-if-unmodified-since": "Thu, 02 Apr 2020 20:55:39 GMT",
-        "x-ms-version": "2019-12-12"
-=======
-          "azsdk-net-Storage.Files.DataLake/12.2.0-dev.20200413.1",
-          "(.NET Core 4.6.28325.01; Microsoft Windows 10.0.18362 )"
-        ],
-        "x-ms-client-request-id": "89a5e6e7-a47d-7816-949a-613317046221",
-        "x-ms-date": "Tue, 14 Apr 2020 00:01:58 GMT",
-        "x-ms-rename-source": "%2Ftest-filesystem-9a312983-143b-e514-8000-5372fb64b217%2Ftest-directory-e436cf66-3d26-9fb0-eea6-22264fd33a2c=",
-        "x-ms-return-client-request-id": "true",
-        "x-ms-source-if-unmodified-since": "Mon, 13 Apr 2020 00:01:56 GMT",
-        "x-ms-version": "2019-07-07"
->>>>>>> b9bd85cb
+        "x-ms-client-request-id": "694d4b95-a645-11e6-a58f-345ff3e312c3",
+        "x-ms-date": "Fri, 01 May 2020 01:02:51 GMT",
+        "x-ms-return-client-request-id": "true",
+        "x-ms-version": "2019-12-12"
+      },
+      "RequestBody": null,
+      "StatusCode": 201,
+      "ResponseHeaders": {
+        "Content-Length": "0",
+        "Date": "Fri, 01 May 2020 01:02:52 GMT",
+        "ETag": "\u00220x8D7ED6B5FD24C6B\u0022",
+        "Last-Modified": "Fri, 01 May 2020 01:02:52 GMT",
+        "Server": [
+          "Windows-Azure-Blob/1.0",
+          "Microsoft-HTTPAPI/2.0"
+        ],
+        "x-ms-client-request-id": "694d4b95-a645-11e6-a58f-345ff3e312c3",
+        "x-ms-request-id": "60c9b390-701e-001c-4754-1f1fc0000000",
+        "x-ms-version": "2019-12-12"
+      },
+      "ResponseBody": []
+    },
+    {
+      "RequestUri": "https://seannsecanary.dfs.core.windows.net/test-filesystem-cc70f82a-d2f3-3582-2159-b1f510452d9a/test-directory-854fe79c-91f3-15f2-c5b5-c03720a42a7d?resource=directory",
+      "RequestMethod": "PUT",
+      "RequestHeaders": {
+        "Authorization": "Sanitized",
+        "traceparent": "00-5535b1ef51f4d143a3bcdf0b198f1279-e818f25921bdd349-00",
+        "User-Agent": [
+          "azsdk-net-Storage.Files.DataLake/12.2.0-dev.20200430.1",
+          "(.NET Core 4.6.28325.01; Microsoft Windows 10.0.18362 )"
+        ],
+        "x-ms-client-request-id": "2342eea9-7154-03d7-5837-a48fe5aff001",
+        "x-ms-date": "Fri, 01 May 2020 01:02:52 GMT",
+        "x-ms-return-client-request-id": "true",
+        "x-ms-version": "2019-12-12"
+      },
+      "RequestBody": null,
+      "StatusCode": 201,
+      "ResponseHeaders": {
+        "Content-Length": "0",
+        "Date": "Fri, 01 May 2020 01:02:52 GMT",
+        "ETag": "\u00220x8D7ED6B60751155\u0022",
+        "Last-Modified": "Fri, 01 May 2020 01:02:53 GMT",
+        "Server": [
+          "Windows-Azure-HDFS/1.0",
+          "Microsoft-HTTPAPI/2.0"
+        ],
+        "x-ms-client-request-id": "2342eea9-7154-03d7-5837-a48fe5aff001",
+        "x-ms-request-id": "d07ab379-401f-0065-2c54-1fe3e4000000",
+        "x-ms-version": "2019-12-12"
+      },
+      "ResponseBody": []
+    },
+    {
+      "RequestUri": "https://seannsecanary.dfs.core.windows.net/test-filesystem-cc70f82a-d2f3-3582-2159-b1f510452d9a/test-directory-0dfcb664-4d82-d8cb-92cd-90f2740435f2?resource=directory",
+      "RequestMethod": "PUT",
+      "RequestHeaders": {
+        "Authorization": "Sanitized",
+        "traceparent": "00-2046eae037e1b648bfb7ce114f4b6400-6ad9588f6cdda447-00",
+        "User-Agent": [
+          "azsdk-net-Storage.Files.DataLake/12.2.0-dev.20200430.1",
+          "(.NET Core 4.6.28325.01; Microsoft Windows 10.0.18362 )"
+        ],
+        "x-ms-client-request-id": "29891a0f-b9d6-5ba5-2369-9187e1e48f54",
+        "x-ms-date": "Fri, 01 May 2020 01:02:52 GMT",
+        "x-ms-return-client-request-id": "true",
+        "x-ms-version": "2019-12-12"
+      },
+      "RequestBody": null,
+      "StatusCode": 201,
+      "ResponseHeaders": {
+        "Content-Length": "0",
+        "Date": "Fri, 01 May 2020 01:02:52 GMT",
+        "ETag": "\u00220x8D7ED6B60825A2C\u0022",
+        "Last-Modified": "Fri, 01 May 2020 01:02:53 GMT",
+        "Server": [
+          "Windows-Azure-HDFS/1.0",
+          "Microsoft-HTTPAPI/2.0"
+        ],
+        "x-ms-client-request-id": "29891a0f-b9d6-5ba5-2369-9187e1e48f54",
+        "x-ms-request-id": "d07ab397-401f-0065-4a54-1fe3e4000000",
+        "x-ms-version": "2019-12-12"
+      },
+      "ResponseBody": []
+    },
+    {
+      "RequestUri": "https://seannsecanary.dfs.core.windows.net/test-filesystem-cc70f82a-d2f3-3582-2159-b1f510452d9a/test-directory-0dfcb664-4d82-d8cb-92cd-90f2740435f2?mode=legacy",
+      "RequestMethod": "PUT",
+      "RequestHeaders": {
+        "Authorization": "Sanitized",
+        "User-Agent": [
+          "azsdk-net-Storage.Files.DataLake/12.2.0-dev.20200430.1",
+          "(.NET Core 4.6.28325.01; Microsoft Windows 10.0.18362 )"
+        ],
+        "x-ms-client-request-id": "59e24a31-0c7b-351b-f332-0ef874a10e29",
+        "x-ms-date": "Fri, 01 May 2020 01:02:52 GMT",
+        "x-ms-rename-source": "%2Ftest-filesystem-cc70f82a-d2f3-3582-2159-b1f510452d9a%2Ftest-directory-854fe79c-91f3-15f2-c5b5-c03720a42a7d=",
+        "x-ms-return-client-request-id": "true",
+        "x-ms-source-if-unmodified-since": "Thu, 30 Apr 2020 01:02:49 GMT",
+        "x-ms-version": "2019-12-12"
       },
       "RequestBody": null,
       "StatusCode": 412,
       "ResponseHeaders": {
         "Content-Length": "213",
         "Content-Type": "application/json; charset=utf-8",
-<<<<<<< HEAD
-        "Date": "Fri, 03 Apr 2020 20:55:38 GMT",
-=======
-        "Date": "Tue, 14 Apr 2020 00:01:58 GMT",
->>>>>>> b9bd85cb
-        "Server": [
-          "Windows-Azure-HDFS/1.0",
-          "Microsoft-HTTPAPI/2.0"
-        ],
-        "x-ms-client-request-id": "89a5e6e7-a47d-7816-949a-613317046221",
+        "Date": "Fri, 01 May 2020 01:02:52 GMT",
+        "Server": [
+          "Windows-Azure-HDFS/1.0",
+          "Microsoft-HTTPAPI/2.0"
+        ],
+        "x-ms-client-request-id": "59e24a31-0c7b-351b-f332-0ef874a10e29",
         "x-ms-error-code": "SourceConditionNotMet",
-<<<<<<< HEAD
-        "x-ms-request-id": "fa43fc25-201f-0097-79fa-091bad000000",
-        "x-ms-version": "2019-12-12"
-=======
-        "x-ms-request-id": "fb0e27b9-901f-0004-41ef-11c0a7000000",
-        "x-ms-version": "2019-07-07"
->>>>>>> b9bd85cb
+        "x-ms-request-id": "d07ab3b1-401f-0065-6454-1fe3e4000000",
+        "x-ms-version": "2019-12-12"
       },
       "ResponseBody": {
         "error": {
           "code": "SourceConditionNotMet",
-<<<<<<< HEAD
-          "message": "The source condition specified using HTTP conditional header(s) is not met.\nRequestId:fa43fc25-201f-0097-79fa-091bad000000\nTime:2020-04-03T20:55:39.1415468Z"
-=======
-          "message": "The source condition specified using HTTP conditional header(s) is not met.\nRequestId:fb0e27b9-901f-0004-41ef-11c0a7000000\nTime:2020-04-14T00:01:58.3137552Z"
->>>>>>> b9bd85cb
+          "message": "The source condition specified using HTTP conditional header(s) is not met.\nRequestId:d07ab3b1-401f-0065-6454-1fe3e4000000\nTime:2020-05-01T01:02:53.3628374Z"
         }
       }
     },
     {
-      "RequestUri": "http://seannsecanary.blob.core.windows.net/test-filesystem-9a312983-143b-e514-8000-5372fb64b217?restype=container",
+      "RequestUri": "https://seannsecanary.blob.core.windows.net/test-filesystem-cc70f82a-d2f3-3582-2159-b1f510452d9a?restype=container",
       "RequestMethod": "DELETE",
       "RequestHeaders": {
         "Authorization": "Sanitized",
-<<<<<<< HEAD
-        "traceparent": "00-42cb68e68d4a0b4eb6fd4bc805899a91-1736f5341250474c-00",
-        "User-Agent": [
-          "azsdk-net-Storage.Files.DataLake/12.1.0-dev.20200403.1",
-          "(.NET Core 4.6.28325.01; Microsoft Windows 10.0.18362 )"
-        ],
-        "x-ms-client-request-id": "9f22ba8d-306b-ad7b-9e6e-e80a1fac5e69",
-        "x-ms-date": "Fri, 03 Apr 2020 20:55:40 GMT",
-=======
-        "traceparent": "00-4557f45466a53347b20e46ca6d3525de-81edca92eba7294b-00",
-        "User-Agent": [
-          "azsdk-net-Storage.Files.DataLake/12.2.0-dev.20200413.1",
-          "(.NET Core 4.6.28325.01; Microsoft Windows 10.0.18362 )"
-        ],
-        "x-ms-client-request-id": "9f22ba8d-306b-ad7b-9e6e-e80a1fac5e69",
-        "x-ms-date": "Tue, 14 Apr 2020 00:01:58 GMT",
->>>>>>> b9bd85cb
+        "traceparent": "00-5da4027c189b4048b0f264a94c5bcbb5-02f729e93608954c-00",
+        "User-Agent": [
+          "azsdk-net-Storage.Files.DataLake/12.2.0-dev.20200430.1",
+          "(.NET Core 4.6.28325.01; Microsoft Windows 10.0.18362 )"
+        ],
+        "x-ms-client-request-id": "9756c4af-3502-f5d9-966b-5aedb0a7e9ec",
+        "x-ms-date": "Fri, 01 May 2020 01:02:52 GMT",
         "x-ms-return-client-request-id": "true",
         "x-ms-version": "2019-12-12"
       },
@@ -524,207 +319,126 @@
       "StatusCode": 202,
       "ResponseHeaders": {
         "Content-Length": "0",
-<<<<<<< HEAD
-        "Date": "Fri, 03 Apr 2020 20:55:39 GMT",
-=======
-        "Date": "Tue, 14 Apr 2020 00:01:57 GMT",
->>>>>>> b9bd85cb
-        "Server": [
-          "Windows-Azure-Blob/1.0",
-          "Microsoft-HTTPAPI/2.0"
-        ],
-        "x-ms-client-request-id": "9f22ba8d-306b-ad7b-9e6e-e80a1fac5e69",
-<<<<<<< HEAD
-        "x-ms-request-id": "96219bf5-f01e-0012-3dfa-093670000000",
-        "x-ms-version": "2019-12-12"
-=======
-        "x-ms-request-id": "60026ecb-f01e-0070-54ef-11f457000000",
-        "x-ms-version": "2019-07-07"
->>>>>>> b9bd85cb
-      },
-      "ResponseBody": []
-    },
-    {
-      "RequestUri": "http://seannsecanary.blob.core.windows.net/test-filesystem-bedb2f3e-0e73-366c-5c5e-7b445210f3a6?restype=container",
-      "RequestMethod": "PUT",
-      "RequestHeaders": {
-        "Authorization": "Sanitized",
-<<<<<<< HEAD
-        "traceparent": "00-7ba09cc626e4fe4ba53f20cf1dc999b6-b4cf7bce6ccf9b41-00",
-        "User-Agent": [
-          "azsdk-net-Storage.Files.DataLake/12.1.0-dev.20200403.1",
-=======
-        "traceparent": "00-07e7119ff371d54180e72c4d182f2577-9055bfcc18a6e147-00",
-        "User-Agent": [
-          "azsdk-net-Storage.Files.DataLake/12.2.0-dev.20200413.1",
->>>>>>> b9bd85cb
+        "Date": "Fri, 01 May 2020 01:02:53 GMT",
+        "Server": [
+          "Windows-Azure-Blob/1.0",
+          "Microsoft-HTTPAPI/2.0"
+        ],
+        "x-ms-client-request-id": "9756c4af-3502-f5d9-966b-5aedb0a7e9ec",
+        "x-ms-request-id": "60c9b499-701e-001c-1d54-1f1fc0000000",
+        "x-ms-version": "2019-12-12"
+      },
+      "ResponseBody": []
+    },
+    {
+      "RequestUri": "https://seannsecanary.blob.core.windows.net/test-filesystem-c958d5fd-4b4a-e3a9-2491-de506f517b73?restype=container",
+      "RequestMethod": "PUT",
+      "RequestHeaders": {
+        "Authorization": "Sanitized",
+        "traceparent": "00-625d06672253ba449fe19748bb9242cb-e9b274289a971041-00",
+        "User-Agent": [
+          "azsdk-net-Storage.Files.DataLake/12.2.0-dev.20200430.1",
           "(.NET Core 4.6.28325.01; Microsoft Windows 10.0.18362 )"
         ],
         "x-ms-blob-public-access": "container",
-        "x-ms-client-request-id": "54c7e8da-df12-7f1e-4eeb-430cb5375a8d",
-<<<<<<< HEAD
-        "x-ms-date": "Fri, 03 Apr 2020 20:55:40 GMT",
-=======
-        "x-ms-date": "Tue, 14 Apr 2020 00:01:58 GMT",
->>>>>>> b9bd85cb
-        "x-ms-return-client-request-id": "true",
-        "x-ms-version": "2019-12-12"
-      },
-      "RequestBody": null,
-      "StatusCode": 201,
-      "ResponseHeaders": {
-        "Content-Length": "0",
-<<<<<<< HEAD
-        "Date": "Fri, 03 Apr 2020 20:55:39 GMT",
-        "ETag": "\u00220x8D7D8115DA7419E\u0022",
-        "Last-Modified": "Fri, 03 Apr 2020 20:55:39 GMT",
-=======
-        "Date": "Tue, 14 Apr 2020 00:01:58 GMT",
-        "ETag": "\u00220x8D7E0070D205946\u0022",
-        "Last-Modified": "Tue, 14 Apr 2020 00:01:58 GMT",
->>>>>>> b9bd85cb
-        "Server": [
-          "Windows-Azure-Blob/1.0",
-          "Microsoft-HTTPAPI/2.0"
-        ],
-        "x-ms-client-request-id": "54c7e8da-df12-7f1e-4eeb-430cb5375a8d",
-<<<<<<< HEAD
-        "x-ms-request-id": "96219c08-f01e-0012-4efa-093670000000",
-        "x-ms-version": "2019-12-12"
-=======
-        "x-ms-request-id": "ef8d976a-b01e-0071-25ef-11ab8b000000",
-        "x-ms-version": "2019-07-07"
->>>>>>> b9bd85cb
-      },
-      "ResponseBody": []
-    },
-    {
-      "RequestUri": "http://seannsecanary.dfs.core.windows.net/test-filesystem-bedb2f3e-0e73-366c-5c5e-7b445210f3a6/test-directory-4f0c417a-0107-7c88-79f1-321984b96edd?resource=directory",
-      "RequestMethod": "PUT",
-      "RequestHeaders": {
-        "Authorization": "Sanitized",
-<<<<<<< HEAD
-        "traceparent": "00-5a80ef30d9e90249b18e354fee46b070-e30b541c4aca4549-00",
-        "User-Agent": [
-          "azsdk-net-Storage.Files.DataLake/12.1.0-dev.20200403.1",
-          "(.NET Core 4.6.28325.01; Microsoft Windows 10.0.18362 )"
-        ],
-        "x-ms-client-request-id": "8738fcff-d772-d959-604b-db20ac04fa94",
-        "x-ms-date": "Fri, 03 Apr 2020 20:55:40 GMT",
-=======
-        "traceparent": "00-56efca5dd9534c4dbef2235426ea6339-ca8472e7dcdf8048-00",
-        "User-Agent": [
-          "azsdk-net-Storage.Files.DataLake/12.2.0-dev.20200413.1",
-          "(.NET Core 4.6.28325.01; Microsoft Windows 10.0.18362 )"
-        ],
-        "x-ms-client-request-id": "8738fcff-d772-d959-604b-db20ac04fa94",
-        "x-ms-date": "Tue, 14 Apr 2020 00:01:59 GMT",
->>>>>>> b9bd85cb
-        "x-ms-return-client-request-id": "true",
-        "x-ms-version": "2019-12-12"
-      },
-      "RequestBody": null,
-      "StatusCode": 201,
-      "ResponseHeaders": {
-        "Content-Length": "0",
-<<<<<<< HEAD
-        "Date": "Fri, 03 Apr 2020 20:55:39 GMT",
-        "ETag": "\u00220x8D7D8115DB6EA34\u0022",
-        "Last-Modified": "Fri, 03 Apr 2020 20:55:39 GMT",
-=======
-        "Date": "Tue, 14 Apr 2020 00:01:58 GMT",
-        "ETag": "\u00220x8D7E0070D3DD3D8\u0022",
-        "Last-Modified": "Tue, 14 Apr 2020 00:01:58 GMT",
->>>>>>> b9bd85cb
-        "Server": [
-          "Windows-Azure-HDFS/1.0",
-          "Microsoft-HTTPAPI/2.0"
-        ],
-        "x-ms-client-request-id": "8738fcff-d772-d959-604b-db20ac04fa94",
-<<<<<<< HEAD
-        "x-ms-request-id": "fa43fc27-201f-0097-7afa-091bad000000",
-        "x-ms-version": "2019-12-12"
-=======
-        "x-ms-request-id": "4531f01d-401f-0075-4bef-11268c000000",
-        "x-ms-version": "2019-07-07"
->>>>>>> b9bd85cb
-      },
-      "ResponseBody": []
-    },
-    {
-      "RequestUri": "http://seannsecanary.dfs.core.windows.net/test-filesystem-bedb2f3e-0e73-366c-5c5e-7b445210f3a6/test-directory-9bd5657d-f0cd-da44-adee-9ce0f292fcd0?resource=directory",
-      "RequestMethod": "PUT",
-      "RequestHeaders": {
-        "Authorization": "Sanitized",
-<<<<<<< HEAD
-        "traceparent": "00-07fde792bd7b984c9304997763ce4868-6a952c7cec889747-00",
-        "User-Agent": [
-          "azsdk-net-Storage.Files.DataLake/12.1.0-dev.20200403.1",
-          "(.NET Core 4.6.28325.01; Microsoft Windows 10.0.18362 )"
-        ],
-        "x-ms-client-request-id": "1978792b-98d4-0e86-b75d-da833b78e6cd",
-        "x-ms-date": "Fri, 03 Apr 2020 20:55:40 GMT",
-=======
-        "traceparent": "00-0877dd8ae85c92449e85f9bb36bdf63c-1f75f2b4819ad042-00",
-        "User-Agent": [
-          "azsdk-net-Storage.Files.DataLake/12.2.0-dev.20200413.1",
-          "(.NET Core 4.6.28325.01; Microsoft Windows 10.0.18362 )"
-        ],
-        "x-ms-client-request-id": "1978792b-98d4-0e86-b75d-da833b78e6cd",
-        "x-ms-date": "Tue, 14 Apr 2020 00:01:59 GMT",
->>>>>>> b9bd85cb
-        "x-ms-return-client-request-id": "true",
-        "x-ms-version": "2019-12-12"
-      },
-      "RequestBody": null,
-      "StatusCode": 201,
-      "ResponseHeaders": {
-        "Content-Length": "0",
-<<<<<<< HEAD
-        "Date": "Fri, 03 Apr 2020 20:55:39 GMT",
-        "ETag": "\u00220x8D7D8115DC3B7D3\u0022",
-        "Last-Modified": "Fri, 03 Apr 2020 20:55:39 GMT",
-=======
-        "Date": "Tue, 14 Apr 2020 00:01:58 GMT",
-        "ETag": "\u00220x8D7E0070D4AFEAE\u0022",
-        "Last-Modified": "Tue, 14 Apr 2020 00:01:58 GMT",
->>>>>>> b9bd85cb
-        "Server": [
-          "Windows-Azure-HDFS/1.0",
-          "Microsoft-HTTPAPI/2.0"
-        ],
-        "x-ms-client-request-id": "1978792b-98d4-0e86-b75d-da833b78e6cd",
-<<<<<<< HEAD
-        "x-ms-request-id": "fa43fc28-201f-0097-7bfa-091bad000000",
-        "x-ms-version": "2019-12-12"
-=======
-        "x-ms-request-id": "4531f01e-401f-0075-4cef-11268c000000",
-        "x-ms-version": "2019-07-07"
->>>>>>> b9bd85cb
-      },
-      "ResponseBody": []
-    },
-    {
-      "RequestUri": "http://seannsecanary.dfs.core.windows.net/test-filesystem-bedb2f3e-0e73-366c-5c5e-7b445210f3a6/test-directory-9bd5657d-f0cd-da44-adee-9ce0f292fcd0?mode=legacy",
-      "RequestMethod": "PUT",
-      "RequestHeaders": {
-        "Authorization": "Sanitized",
-        "User-Agent": [
-<<<<<<< HEAD
-          "azsdk-net-Storage.Files.DataLake/12.1.0-dev.20200403.1",
-          "(.NET Core 4.6.28325.01; Microsoft Windows 10.0.18362 )"
-        ],
-        "x-ms-client-request-id": "79b5ef7c-e31a-25fb-580b-cf230de72447",
-        "x-ms-date": "Fri, 03 Apr 2020 20:55:41 GMT",
-        "x-ms-rename-source": "/test-filesystem-bedb2f3e-0e73-366c-5c5e-7b445210f3a6/test-directory-4f0c417a-0107-7c88-79f1-321984b96edd",
-=======
-          "azsdk-net-Storage.Files.DataLake/12.2.0-dev.20200413.1",
-          "(.NET Core 4.6.28325.01; Microsoft Windows 10.0.18362 )"
-        ],
-        "x-ms-client-request-id": "79b5ef7c-e31a-25fb-580b-cf230de72447",
-        "x-ms-date": "Tue, 14 Apr 2020 00:01:59 GMT",
-        "x-ms-rename-source": "%2Ftest-filesystem-bedb2f3e-0e73-366c-5c5e-7b445210f3a6%2Ftest-directory-4f0c417a-0107-7c88-79f1-321984b96edd=",
->>>>>>> b9bd85cb
+        "x-ms-client-request-id": "e3ccaf40-b026-64ce-1a73-727057888544",
+        "x-ms-date": "Fri, 01 May 2020 01:02:53 GMT",
+        "x-ms-return-client-request-id": "true",
+        "x-ms-version": "2019-12-12"
+      },
+      "RequestBody": null,
+      "StatusCode": 201,
+      "ResponseHeaders": {
+        "Content-Length": "0",
+        "Date": "Fri, 01 May 2020 01:02:53 GMT",
+        "ETag": "\u00220x8D7ED6B60DFB4C3\u0022",
+        "Last-Modified": "Fri, 01 May 2020 01:02:53 GMT",
+        "Server": [
+          "Windows-Azure-Blob/1.0",
+          "Microsoft-HTTPAPI/2.0"
+        ],
+        "x-ms-client-request-id": "e3ccaf40-b026-64ce-1a73-727057888544",
+        "x-ms-request-id": "acc3d772-701e-0041-5254-1f1544000000",
+        "x-ms-version": "2019-12-12"
+      },
+      "ResponseBody": []
+    },
+    {
+      "RequestUri": "https://seannsecanary.dfs.core.windows.net/test-filesystem-c958d5fd-4b4a-e3a9-2491-de506f517b73/test-directory-ba34e6f0-395f-85a0-aec1-8b8074f1efed?resource=directory",
+      "RequestMethod": "PUT",
+      "RequestHeaders": {
+        "Authorization": "Sanitized",
+        "traceparent": "00-f131e0625c131845a0ccc8155edbdbd9-c6ad910ed69bae4e-00",
+        "User-Agent": [
+          "azsdk-net-Storage.Files.DataLake/12.2.0-dev.20200430.1",
+          "(.NET Core 4.6.28325.01; Microsoft Windows 10.0.18362 )"
+        ],
+        "x-ms-client-request-id": "0dc89244-e602-0774-0f46-3465254eef29",
+        "x-ms-date": "Fri, 01 May 2020 01:02:53 GMT",
+        "x-ms-return-client-request-id": "true",
+        "x-ms-version": "2019-12-12"
+      },
+      "RequestBody": null,
+      "StatusCode": 201,
+      "ResponseHeaders": {
+        "Content-Length": "0",
+        "Date": "Fri, 01 May 2020 01:02:53 GMT",
+        "ETag": "\u00220x8D7ED6B61460B9A\u0022",
+        "Last-Modified": "Fri, 01 May 2020 01:02:54 GMT",
+        "Server": [
+          "Windows-Azure-HDFS/1.0",
+          "Microsoft-HTTPAPI/2.0"
+        ],
+        "x-ms-client-request-id": "0dc89244-e602-0774-0f46-3465254eef29",
+        "x-ms-request-id": "7e07dcd5-401f-0007-0e54-1f21c3000000",
+        "x-ms-version": "2019-12-12"
+      },
+      "ResponseBody": []
+    },
+    {
+      "RequestUri": "https://seannsecanary.dfs.core.windows.net/test-filesystem-c958d5fd-4b4a-e3a9-2491-de506f517b73/test-directory-4b7f8483-c577-58c0-992c-937aa3c87ff7?resource=directory",
+      "RequestMethod": "PUT",
+      "RequestHeaders": {
+        "Authorization": "Sanitized",
+        "traceparent": "00-962b2dd9a76b354f94962d3bc4b1ee0d-d5fe89ce6247ff40-00",
+        "User-Agent": [
+          "azsdk-net-Storage.Files.DataLake/12.2.0-dev.20200430.1",
+          "(.NET Core 4.6.28325.01; Microsoft Windows 10.0.18362 )"
+        ],
+        "x-ms-client-request-id": "80546cf4-f437-7e3e-d26f-73d652f96446",
+        "x-ms-date": "Fri, 01 May 2020 01:02:54 GMT",
+        "x-ms-return-client-request-id": "true",
+        "x-ms-version": "2019-12-12"
+      },
+      "RequestBody": null,
+      "StatusCode": 201,
+      "ResponseHeaders": {
+        "Content-Length": "0",
+        "Date": "Fri, 01 May 2020 01:02:53 GMT",
+        "ETag": "\u00220x8D7ED6B61535A7D\u0022",
+        "Last-Modified": "Fri, 01 May 2020 01:02:54 GMT",
+        "Server": [
+          "Windows-Azure-HDFS/1.0",
+          "Microsoft-HTTPAPI/2.0"
+        ],
+        "x-ms-client-request-id": "80546cf4-f437-7e3e-d26f-73d652f96446",
+        "x-ms-request-id": "7e07dcee-401f-0007-2754-1f21c3000000",
+        "x-ms-version": "2019-12-12"
+      },
+      "ResponseBody": []
+    },
+    {
+      "RequestUri": "https://seannsecanary.dfs.core.windows.net/test-filesystem-c958d5fd-4b4a-e3a9-2491-de506f517b73/test-directory-4b7f8483-c577-58c0-992c-937aa3c87ff7?mode=legacy",
+      "RequestMethod": "PUT",
+      "RequestHeaders": {
+        "Authorization": "Sanitized",
+        "User-Agent": [
+          "azsdk-net-Storage.Files.DataLake/12.2.0-dev.20200430.1",
+          "(.NET Core 4.6.28325.01; Microsoft Windows 10.0.18362 )"
+        ],
+        "x-ms-client-request-id": "3686bb48-fe73-8cc0-96bd-0fb96e13b79d",
+        "x-ms-date": "Fri, 01 May 2020 01:02:54 GMT",
+        "x-ms-rename-source": "%2Ftest-filesystem-c958d5fd-4b4a-e3a9-2491-de506f517b73%2Ftest-directory-ba34e6f0-395f-85a0-aec1-8b8074f1efed=",
         "x-ms-return-client-request-id": "true",
         "x-ms-source-if-match": "\u0022garbage\u0022",
         "x-ms-version": "2019-12-12"
@@ -734,58 +448,35 @@
       "ResponseHeaders": {
         "Content-Length": "213",
         "Content-Type": "application/json; charset=utf-8",
-<<<<<<< HEAD
-        "Date": "Fri, 03 Apr 2020 20:55:39 GMT",
-=======
-        "Date": "Tue, 14 Apr 2020 00:01:58 GMT",
->>>>>>> b9bd85cb
-        "Server": [
-          "Windows-Azure-HDFS/1.0",
-          "Microsoft-HTTPAPI/2.0"
-        ],
-        "x-ms-client-request-id": "79b5ef7c-e31a-25fb-580b-cf230de72447",
+        "Date": "Fri, 01 May 2020 01:02:54 GMT",
+        "Server": [
+          "Windows-Azure-HDFS/1.0",
+          "Microsoft-HTTPAPI/2.0"
+        ],
+        "x-ms-client-request-id": "3686bb48-fe73-8cc0-96bd-0fb96e13b79d",
         "x-ms-error-code": "SourceConditionNotMet",
-<<<<<<< HEAD
-        "x-ms-request-id": "fa43fc29-201f-0097-7cfa-091bad000000",
-        "x-ms-version": "2019-12-12"
-=======
-        "x-ms-request-id": "4531f01f-401f-0075-4def-11268c000000",
-        "x-ms-version": "2019-07-07"
->>>>>>> b9bd85cb
+        "x-ms-request-id": "7e07dd0b-401f-0007-4454-1f21c3000000",
+        "x-ms-version": "2019-12-12"
       },
       "ResponseBody": {
         "error": {
           "code": "SourceConditionNotMet",
-<<<<<<< HEAD
-          "message": "The source condition specified using HTTP conditional header(s) is not met.\nRequestId:fa43fc29-201f-0097-7cfa-091bad000000\nTime:2020-04-03T20:55:39.6118781Z"
-=======
-          "message": "The source condition specified using HTTP conditional header(s) is not met.\nRequestId:4531f01f-401f-0075-4def-11268c000000\nTime:2020-04-14T00:01:58.9529882Z"
->>>>>>> b9bd85cb
+          "message": "The source condition specified using HTTP conditional header(s) is not met.\nRequestId:7e07dd0b-401f-0007-4454-1f21c3000000\nTime:2020-05-01T01:02:54.7177536Z"
         }
       }
     },
     {
-      "RequestUri": "http://seannsecanary.blob.core.windows.net/test-filesystem-bedb2f3e-0e73-366c-5c5e-7b445210f3a6?restype=container",
+      "RequestUri": "https://seannsecanary.blob.core.windows.net/test-filesystem-c958d5fd-4b4a-e3a9-2491-de506f517b73?restype=container",
       "RequestMethod": "DELETE",
       "RequestHeaders": {
         "Authorization": "Sanitized",
-<<<<<<< HEAD
-        "traceparent": "00-485c7d71ad29e748a4d97382ba2b7735-58c55d24d10c4f40-00",
-        "User-Agent": [
-          "azsdk-net-Storage.Files.DataLake/12.1.0-dev.20200403.1",
-          "(.NET Core 4.6.28325.01; Microsoft Windows 10.0.18362 )"
-        ],
-        "x-ms-client-request-id": "4c06a046-6dc3-6bb3-0f3d-75dfa4f08813",
-        "x-ms-date": "Fri, 03 Apr 2020 20:55:41 GMT",
-=======
-        "traceparent": "00-f1085a6a71c24b43841e8c84e77bd775-dc1cee348ae20245-00",
-        "User-Agent": [
-          "azsdk-net-Storage.Files.DataLake/12.2.0-dev.20200413.1",
-          "(.NET Core 4.6.28325.01; Microsoft Windows 10.0.18362 )"
-        ],
-        "x-ms-client-request-id": "4c06a046-6dc3-6bb3-0f3d-75dfa4f08813",
-        "x-ms-date": "Tue, 14 Apr 2020 00:01:59 GMT",
->>>>>>> b9bd85cb
+        "traceparent": "00-b9f843cabb4fa14c93772e57862bf9a4-5d66071a7e96dc45-00",
+        "User-Agent": [
+          "azsdk-net-Storage.Files.DataLake/12.2.0-dev.20200430.1",
+          "(.NET Core 4.6.28325.01; Microsoft Windows 10.0.18362 )"
+        ],
+        "x-ms-client-request-id": "978ec07a-2d73-c8d2-7c57-ba53fe473286",
+        "x-ms-date": "Fri, 01 May 2020 01:02:54 GMT",
         "x-ms-return-client-request-id": "true",
         "x-ms-version": "2019-12-12"
       },
@@ -793,205 +484,125 @@
       "StatusCode": 202,
       "ResponseHeaders": {
         "Content-Length": "0",
-<<<<<<< HEAD
-        "Date": "Fri, 03 Apr 2020 20:55:39 GMT",
-=======
-        "Date": "Tue, 14 Apr 2020 00:01:58 GMT",
->>>>>>> b9bd85cb
-        "Server": [
-          "Windows-Azure-Blob/1.0",
-          "Microsoft-HTTPAPI/2.0"
-        ],
-        "x-ms-client-request-id": "4c06a046-6dc3-6bb3-0f3d-75dfa4f08813",
-<<<<<<< HEAD
-        "x-ms-request-id": "96219c50-f01e-0012-0efa-093670000000",
-        "x-ms-version": "2019-12-12"
-=======
-        "x-ms-request-id": "ef8d97a6-b01e-0071-5aef-11ab8b000000",
-        "x-ms-version": "2019-07-07"
->>>>>>> b9bd85cb
-      },
-      "ResponseBody": []
-    },
-    {
-      "RequestUri": "http://seannsecanary.blob.core.windows.net/test-filesystem-aa929451-5e9a-d829-2bfe-1337c49d680e?restype=container",
-      "RequestMethod": "PUT",
-      "RequestHeaders": {
-        "Authorization": "Sanitized",
-<<<<<<< HEAD
-        "traceparent": "00-8ccc7b0491e6bc40bd0d92f0b9628937-e8f0541b8667304f-00",
-        "User-Agent": [
-          "azsdk-net-Storage.Files.DataLake/12.1.0-dev.20200403.1",
-=======
-        "traceparent": "00-57e139d33e7c95458dee2000cadcb201-6548146b815c3148-00",
-        "User-Agent": [
-          "azsdk-net-Storage.Files.DataLake/12.2.0-dev.20200413.1",
->>>>>>> b9bd85cb
+        "Date": "Fri, 01 May 2020 01:02:54 GMT",
+        "Server": [
+          "Windows-Azure-Blob/1.0",
+          "Microsoft-HTTPAPI/2.0"
+        ],
+        "x-ms-client-request-id": "978ec07a-2d73-c8d2-7c57-ba53fe473286",
+        "x-ms-request-id": "acc3d892-701e-0041-6254-1f1544000000",
+        "x-ms-version": "2019-12-12"
+      },
+      "ResponseBody": []
+    },
+    {
+      "RequestUri": "https://seannsecanary.blob.core.windows.net/test-filesystem-aac917bd-cf0b-b5af-f49f-cbc118ff4dc6?restype=container",
+      "RequestMethod": "PUT",
+      "RequestHeaders": {
+        "Authorization": "Sanitized",
+        "traceparent": "00-634022762129d74fa15f708ca1e3b076-60cd3c5c586b2540-00",
+        "User-Agent": [
+          "azsdk-net-Storage.Files.DataLake/12.2.0-dev.20200430.1",
           "(.NET Core 4.6.28325.01; Microsoft Windows 10.0.18362 )"
         ],
         "x-ms-blob-public-access": "container",
-        "x-ms-client-request-id": "280c0b59-7db7-e8d5-762e-20c5597ba771",
-<<<<<<< HEAD
-        "x-ms-date": "Fri, 03 Apr 2020 20:55:41 GMT",
-=======
-        "x-ms-date": "Tue, 14 Apr 2020 00:01:59 GMT",
->>>>>>> b9bd85cb
-        "x-ms-return-client-request-id": "true",
-        "x-ms-version": "2019-12-12"
-      },
-      "RequestBody": null,
-      "StatusCode": 201,
-      "ResponseHeaders": {
-        "Content-Length": "0",
-<<<<<<< HEAD
-        "Date": "Fri, 03 Apr 2020 20:55:39 GMT",
-        "ETag": "\u00220x8D7D8115DEA2323\u0022",
-        "Last-Modified": "Fri, 03 Apr 2020 20:55:39 GMT",
-=======
-        "Date": "Tue, 14 Apr 2020 00:01:59 GMT",
-        "ETag": "\u00220x8D7E0070D859537\u0022",
-        "Last-Modified": "Tue, 14 Apr 2020 00:01:59 GMT",
->>>>>>> b9bd85cb
-        "Server": [
-          "Windows-Azure-Blob/1.0",
-          "Microsoft-HTTPAPI/2.0"
-        ],
-        "x-ms-client-request-id": "280c0b59-7db7-e8d5-762e-20c5597ba771",
-<<<<<<< HEAD
-        "x-ms-request-id": "96219c5f-f01e-0012-1afa-093670000000",
-        "x-ms-version": "2019-12-12"
-=======
-        "x-ms-request-id": "780ae0f3-e01e-0088-72ef-11a8a9000000",
-        "x-ms-version": "2019-07-07"
->>>>>>> b9bd85cb
-      },
-      "ResponseBody": []
-    },
-    {
-      "RequestUri": "http://seannsecanary.dfs.core.windows.net/test-filesystem-aa929451-5e9a-d829-2bfe-1337c49d680e/test-directory-44fc66d4-1b12-7932-1054-2257b456aa48?resource=directory",
-      "RequestMethod": "PUT",
-      "RequestHeaders": {
-        "Authorization": "Sanitized",
-<<<<<<< HEAD
-        "traceparent": "00-660a737cdac77d418c3b7b59c6cdc675-1e3baca24485b445-00",
-        "User-Agent": [
-          "azsdk-net-Storage.Files.DataLake/12.1.0-dev.20200403.1",
-          "(.NET Core 4.6.28325.01; Microsoft Windows 10.0.18362 )"
-        ],
-        "x-ms-client-request-id": "c7ff379b-cee7-3d62-d992-17625a7e3320",
-        "x-ms-date": "Fri, 03 Apr 2020 20:55:41 GMT",
-=======
-        "traceparent": "00-a63a78dd451cd44a93fa8119c60eceb0-5e96f3585a99ad47-00",
-        "User-Agent": [
-          "azsdk-net-Storage.Files.DataLake/12.2.0-dev.20200413.1",
-          "(.NET Core 4.6.28325.01; Microsoft Windows 10.0.18362 )"
-        ],
-        "x-ms-client-request-id": "c7ff379b-cee7-3d62-d992-17625a7e3320",
-        "x-ms-date": "Tue, 14 Apr 2020 00:02:00 GMT",
->>>>>>> b9bd85cb
-        "x-ms-return-client-request-id": "true",
-        "x-ms-version": "2019-12-12"
-      },
-      "RequestBody": null,
-      "StatusCode": 201,
-      "ResponseHeaders": {
-        "Content-Length": "0",
-<<<<<<< HEAD
-        "Date": "Fri, 03 Apr 2020 20:55:39 GMT",
-        "ETag": "\u00220x8D7D8115DFADC5B\u0022",
-        "Last-Modified": "Fri, 03 Apr 2020 20:55:39 GMT",
-=======
-        "Date": "Tue, 14 Apr 2020 00:01:59 GMT",
-        "ETag": "\u00220x8D7E0070E0B78FE\u0022",
-        "Last-Modified": "Tue, 14 Apr 2020 00:02:00 GMT",
->>>>>>> b9bd85cb
-        "Server": [
-          "Windows-Azure-HDFS/1.0",
-          "Microsoft-HTTPAPI/2.0"
-        ],
-        "x-ms-client-request-id": "c7ff379b-cee7-3d62-d992-17625a7e3320",
-<<<<<<< HEAD
-        "x-ms-request-id": "fa43fc2a-201f-0097-7dfa-091bad000000",
-        "x-ms-version": "2019-12-12"
-=======
-        "x-ms-request-id": "cd676874-c01f-0009-2eef-110873000000",
-        "x-ms-version": "2019-07-07"
->>>>>>> b9bd85cb
-      },
-      "ResponseBody": []
-    },
-    {
-      "RequestUri": "http://seannsecanary.dfs.core.windows.net/test-filesystem-aa929451-5e9a-d829-2bfe-1337c49d680e/test-directory-bcdad784-ef9d-93e0-0f96-bb1e247fc252?resource=directory",
-      "RequestMethod": "PUT",
-      "RequestHeaders": {
-        "Authorization": "Sanitized",
-<<<<<<< HEAD
-        "traceparent": "00-8b947ac1a29bc34f8fde396e3e8a5639-b2eac22773e4ac43-00",
-        "User-Agent": [
-          "azsdk-net-Storage.Files.DataLake/12.1.0-dev.20200403.1",
-          "(.NET Core 4.6.28325.01; Microsoft Windows 10.0.18362 )"
-        ],
-        "x-ms-client-request-id": "df2ed6c1-27e4-ac6f-566b-b85013441859",
-        "x-ms-date": "Fri, 03 Apr 2020 20:55:41 GMT",
-=======
-        "traceparent": "00-f1715fad1470864a94d1dfbfbf91a2b8-f4416ce0ac6f564f-00",
-        "User-Agent": [
-          "azsdk-net-Storage.Files.DataLake/12.2.0-dev.20200413.1",
-          "(.NET Core 4.6.28325.01; Microsoft Windows 10.0.18362 )"
-        ],
-        "x-ms-client-request-id": "df2ed6c1-27e4-ac6f-566b-b85013441859",
-        "x-ms-date": "Tue, 14 Apr 2020 00:02:00 GMT",
->>>>>>> b9bd85cb
-        "x-ms-return-client-request-id": "true",
-        "x-ms-version": "2019-12-12"
-      },
-      "RequestBody": null,
-      "StatusCode": 201,
-      "ResponseHeaders": {
-        "Content-Length": "0",
-<<<<<<< HEAD
-        "Date": "Fri, 03 Apr 2020 20:55:39 GMT",
-        "ETag": "\u00220x8D7D8115E0729A2\u0022",
-        "Last-Modified": "Fri, 03 Apr 2020 20:55:39 GMT",
-=======
-        "Date": "Tue, 14 Apr 2020 00:01:59 GMT",
-        "ETag": "\u00220x8D7E0070E181FD3\u0022",
-        "Last-Modified": "Tue, 14 Apr 2020 00:02:00 GMT",
->>>>>>> b9bd85cb
-        "Server": [
-          "Windows-Azure-HDFS/1.0",
-          "Microsoft-HTTPAPI/2.0"
-        ],
-        "x-ms-client-request-id": "df2ed6c1-27e4-ac6f-566b-b85013441859",
-<<<<<<< HEAD
-        "x-ms-request-id": "fa43fc2b-201f-0097-7efa-091bad000000",
-        "x-ms-version": "2019-12-12"
-=======
-        "x-ms-request-id": "cd676875-c01f-0009-2fef-110873000000",
-        "x-ms-version": "2019-07-07"
->>>>>>> b9bd85cb
-      },
-      "ResponseBody": []
-    },
-    {
-      "RequestUri": "http://seannsecanary.blob.core.windows.net/test-filesystem-aa929451-5e9a-d829-2bfe-1337c49d680e/test-directory-44fc66d4-1b12-7932-1054-2257b456aa48",
+        "x-ms-client-request-id": "28035f7f-be06-ab43-10d8-a3d46111af7d",
+        "x-ms-date": "Fri, 01 May 2020 01:02:54 GMT",
+        "x-ms-return-client-request-id": "true",
+        "x-ms-version": "2019-12-12"
+      },
+      "RequestBody": null,
+      "StatusCode": 201,
+      "ResponseHeaders": {
+        "Content-Length": "0",
+        "Date": "Fri, 01 May 2020 01:02:55 GMT",
+        "ETag": "\u00220x8D7ED6B61C6A6A5\u0022",
+        "Last-Modified": "Fri, 01 May 2020 01:02:55 GMT",
+        "Server": [
+          "Windows-Azure-Blob/1.0",
+          "Microsoft-HTTPAPI/2.0"
+        ],
+        "x-ms-client-request-id": "28035f7f-be06-ab43-10d8-a3d46111af7d",
+        "x-ms-request-id": "ed39c7dc-b01e-0003-6854-1facc4000000",
+        "x-ms-version": "2019-12-12"
+      },
+      "ResponseBody": []
+    },
+    {
+      "RequestUri": "https://seannsecanary.dfs.core.windows.net/test-filesystem-aac917bd-cf0b-b5af-f49f-cbc118ff4dc6/test-directory-3efff40a-8409-9e01-ec52-135d2505dc81?resource=directory",
+      "RequestMethod": "PUT",
+      "RequestHeaders": {
+        "Authorization": "Sanitized",
+        "traceparent": "00-da2a138b75367648be1c0f4d47c7c94f-ffa1364c7b4fd64d-00",
+        "User-Agent": [
+          "azsdk-net-Storage.Files.DataLake/12.2.0-dev.20200430.1",
+          "(.NET Core 4.6.28325.01; Microsoft Windows 10.0.18362 )"
+        ],
+        "x-ms-client-request-id": "e4a02cff-aa73-fa1a-5e65-3bb3aae6850b",
+        "x-ms-date": "Fri, 01 May 2020 01:02:55 GMT",
+        "x-ms-return-client-request-id": "true",
+        "x-ms-version": "2019-12-12"
+      },
+      "RequestBody": null,
+      "StatusCode": 201,
+      "ResponseHeaders": {
+        "Content-Length": "0",
+        "Date": "Fri, 01 May 2020 01:02:55 GMT",
+        "ETag": "\u00220x8D7ED6B62180D9E\u0022",
+        "Last-Modified": "Fri, 01 May 2020 01:02:55 GMT",
+        "Server": [
+          "Windows-Azure-HDFS/1.0",
+          "Microsoft-HTTPAPI/2.0"
+        ],
+        "x-ms-client-request-id": "e4a02cff-aa73-fa1a-5e65-3bb3aae6850b",
+        "x-ms-request-id": "505d258d-b01f-005e-5354-1fa640000000",
+        "x-ms-version": "2019-12-12"
+      },
+      "ResponseBody": []
+    },
+    {
+      "RequestUri": "https://seannsecanary.dfs.core.windows.net/test-filesystem-aac917bd-cf0b-b5af-f49f-cbc118ff4dc6/test-directory-ba1d22fc-f6cf-e481-346a-c276e6542197?resource=directory",
+      "RequestMethod": "PUT",
+      "RequestHeaders": {
+        "Authorization": "Sanitized",
+        "traceparent": "00-f130c51bb2742b47a8db2297212dd264-7f5e2a6f2e8de343-00",
+        "User-Agent": [
+          "azsdk-net-Storage.Files.DataLake/12.2.0-dev.20200430.1",
+          "(.NET Core 4.6.28325.01; Microsoft Windows 10.0.18362 )"
+        ],
+        "x-ms-client-request-id": "5ab0920c-5b38-08b6-aabb-b008e7a41409",
+        "x-ms-date": "Fri, 01 May 2020 01:02:55 GMT",
+        "x-ms-return-client-request-id": "true",
+        "x-ms-version": "2019-12-12"
+      },
+      "RequestBody": null,
+      "StatusCode": 201,
+      "ResponseHeaders": {
+        "Content-Length": "0",
+        "Date": "Fri, 01 May 2020 01:02:55 GMT",
+        "ETag": "\u00220x8D7ED6B62249C21\u0022",
+        "Last-Modified": "Fri, 01 May 2020 01:02:56 GMT",
+        "Server": [
+          "Windows-Azure-HDFS/1.0",
+          "Microsoft-HTTPAPI/2.0"
+        ],
+        "x-ms-client-request-id": "5ab0920c-5b38-08b6-aabb-b008e7a41409",
+        "x-ms-request-id": "505d2593-b01f-005e-5954-1fa640000000",
+        "x-ms-version": "2019-12-12"
+      },
+      "ResponseBody": []
+    },
+    {
+      "RequestUri": "https://seannsecanary.blob.core.windows.net/test-filesystem-aac917bd-cf0b-b5af-f49f-cbc118ff4dc6/test-directory-3efff40a-8409-9e01-ec52-135d2505dc81",
       "RequestMethod": "HEAD",
       "RequestHeaders": {
         "Authorization": "Sanitized",
         "User-Agent": [
-<<<<<<< HEAD
-          "azsdk-net-Storage.Files.DataLake/12.1.0-dev.20200403.1",
-          "(.NET Core 4.6.28325.01; Microsoft Windows 10.0.18362 )"
-        ],
-        "x-ms-client-request-id": "4e5caf8b-e251-4a6d-a610-26eb290f09f6",
-        "x-ms-date": "Fri, 03 Apr 2020 20:55:41 GMT",
-=======
-          "azsdk-net-Storage.Files.DataLake/12.2.0-dev.20200413.1",
-          "(.NET Core 4.6.28325.01; Microsoft Windows 10.0.18362 )"
-        ],
-        "x-ms-client-request-id": "4e5caf8b-e251-4a6d-a610-26eb290f09f6",
-        "x-ms-date": "Tue, 14 Apr 2020 00:02:00 GMT",
->>>>>>> b9bd85cb
+          "azsdk-net-Storage.Files.DataLake/12.2.0-dev.20200430.1",
+          "(.NET Core 4.6.28325.01; Microsoft Windows 10.0.18362 )"
+        ],
+        "x-ms-client-request-id": "54692c7f-c6a4-e15e-d855-4fa8470524e8",
+        "x-ms-date": "Fri, 01 May 2020 01:02:55 GMT",
         "x-ms-return-client-request-id": "true",
         "x-ms-version": "2019-12-12"
       },
@@ -1001,15 +612,9 @@
         "Accept-Ranges": "bytes",
         "Content-Length": "0",
         "Content-Type": "application/octet-stream",
-<<<<<<< HEAD
-        "Date": "Fri, 03 Apr 2020 20:55:39 GMT",
-        "ETag": "\u00220x8D7D8115DFADC5B\u0022",
-        "Last-Modified": "Fri, 03 Apr 2020 20:55:39 GMT",
-=======
-        "Date": "Tue, 14 Apr 2020 00:01:59 GMT",
-        "ETag": "\u00220x8D7E0070E0B78FE\u0022",
-        "Last-Modified": "Tue, 14 Apr 2020 00:02:00 GMT",
->>>>>>> b9bd85cb
+        "Date": "Fri, 01 May 2020 01:02:55 GMT",
+        "ETag": "\u00220x8D7ED6B62180D9E\u0022",
+        "Last-Modified": "Fri, 01 May 2020 01:02:55 GMT",
         "Server": [
           "Windows-Azure-Blob/1.0",
           "Microsoft-HTTPAPI/2.0"
@@ -1017,110 +622,67 @@
         "x-ms-access-tier": "Hot",
         "x-ms-access-tier-inferred": "true",
         "x-ms-blob-type": "BlockBlob",
-        "x-ms-client-request-id": "4e5caf8b-e251-4a6d-a610-26eb290f09f6",
-<<<<<<< HEAD
-        "x-ms-creation-time": "Fri, 03 Apr 2020 20:55:39 GMT",
+        "x-ms-client-request-id": "54692c7f-c6a4-e15e-d855-4fa8470524e8",
+        "x-ms-creation-time": "Fri, 01 May 2020 01:02:55 GMT",
         "x-ms-lease-state": "available",
         "x-ms-lease-status": "unlocked",
         "x-ms-meta-hdi_isfolder": "true",
-        "x-ms-request-id": "96219c79-f01e-0012-2ffa-093670000000",
-=======
-        "x-ms-creation-time": "Tue, 14 Apr 2020 00:02:00 GMT",
-        "x-ms-lease-state": "available",
-        "x-ms-lease-status": "unlocked",
-        "x-ms-meta-hdi_isfolder": "true",
-        "x-ms-request-id": "780ae18a-e01e-0088-75ef-11a8a9000000",
->>>>>>> b9bd85cb
+        "x-ms-request-id": "ed39c83f-b01e-0003-3d54-1facc4000000",
         "x-ms-server-encrypted": "true",
         "x-ms-version": "2019-12-12"
       },
       "ResponseBody": []
     },
     {
-      "RequestUri": "http://seannsecanary.dfs.core.windows.net/test-filesystem-aa929451-5e9a-d829-2bfe-1337c49d680e/test-directory-bcdad784-ef9d-93e0-0f96-bb1e247fc252?mode=legacy",
-      "RequestMethod": "PUT",
-      "RequestHeaders": {
-        "Authorization": "Sanitized",
-        "User-Agent": [
-<<<<<<< HEAD
-          "azsdk-net-Storage.Files.DataLake/12.1.0-dev.20200403.1",
-          "(.NET Core 4.6.28325.01; Microsoft Windows 10.0.18362 )"
-        ],
-        "x-ms-client-request-id": "63c59dff-cae8-ed08-57a7-9db18fdd7867",
-        "x-ms-date": "Fri, 03 Apr 2020 20:55:41 GMT",
-        "x-ms-rename-source": "/test-filesystem-aa929451-5e9a-d829-2bfe-1337c49d680e/test-directory-44fc66d4-1b12-7932-1054-2257b456aa48",
-        "x-ms-return-client-request-id": "true",
-        "x-ms-source-if-none-match": "\u00220x8D7D8115DFADC5B\u0022",
-        "x-ms-version": "2019-12-12"
-=======
-          "azsdk-net-Storage.Files.DataLake/12.2.0-dev.20200413.1",
-          "(.NET Core 4.6.28325.01; Microsoft Windows 10.0.18362 )"
-        ],
-        "x-ms-client-request-id": "63c59dff-cae8-ed08-57a7-9db18fdd7867",
-        "x-ms-date": "Tue, 14 Apr 2020 00:02:00 GMT",
-        "x-ms-rename-source": "%2Ftest-filesystem-aa929451-5e9a-d829-2bfe-1337c49d680e%2Ftest-directory-44fc66d4-1b12-7932-1054-2257b456aa48=",
-        "x-ms-return-client-request-id": "true",
-        "x-ms-source-if-none-match": "\u00220x8D7E0070E0B78FE\u0022",
-        "x-ms-version": "2019-07-07"
->>>>>>> b9bd85cb
+      "RequestUri": "https://seannsecanary.dfs.core.windows.net/test-filesystem-aac917bd-cf0b-b5af-f49f-cbc118ff4dc6/test-directory-ba1d22fc-f6cf-e481-346a-c276e6542197?mode=legacy",
+      "RequestMethod": "PUT",
+      "RequestHeaders": {
+        "Authorization": "Sanitized",
+        "User-Agent": [
+          "azsdk-net-Storage.Files.DataLake/12.2.0-dev.20200430.1",
+          "(.NET Core 4.6.28325.01; Microsoft Windows 10.0.18362 )"
+        ],
+        "x-ms-client-request-id": "ba8888c0-bf3a-7d65-4595-44323cfebd0e",
+        "x-ms-date": "Fri, 01 May 2020 01:02:55 GMT",
+        "x-ms-rename-source": "%2Ftest-filesystem-aac917bd-cf0b-b5af-f49f-cbc118ff4dc6%2Ftest-directory-3efff40a-8409-9e01-ec52-135d2505dc81=",
+        "x-ms-return-client-request-id": "true",
+        "x-ms-source-if-none-match": "\u00220x8D7ED6B62180D9E\u0022",
+        "x-ms-version": "2019-12-12"
       },
       "RequestBody": null,
       "StatusCode": 412,
       "ResponseHeaders": {
         "Content-Length": "213",
         "Content-Type": "application/json; charset=utf-8",
-<<<<<<< HEAD
-        "Date": "Fri, 03 Apr 2020 20:55:39 GMT",
-=======
-        "Date": "Tue, 14 Apr 2020 00:01:59 GMT",
->>>>>>> b9bd85cb
-        "Server": [
-          "Windows-Azure-HDFS/1.0",
-          "Microsoft-HTTPAPI/2.0"
-        ],
-        "x-ms-client-request-id": "63c59dff-cae8-ed08-57a7-9db18fdd7867",
+        "Date": "Fri, 01 May 2020 01:02:56 GMT",
+        "Server": [
+          "Windows-Azure-HDFS/1.0",
+          "Microsoft-HTTPAPI/2.0"
+        ],
+        "x-ms-client-request-id": "ba8888c0-bf3a-7d65-4595-44323cfebd0e",
         "x-ms-error-code": "SourceConditionNotMet",
-<<<<<<< HEAD
-        "x-ms-request-id": "fa43fc2c-201f-0097-7ffa-091bad000000",
-        "x-ms-version": "2019-12-12"
-=======
-        "x-ms-request-id": "cd676876-c01f-0009-30ef-110873000000",
-        "x-ms-version": "2019-07-07"
->>>>>>> b9bd85cb
+        "x-ms-request-id": "505d25a0-b01f-005e-6654-1fa640000000",
+        "x-ms-version": "2019-12-12"
       },
       "ResponseBody": {
         "error": {
           "code": "SourceConditionNotMet",
-<<<<<<< HEAD
-          "message": "The source condition specified using HTTP conditional header(s) is not met.\nRequestId:fa43fc2c-201f-0097-7ffa-091bad000000\nTime:2020-04-03T20:55:40.1452533Z"
-=======
-          "message": "The source condition specified using HTTP conditional header(s) is not met.\nRequestId:cd676876-c01f-0009-30ef-110873000000\nTime:2020-04-14T00:02:00.3796254Z"
->>>>>>> b9bd85cb
+          "message": "The source condition specified using HTTP conditional header(s) is not met.\nRequestId:505d25a0-b01f-005e-6654-1fa640000000\nTime:2020-05-01T01:02:56.4148151Z"
         }
       }
     },
     {
-      "RequestUri": "http://seannsecanary.blob.core.windows.net/test-filesystem-aa929451-5e9a-d829-2bfe-1337c49d680e?restype=container",
+      "RequestUri": "https://seannsecanary.blob.core.windows.net/test-filesystem-aac917bd-cf0b-b5af-f49f-cbc118ff4dc6?restype=container",
       "RequestMethod": "DELETE",
       "RequestHeaders": {
         "Authorization": "Sanitized",
-<<<<<<< HEAD
-        "traceparent": "00-2ecca2591dee4c4cb1d61d2d30b5780f-d01ed4c05b3ef54d-00",
-        "User-Agent": [
-          "azsdk-net-Storage.Files.DataLake/12.1.0-dev.20200403.1",
-          "(.NET Core 4.6.28325.01; Microsoft Windows 10.0.18362 )"
-        ],
-        "x-ms-client-request-id": "8bebb174-a64a-be0d-7d41-0a5c28987b2f",
-        "x-ms-date": "Fri, 03 Apr 2020 20:55:41 GMT",
-=======
-        "traceparent": "00-e06a8d554a4ec545b5a2cb2ce621a736-2390fdf0d478c74c-00",
-        "User-Agent": [
-          "azsdk-net-Storage.Files.DataLake/12.2.0-dev.20200413.1",
-          "(.NET Core 4.6.28325.01; Microsoft Windows 10.0.18362 )"
-        ],
-        "x-ms-client-request-id": "8bebb174-a64a-be0d-7d41-0a5c28987b2f",
-        "x-ms-date": "Tue, 14 Apr 2020 00:02:00 GMT",
->>>>>>> b9bd85cb
+        "traceparent": "00-bd043d78c3dcad4b87aefcaea8c941f5-65531ab37e1cdc4f-00",
+        "User-Agent": [
+          "azsdk-net-Storage.Files.DataLake/12.2.0-dev.20200430.1",
+          "(.NET Core 4.6.28325.01; Microsoft Windows 10.0.18362 )"
+        ],
+        "x-ms-client-request-id": "bee891e8-697c-73ad-ebd4-00ff89db43ec",
+        "x-ms-date": "Fri, 01 May 2020 01:02:55 GMT",
         "x-ms-return-client-request-id": "true",
         "x-ms-version": "2019-12-12"
       },
@@ -1128,209 +690,128 @@
       "StatusCode": 202,
       "ResponseHeaders": {
         "Content-Length": "0",
-<<<<<<< HEAD
-        "Date": "Fri, 03 Apr 2020 20:55:40 GMT",
-=======
-        "Date": "Tue, 14 Apr 2020 00:01:59 GMT",
->>>>>>> b9bd85cb
-        "Server": [
-          "Windows-Azure-Blob/1.0",
-          "Microsoft-HTTPAPI/2.0"
-        ],
-        "x-ms-client-request-id": "8bebb174-a64a-be0d-7d41-0a5c28987b2f",
-<<<<<<< HEAD
-        "x-ms-request-id": "96219c90-f01e-0012-41fa-093670000000",
-        "x-ms-version": "2019-12-12"
-=======
-        "x-ms-request-id": "780ae1a8-e01e-0088-11ef-11a8a9000000",
-        "x-ms-version": "2019-07-07"
->>>>>>> b9bd85cb
-      },
-      "ResponseBody": []
-    },
-    {
-      "RequestUri": "http://seannsecanary.blob.core.windows.net/test-filesystem-1a720114-10ff-f7c1-86ff-fd9788437310?restype=container",
-      "RequestMethod": "PUT",
-      "RequestHeaders": {
-        "Authorization": "Sanitized",
-<<<<<<< HEAD
-        "traceparent": "00-4f861cc78b341a44b99dfc230b592ad3-bdac696417ccc24d-00",
-        "User-Agent": [
-          "azsdk-net-Storage.Files.DataLake/12.1.0-dev.20200403.1",
-=======
-        "traceparent": "00-ee03b614d5b55041add68db0f8c4090d-733df524f8acd84d-00",
-        "User-Agent": [
-          "azsdk-net-Storage.Files.DataLake/12.2.0-dev.20200413.1",
->>>>>>> b9bd85cb
+        "Date": "Fri, 01 May 2020 01:02:56 GMT",
+        "Server": [
+          "Windows-Azure-Blob/1.0",
+          "Microsoft-HTTPAPI/2.0"
+        ],
+        "x-ms-client-request-id": "bee891e8-697c-73ad-ebd4-00ff89db43ec",
+        "x-ms-request-id": "ed39c86d-b01e-0003-6754-1facc4000000",
+        "x-ms-version": "2019-12-12"
+      },
+      "ResponseBody": []
+    },
+    {
+      "RequestUri": "https://seannsecanary.blob.core.windows.net/test-filesystem-e73a37ee-22d8-0b22-f5d6-9b52556dfc0d?restype=container",
+      "RequestMethod": "PUT",
+      "RequestHeaders": {
+        "Authorization": "Sanitized",
+        "traceparent": "00-8bddd926bb382e488dcb7ff5e91191ae-bde07a442899a84a-00",
+        "User-Agent": [
+          "azsdk-net-Storage.Files.DataLake/12.2.0-dev.20200430.1",
           "(.NET Core 4.6.28325.01; Microsoft Windows 10.0.18362 )"
         ],
         "x-ms-blob-public-access": "container",
-        "x-ms-client-request-id": "78b011d5-89d5-6433-eff4-044aa8763539",
-<<<<<<< HEAD
-        "x-ms-date": "Fri, 03 Apr 2020 20:55:41 GMT",
-=======
-        "x-ms-date": "Tue, 14 Apr 2020 00:02:01 GMT",
->>>>>>> b9bd85cb
-        "x-ms-return-client-request-id": "true",
-        "x-ms-version": "2019-12-12"
-      },
-      "RequestBody": null,
-      "StatusCode": 201,
-      "ResponseHeaders": {
-        "Content-Length": "0",
-<<<<<<< HEAD
-        "Date": "Fri, 03 Apr 2020 20:55:40 GMT",
-        "ETag": "\u00220x8D7D8115E39D839\u0022",
-        "Last-Modified": "Fri, 03 Apr 2020 20:55:40 GMT",
-=======
-        "Date": "Tue, 14 Apr 2020 00:02:01 GMT",
-        "ETag": "\u00220x8D7E0070E792DAB\u0022",
-        "Last-Modified": "Tue, 14 Apr 2020 00:02:00 GMT",
->>>>>>> b9bd85cb
-        "Server": [
-          "Windows-Azure-Blob/1.0",
-          "Microsoft-HTTPAPI/2.0"
-        ],
-        "x-ms-client-request-id": "78b011d5-89d5-6433-eff4-044aa8763539",
-<<<<<<< HEAD
-        "x-ms-request-id": "96219c9a-f01e-0012-47fa-093670000000",
-        "x-ms-version": "2019-12-12"
-=======
-        "x-ms-request-id": "97b4aa75-b01e-004e-55ef-116328000000",
-        "x-ms-version": "2019-07-07"
->>>>>>> b9bd85cb
-      },
-      "ResponseBody": []
-    },
-    {
-      "RequestUri": "http://seannsecanary.dfs.core.windows.net/test-filesystem-1a720114-10ff-f7c1-86ff-fd9788437310/test-directory-bd59facd-9d5b-273d-e464-9d4a024ff8cc?resource=directory",
-      "RequestMethod": "PUT",
-      "RequestHeaders": {
-        "Authorization": "Sanitized",
-<<<<<<< HEAD
-        "traceparent": "00-49734713868307469280f73a68948176-aadbab216424224d-00",
-        "User-Agent": [
-          "azsdk-net-Storage.Files.DataLake/12.1.0-dev.20200403.1",
-          "(.NET Core 4.6.28325.01; Microsoft Windows 10.0.18362 )"
-        ],
-        "x-ms-client-request-id": "04a4d47f-df61-3771-d389-9470ebe861a0",
-        "x-ms-date": "Fri, 03 Apr 2020 20:55:41 GMT",
-=======
-        "traceparent": "00-58bab42ad2d48b4ea6c775b92aff95be-556da793da809c43-00",
-        "User-Agent": [
-          "azsdk-net-Storage.Files.DataLake/12.2.0-dev.20200413.1",
-          "(.NET Core 4.6.28325.01; Microsoft Windows 10.0.18362 )"
-        ],
-        "x-ms-client-request-id": "04a4d47f-df61-3771-d389-9470ebe861a0",
-        "x-ms-date": "Tue, 14 Apr 2020 00:02:02 GMT",
->>>>>>> b9bd85cb
-        "x-ms-return-client-request-id": "true",
-        "x-ms-version": "2019-12-12"
-      },
-      "RequestBody": null,
-      "StatusCode": 201,
-      "ResponseHeaders": {
-        "Content-Length": "0",
-<<<<<<< HEAD
-        "Date": "Fri, 03 Apr 2020 20:55:40 GMT",
-        "ETag": "\u00220x8D7D8115E4A198A\u0022",
-        "Last-Modified": "Fri, 03 Apr 2020 20:55:40 GMT",
-=======
-        "Date": "Tue, 14 Apr 2020 00:02:01 GMT",
-        "ETag": "\u00220x8D7E0070EFF23A4\u0022",
-        "Last-Modified": "Tue, 14 Apr 2020 00:02:01 GMT",
->>>>>>> b9bd85cb
-        "Server": [
-          "Windows-Azure-HDFS/1.0",
-          "Microsoft-HTTPAPI/2.0"
-        ],
-        "x-ms-client-request-id": "04a4d47f-df61-3771-d389-9470ebe861a0",
-<<<<<<< HEAD
-        "x-ms-request-id": "fa43fc2e-201f-0097-80fa-091bad000000",
-        "x-ms-version": "2019-12-12"
-=======
-        "x-ms-request-id": "45717865-001f-0016-7bef-11bb77000000",
-        "x-ms-version": "2019-07-07"
->>>>>>> b9bd85cb
-      },
-      "ResponseBody": []
-    },
-    {
-      "RequestUri": "http://seannsecanary.dfs.core.windows.net/test-filesystem-1a720114-10ff-f7c1-86ff-fd9788437310/test-directory-78e838fb-beb4-d3a6-bedf-8782af403f12?resource=directory",
-      "RequestMethod": "PUT",
-      "RequestHeaders": {
-        "Authorization": "Sanitized",
-<<<<<<< HEAD
-        "traceparent": "00-55d113db8d5ca848b5ed21baf61ad889-696b7a24c859cd43-00",
-        "User-Agent": [
-          "azsdk-net-Storage.Files.DataLake/12.1.0-dev.20200403.1",
-          "(.NET Core 4.6.28325.01; Microsoft Windows 10.0.18362 )"
-        ],
-        "x-ms-client-request-id": "af014d77-ede9-c052-2dd0-458158ee8893",
-        "x-ms-date": "Fri, 03 Apr 2020 20:55:41 GMT",
-=======
-        "traceparent": "00-b18f9df8ae287049b5bf0c022c971099-d26be88aedcf664e-00",
-        "User-Agent": [
-          "azsdk-net-Storage.Files.DataLake/12.2.0-dev.20200413.1",
-          "(.NET Core 4.6.28325.01; Microsoft Windows 10.0.18362 )"
-        ],
-        "x-ms-client-request-id": "af014d77-ede9-c052-2dd0-458158ee8893",
-        "x-ms-date": "Tue, 14 Apr 2020 00:02:02 GMT",
->>>>>>> b9bd85cb
-        "x-ms-return-client-request-id": "true",
-        "x-ms-version": "2019-12-12"
-      },
-      "RequestBody": null,
-      "StatusCode": 201,
-      "ResponseHeaders": {
-        "Content-Length": "0",
-<<<<<<< HEAD
-        "Date": "Fri, 03 Apr 2020 20:55:40 GMT",
-        "ETag": "\u00220x8D7D8115E564F1D\u0022",
-        "Last-Modified": "Fri, 03 Apr 2020 20:55:40 GMT",
-=======
-        "Date": "Tue, 14 Apr 2020 00:02:01 GMT",
-        "ETag": "\u00220x8D7E0070F0C47F3\u0022",
-        "Last-Modified": "Tue, 14 Apr 2020 00:02:01 GMT",
->>>>>>> b9bd85cb
-        "Server": [
-          "Windows-Azure-HDFS/1.0",
-          "Microsoft-HTTPAPI/2.0"
-        ],
-        "x-ms-client-request-id": "af014d77-ede9-c052-2dd0-458158ee8893",
-<<<<<<< HEAD
-        "x-ms-request-id": "fa43fc2f-201f-0097-01fa-091bad000000",
-        "x-ms-version": "2019-12-12"
-=======
-        "x-ms-request-id": "45717866-001f-0016-7cef-11bb77000000",
-        "x-ms-version": "2019-07-07"
->>>>>>> b9bd85cb
-      },
-      "ResponseBody": []
-    },
-    {
-      "RequestUri": "http://seannsecanary.dfs.core.windows.net/test-filesystem-1a720114-10ff-f7c1-86ff-fd9788437310/test-directory-78e838fb-beb4-d3a6-bedf-8782af403f12?mode=legacy",
-      "RequestMethod": "PUT",
-      "RequestHeaders": {
-        "Authorization": "Sanitized",
-        "User-Agent": [
-<<<<<<< HEAD
-          "azsdk-net-Storage.Files.DataLake/12.1.0-dev.20200403.1",
-          "(.NET Core 4.6.28325.01; Microsoft Windows 10.0.18362 )"
-        ],
-        "x-ms-client-request-id": "610b3952-903e-1129-450a-00daafe92acf",
-        "x-ms-date": "Fri, 03 Apr 2020 20:55:42 GMT",
-        "x-ms-rename-source": "/test-filesystem-1a720114-10ff-f7c1-86ff-fd9788437310/test-directory-bd59facd-9d5b-273d-e464-9d4a024ff8cc",
-=======
-          "azsdk-net-Storage.Files.DataLake/12.2.0-dev.20200413.1",
-          "(.NET Core 4.6.28325.01; Microsoft Windows 10.0.18362 )"
-        ],
-        "x-ms-client-request-id": "610b3952-903e-1129-450a-00daafe92acf",
-        "x-ms-date": "Tue, 14 Apr 2020 00:02:02 GMT",
-        "x-ms-rename-source": "%2Ftest-filesystem-1a720114-10ff-f7c1-86ff-fd9788437310%2Ftest-directory-bd59facd-9d5b-273d-e464-9d4a024ff8cc=",
->>>>>>> b9bd85cb
-        "x-ms-return-client-request-id": "true",
-        "x-ms-source-lease-id": "6448953a-c52b-e580-ed78-2f783c640404",
+        "x-ms-client-request-id": "48097da5-ccfd-c6d2-6edc-c8a5ce5b1e7d",
+        "x-ms-date": "Fri, 01 May 2020 01:02:56 GMT",
+        "x-ms-return-client-request-id": "true",
+        "x-ms-version": "2019-12-12"
+      },
+      "RequestBody": null,
+      "StatusCode": 201,
+      "ResponseHeaders": {
+        "Content-Length": "0",
+        "Date": "Fri, 01 May 2020 01:02:58 GMT",
+        "ETag": "\u00220x8D7ED6B62FE31C1\u0022",
+        "Last-Modified": "Fri, 01 May 2020 01:02:57 GMT",
+        "Server": [
+          "Windows-Azure-Blob/1.0",
+          "Microsoft-HTTPAPI/2.0"
+        ],
+        "x-ms-client-request-id": "48097da5-ccfd-c6d2-6edc-c8a5ce5b1e7d",
+        "x-ms-request-id": "3b16d766-b01e-003c-0854-1f6467000000",
+        "x-ms-version": "2019-12-12"
+      },
+      "ResponseBody": []
+    },
+    {
+      "RequestUri": "https://seannsecanary.dfs.core.windows.net/test-filesystem-e73a37ee-22d8-0b22-f5d6-9b52556dfc0d/test-directory-ef1ef2d7-9891-f0d6-a5b8-4ff6c25c5662?resource=directory",
+      "RequestMethod": "PUT",
+      "RequestHeaders": {
+        "Authorization": "Sanitized",
+        "traceparent": "00-fbffb1ae40c76e46a41e76a7a2ff1edd-02509391020f3840-00",
+        "User-Agent": [
+          "azsdk-net-Storage.Files.DataLake/12.2.0-dev.20200430.1",
+          "(.NET Core 4.6.28325.01; Microsoft Windows 10.0.18362 )"
+        ],
+        "x-ms-client-request-id": "c1efe2c3-3874-0cb1-a618-a2447ddb0312",
+        "x-ms-date": "Fri, 01 May 2020 01:02:57 GMT",
+        "x-ms-return-client-request-id": "true",
+        "x-ms-version": "2019-12-12"
+      },
+      "RequestBody": null,
+      "StatusCode": 201,
+      "ResponseHeaders": {
+        "Content-Length": "0",
+        "Date": "Fri, 01 May 2020 01:02:58 GMT",
+        "ETag": "\u00220x8D7ED6B63B8AC3E\u0022",
+        "Last-Modified": "Fri, 01 May 2020 01:02:58 GMT",
+        "Server": [
+          "Windows-Azure-HDFS/1.0",
+          "Microsoft-HTTPAPI/2.0"
+        ],
+        "x-ms-client-request-id": "c1efe2c3-3874-0cb1-a618-a2447ddb0312",
+        "x-ms-request-id": "9fca3479-201f-0001-4654-1f127c000000",
+        "x-ms-version": "2019-12-12"
+      },
+      "ResponseBody": []
+    },
+    {
+      "RequestUri": "https://seannsecanary.dfs.core.windows.net/test-filesystem-e73a37ee-22d8-0b22-f5d6-9b52556dfc0d/test-directory-76f66585-46ae-2218-e209-280e5b9dbbb8?resource=directory",
+      "RequestMethod": "PUT",
+      "RequestHeaders": {
+        "Authorization": "Sanitized",
+        "traceparent": "00-deaa1fd1ce93684ab163035509f8e8e9-c4ac175de4b6a148-00",
+        "User-Agent": [
+          "azsdk-net-Storage.Files.DataLake/12.2.0-dev.20200430.1",
+          "(.NET Core 4.6.28325.01; Microsoft Windows 10.0.18362 )"
+        ],
+        "x-ms-client-request-id": "cfb32a7f-3ef6-7c8f-c9cc-df6a10a3b109",
+        "x-ms-date": "Fri, 01 May 2020 01:02:58 GMT",
+        "x-ms-return-client-request-id": "true",
+        "x-ms-version": "2019-12-12"
+      },
+      "RequestBody": null,
+      "StatusCode": 201,
+      "ResponseHeaders": {
+        "Content-Length": "0",
+        "Date": "Fri, 01 May 2020 01:02:58 GMT",
+        "ETag": "\u00220x8D7ED6B63C604D7\u0022",
+        "Last-Modified": "Fri, 01 May 2020 01:02:58 GMT",
+        "Server": [
+          "Windows-Azure-HDFS/1.0",
+          "Microsoft-HTTPAPI/2.0"
+        ],
+        "x-ms-client-request-id": "cfb32a7f-3ef6-7c8f-c9cc-df6a10a3b109",
+        "x-ms-request-id": "9fca349b-201f-0001-6854-1f127c000000",
+        "x-ms-version": "2019-12-12"
+      },
+      "ResponseBody": []
+    },
+    {
+      "RequestUri": "https://seannsecanary.dfs.core.windows.net/test-filesystem-e73a37ee-22d8-0b22-f5d6-9b52556dfc0d/test-directory-76f66585-46ae-2218-e209-280e5b9dbbb8?mode=legacy",
+      "RequestMethod": "PUT",
+      "RequestHeaders": {
+        "Authorization": "Sanitized",
+        "User-Agent": [
+          "azsdk-net-Storage.Files.DataLake/12.2.0-dev.20200430.1",
+          "(.NET Core 4.6.28325.01; Microsoft Windows 10.0.18362 )"
+        ],
+        "x-ms-client-request-id": "308e3c73-ebe9-c6c2-82b7-17a0b5836502",
+        "x-ms-date": "Fri, 01 May 2020 01:02:58 GMT",
+        "x-ms-rename-source": "%2Ftest-filesystem-e73a37ee-22d8-0b22-f5d6-9b52556dfc0d%2Ftest-directory-ef1ef2d7-9891-f0d6-a5b8-4ff6c25c5662=",
+        "x-ms-return-client-request-id": "true",
+        "x-ms-source-lease-id": "47e7e1b2-a3fd-7551-cb35-208c7c210592",
         "x-ms-version": "2019-12-12"
       },
       "RequestBody": null,
@@ -1338,58 +819,35 @@
       "ResponseHeaders": {
         "Content-Length": "176",
         "Content-Type": "application/json; charset=utf-8",
-<<<<<<< HEAD
-        "Date": "Fri, 03 Apr 2020 20:55:40 GMT",
-=======
-        "Date": "Tue, 14 Apr 2020 00:02:01 GMT",
->>>>>>> b9bd85cb
-        "Server": [
-          "Windows-Azure-HDFS/1.0",
-          "Microsoft-HTTPAPI/2.0"
-        ],
-        "x-ms-client-request-id": "610b3952-903e-1129-450a-00daafe92acf",
+        "Date": "Fri, 01 May 2020 01:02:58 GMT",
+        "Server": [
+          "Windows-Azure-HDFS/1.0",
+          "Microsoft-HTTPAPI/2.0"
+        ],
+        "x-ms-client-request-id": "308e3c73-ebe9-c6c2-82b7-17a0b5836502",
         "x-ms-error-code": "LeaseNotPresent",
-<<<<<<< HEAD
-        "x-ms-request-id": "fa43fc30-201f-0097-02fa-091bad000000",
-        "x-ms-version": "2019-12-12"
-=======
-        "x-ms-request-id": "45717867-001f-0016-7def-11bb77000000",
-        "x-ms-version": "2019-07-07"
->>>>>>> b9bd85cb
+        "x-ms-request-id": "9fca34af-201f-0001-7c54-1f127c000000",
+        "x-ms-version": "2019-12-12"
       },
       "ResponseBody": {
         "error": {
           "code": "LeaseNotPresent",
-<<<<<<< HEAD
-          "message": "There is currently no lease on the resource.\nRequestId:fa43fc30-201f-0097-02fa-091bad000000\nTime:2020-04-03T20:55:40.5935686Z"
-=======
-          "message": "There is currently no lease on the resource.\nRequestId:45717867-001f-0016-7def-11bb77000000\nTime:2020-04-14T00:02:01.8984165Z"
->>>>>>> b9bd85cb
+          "message": "There is currently no lease on the resource.\nRequestId:9fca34af-201f-0001-7c54-1f127c000000\nTime:2020-05-01T01:02:58.8387595Z"
         }
       }
     },
     {
-      "RequestUri": "http://seannsecanary.blob.core.windows.net/test-filesystem-1a720114-10ff-f7c1-86ff-fd9788437310?restype=container",
+      "RequestUri": "https://seannsecanary.blob.core.windows.net/test-filesystem-e73a37ee-22d8-0b22-f5d6-9b52556dfc0d?restype=container",
       "RequestMethod": "DELETE",
       "RequestHeaders": {
         "Authorization": "Sanitized",
-<<<<<<< HEAD
-        "traceparent": "00-48c433f8ef615b4c951ee4e37c6090a5-ac71624a2de5ed4d-00",
-        "User-Agent": [
-          "azsdk-net-Storage.Files.DataLake/12.1.0-dev.20200403.1",
-          "(.NET Core 4.6.28325.01; Microsoft Windows 10.0.18362 )"
-        ],
-        "x-ms-client-request-id": "1f2e5063-26e3-b854-5860-0f12321b57e4",
-        "x-ms-date": "Fri, 03 Apr 2020 20:55:42 GMT",
-=======
-        "traceparent": "00-44674e6ff892624ab82cc7d37157667c-0eafa8dc9b73d24e-00",
-        "User-Agent": [
-          "azsdk-net-Storage.Files.DataLake/12.2.0-dev.20200413.1",
-          "(.NET Core 4.6.28325.01; Microsoft Windows 10.0.18362 )"
-        ],
-        "x-ms-client-request-id": "1f2e5063-26e3-b854-5860-0f12321b57e4",
-        "x-ms-date": "Tue, 14 Apr 2020 00:02:02 GMT",
->>>>>>> b9bd85cb
+        "traceparent": "00-4e68d435dd89df4bae45c41251702da1-34555da46b5f4644-00",
+        "User-Agent": [
+          "azsdk-net-Storage.Files.DataLake/12.2.0-dev.20200430.1",
+          "(.NET Core 4.6.28325.01; Microsoft Windows 10.0.18362 )"
+        ],
+        "x-ms-client-request-id": "d4f7c8ba-8014-711f-277a-e9f10b043bf4",
+        "x-ms-date": "Fri, 01 May 2020 01:02:58 GMT",
         "x-ms-return-client-request-id": "true",
         "x-ms-version": "2019-12-12"
       },
@@ -1397,34 +855,21 @@
       "StatusCode": 202,
       "ResponseHeaders": {
         "Content-Length": "0",
-<<<<<<< HEAD
-        "Date": "Fri, 03 Apr 2020 20:55:40 GMT",
-=======
-        "Date": "Tue, 14 Apr 2020 00:02:02 GMT",
->>>>>>> b9bd85cb
-        "Server": [
-          "Windows-Azure-Blob/1.0",
-          "Microsoft-HTTPAPI/2.0"
-        ],
-        "x-ms-client-request-id": "1f2e5063-26e3-b854-5860-0f12321b57e4",
-<<<<<<< HEAD
-        "x-ms-request-id": "96219cb8-f01e-0012-5ffa-093670000000",
-        "x-ms-version": "2019-12-12"
-=======
-        "x-ms-request-id": "97b4ab7f-b01e-004e-49ef-116328000000",
-        "x-ms-version": "2019-07-07"
->>>>>>> b9bd85cb
+        "Date": "Fri, 01 May 2020 01:02:58 GMT",
+        "Server": [
+          "Windows-Azure-Blob/1.0",
+          "Microsoft-HTTPAPI/2.0"
+        ],
+        "x-ms-client-request-id": "d4f7c8ba-8014-711f-277a-e9f10b043bf4",
+        "x-ms-request-id": "3b16d985-b01e-003c-5954-1f6467000000",
+        "x-ms-version": "2019-12-12"
       },
       "ResponseBody": []
     }
   ],
   "Variables": {
-<<<<<<< HEAD
-    "DateTimeOffsetNow": "2020-04-03T13:55:39.6625062-07:00",
-=======
-    "DateTimeOffsetNow": "2020-04-13T17:01:56.5342904-07:00",
->>>>>>> b9bd85cb
-    "RandomSeed": "1191638404",
-    "Storage_TestConfigHierarchicalNamespace": "NamespaceTenant\nseannsecanary\nU2FuaXRpemVk\nhttp://seannsecanary.blob.core.windows.net\nhttp://seannsecanary.file.core.windows.net\nhttp://seannsecanary.queue.core.windows.net\nhttp://seannsecanary.table.core.windows.net\n\n\n\n\nhttp://seannsecanary-secondary.blob.core.windows.net\nhttp://seannsecanary-secondary.file.core.windows.net\nhttp://seannsecanary-secondary.queue.core.windows.net\nhttp://seannsecanary-secondary.table.core.windows.net\n68390a19-a643-458b-b726-408abf67b4fc\nSanitized\n72f988bf-86f1-41af-91ab-2d7cd011db47\nhttps://login.microsoftonline.com/\nCloud\nBlobEndpoint=http://seannsecanary.blob.core.windows.net/;QueueEndpoint=http://seannsecanary.queue.core.windows.net/;FileEndpoint=http://seannsecanary.file.core.windows.net/;BlobSecondaryEndpoint=http://seannsecanary-secondary.blob.core.windows.net/;QueueSecondaryEndpoint=http://seannsecanary-secondary.queue.core.windows.net/;FileSecondaryEndpoint=http://seannsecanary-secondary.file.core.windows.net/;AccountName=seannsecanary;AccountKey=Sanitized\n"
+    "DateTimeOffsetNow": "2020-04-30T18:02:49.4581272-07:00",
+    "RandomSeed": "1140186480",
+    "Storage_TestConfigHierarchicalNamespace": "NamespaceTenant\nseannsecanary\nU2FuaXRpemVk\nhttps://seannsecanary.blob.core.windows.net\nhttps://seannsecanary.file.core.windows.net\nhttps://seannsecanary.queue.core.windows.net\nhttps://seannsecanary.table.core.windows.net\n\n\n\n\nhttps://seannsecanary-secondary.blob.core.windows.net\nhttps://seannsecanary-secondary.file.core.windows.net\nhttps://seannsecanary-secondary.queue.core.windows.net\nhttps://seannsecanary-secondary.table.core.windows.net\n68390a19-a643-458b-b726-408abf67b4fc\nSanitized\n72f988bf-86f1-41af-91ab-2d7cd011db47\nhttps://login.microsoftonline.com/\nCloud\nBlobEndpoint=https://seannsecanary.blob.core.windows.net/;QueueEndpoint=https://seannsecanary.queue.core.windows.net/;FileEndpoint=https://seannsecanary.file.core.windows.net/;BlobSecondaryEndpoint=https://seannsecanary-secondary.blob.core.windows.net/;QueueSecondaryEndpoint=https://seannsecanary-secondary.queue.core.windows.net/;FileSecondaryEndpoint=https://seannsecanary-secondary.file.core.windows.net/;AccountName=seannsecanary;AccountKey=Sanitized\n"
   }
 }