--- conflicted
+++ resolved
@@ -28,11 +28,7 @@
           "Microsoft-HTTPAPI/2.0"
         ],
         "x-ms-client-request-id": "d32b48a7-5e4d-c729-3bcf-21395cbc7f54",
-<<<<<<< HEAD
-        "x-ms-request-id": "581da9bf-101e-000a-073a-f3368c000000",
-=======
         "x-ms-request-id": "96215a70-f01e-0012-0cf9-093670000000",
->>>>>>> 8d420312
         "x-ms-version": "2019-12-12"
       },
       "ResponseBody": []
@@ -64,11 +60,7 @@
           "Microsoft-HTTPAPI/2.0"
         ],
         "x-ms-client-request-id": "5b120286-72ce-58b8-6125-486b2da5658d",
-<<<<<<< HEAD
-        "x-ms-request-id": "545159a6-901f-0014-3a3a-f3da54000000",
-=======
         "x-ms-request-id": "fa43fabc-201f-0097-76f9-091bad000000",
->>>>>>> 8d420312
         "x-ms-version": "2019-12-12"
       },
       "ResponseBody": []
@@ -99,11 +91,7 @@
           "Microsoft-HTTPAPI/2.0"
         ],
         "x-ms-client-request-id": "3de88510-6f79-0994-ffb4-ac24282d1cd1",
-<<<<<<< HEAD
-        "x-ms-request-id": "545159a7-901f-0014-3b3a-f3da54000000",
-=======
         "x-ms-request-id": "fa43fabd-201f-0097-77f9-091bad000000",
->>>>>>> 8d420312
         "x-ms-version": "2019-12-12"
       },
       "ResponseBody": []
@@ -133,11 +121,7 @@
           "Microsoft-HTTPAPI/2.0"
         ],
         "x-ms-client-request-id": "b67a6e48-41a7-1554-5af4-5fe659e35989",
-<<<<<<< HEAD
-        "x-ms-request-id": "581da9c9-101e-000a-0c3a-f3368c000000",
-=======
         "x-ms-request-id": "96215a96-f01e-0012-2cf9-093670000000",
->>>>>>> 8d420312
         "x-ms-version": "2019-12-12"
       },
       "ResponseBody": []
