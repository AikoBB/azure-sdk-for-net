{
  "Entries": [
    {
      "RequestUri": "http://seannsecanary.blob.core.windows.net/test-filesystem-8d3765f2-545f-4bb6-a84a-71e44cd29c27?restype=container",
      "RequestMethod": "PUT",
      "RequestHeaders": {
        "Authorization": "Sanitized",
        "traceparent": "00-10e976b91fcb2c4e931528e16c91498c-d31e6bf6993f174d-00",
        "User-Agent": [
          "azsdk-net-Storage.Files.DataLake/12.1.0-dev.20200403.1",
          "(.NET Core 4.6.28325.01; Microsoft Windows 10.0.18362 )"
        ],
        "x-ms-blob-public-access": "container",
        "x-ms-client-request-id": "5a0ad54f-816f-d39c-b8a3-46eda12fee81",
        "x-ms-date": "Fri, 03 Apr 2020 20:56:33 GMT",
        "x-ms-return-client-request-id": "true",
        "x-ms-version": "2019-12-12"
      },
      "RequestBody": null,
      "StatusCode": 201,
      "ResponseHeaders": {
        "Content-Length": "0",
        "Date": "Fri, 03 Apr 2020 20:56:31 GMT",
        "ETag": "\u00220x8D7D8117D19DBD9\u0022",
        "Last-Modified": "Fri, 03 Apr 2020 20:56:32 GMT",
        "Server": [
          "Windows-Azure-Blob/1.0",
          "Microsoft-HTTPAPI/2.0"
        ],
        "x-ms-client-request-id": "5a0ad54f-816f-d39c-b8a3-46eda12fee81",
<<<<<<< HEAD
        "x-ms-request-id": "8d52c07e-d01e-0048-203b-f38f0c000000",
=======
        "x-ms-request-id": "9621b55e-f01e-0012-75fa-093670000000",
>>>>>>> 8d420312
        "x-ms-version": "2019-12-12"
      },
      "ResponseBody": []
    },
    {
      "RequestUri": "http://seannsecanary.dfs.core.windows.net/test-filesystem-8d3765f2-545f-4bb6-a84a-71e44cd29c27/test-directory-014912f1-c3a8-3aeb-42d7-fc85babbc63b?resource=directory",
      "RequestMethod": "PUT",
      "RequestHeaders": {
        "Authorization": "Sanitized",
        "traceparent": "00-50dddb00b7938f428df6a9d930f4e591-839899724ebe2d41-00",
        "User-Agent": [
          "azsdk-net-Storage.Files.DataLake/12.1.0-dev.20200403.1",
          "(.NET Core 4.6.28325.01; Microsoft Windows 10.0.18362 )"
        ],
        "x-ms-client-request-id": "720a18ea-aa23-8cb3-eacf-1897851619fd",
        "x-ms-date": "Fri, 03 Apr 2020 20:56:33 GMT",
        "x-ms-return-client-request-id": "true",
        "x-ms-version": "2019-12-12"
      },
      "RequestBody": null,
      "StatusCode": 201,
      "ResponseHeaders": {
        "Content-Length": "0",
        "Date": "Fri, 03 Apr 2020 20:56:31 GMT",
        "ETag": "\u00220x8D7D8117D29786B\u0022",
        "Last-Modified": "Fri, 03 Apr 2020 20:56:32 GMT",
        "Server": [
          "Windows-Azure-HDFS/1.0",
          "Microsoft-HTTPAPI/2.0"
        ],
        "x-ms-client-request-id": "720a18ea-aa23-8cb3-eacf-1897851619fd",
<<<<<<< HEAD
        "x-ms-request-id": "21c9583a-f01f-003d-2f3b-f3e420000000",
=======
        "x-ms-request-id": "fa43fcf8-201f-0097-27fa-091bad000000",
>>>>>>> 8d420312
        "x-ms-version": "2019-12-12"
      },
      "ResponseBody": []
    },
    {
      "RequestUri": "http://seannsecanary.dfs.core.windows.net/test-filesystem-8d3765f2-545f-4bb6-a84a-71e44cd29c27/test-directory-014912f1-c3a8-3aeb-42d7-fc85babbc63b?resource=directory",
      "RequestMethod": "PUT",
      "RequestHeaders": {
        "If-None-Match": "*",
        "traceparent": "00-b531c9cb678814419714de748bb4cf86-2f97eb7738104b40-00",
        "User-Agent": [
          "azsdk-net-Storage.Files.DataLake/12.1.0-dev.20200403.1",
          "(.NET Core 4.6.28325.01; Microsoft Windows 10.0.18362 )"
        ],
        "x-ms-client-request-id": "a19b9a19-53b1-f417-6108-8bf729216294",
        "x-ms-return-client-request-id": "true",
        "x-ms-version": "2019-12-12"
      },
      "RequestBody": null,
      "StatusCode": 403,
      "ResponseHeaders": {
        "Content-Length": "268",
        "Content-Type": "application/json; charset=utf-8",
        "Date": "Fri, 03 Apr 2020 20:56:31 GMT",
        "Server": [
          "Windows-Azure-HDFS/1.0",
          "Microsoft-HTTPAPI/2.0"
        ],
        "x-ms-client-request-id": "a19b9a19-53b1-f417-6108-8bf729216294",
        "x-ms-error-code": "AuthenticationFailed",
<<<<<<< HEAD
        "x-ms-request-id": "30548afd-501f-000b-7e3b-f36950000000",
=======
        "x-ms-request-id": "fa43fcf9-201f-0097-28fa-091bad000000",
>>>>>>> 8d420312
        "x-ms-version": "2019-12-12"
      },
      "ResponseBody": {
        "error": {
          "code": "AuthenticationFailed",
          "message": "Server failed to authenticate the request. Make sure the value of Authorization header is formed correctly including the signature.\nRequestId:fa43fcf9-201f-0097-28fa-091bad000000\nTime:2020-04-03T20:56:32.2979444Z"
        }
      }
    },
    {
      "RequestUri": "http://seannsecanary.blob.core.windows.net/test-filesystem-8d3765f2-545f-4bb6-a84a-71e44cd29c27?restype=container",
      "RequestMethod": "DELETE",
      "RequestHeaders": {
        "Authorization": "Sanitized",
        "traceparent": "00-24e780d3332fd8439b2cf63f8a23f93f-46ed8e2db663bf4d-00",
        "User-Agent": [
          "azsdk-net-Storage.Files.DataLake/12.1.0-dev.20200403.1",
          "(.NET Core 4.6.28325.01; Microsoft Windows 10.0.18362 )"
        ],
        "x-ms-client-request-id": "ea7d0d06-777b-894c-f258-2a91ecc28638",
        "x-ms-date": "Fri, 03 Apr 2020 20:56:33 GMT",
        "x-ms-return-client-request-id": "true",
        "x-ms-version": "2019-12-12"
      },
      "RequestBody": null,
      "StatusCode": 202,
      "ResponseHeaders": {
        "Content-Length": "0",
        "Date": "Fri, 03 Apr 2020 20:56:32 GMT",
        "Server": [
          "Windows-Azure-Blob/1.0",
          "Microsoft-HTTPAPI/2.0"
        ],
        "x-ms-client-request-id": "ea7d0d06-777b-894c-f258-2a91ecc28638",
<<<<<<< HEAD
        "x-ms-request-id": "8d52c0a1-d01e-0048-3c3b-f38f0c000000",
=======
        "x-ms-request-id": "9621b58d-f01e-0012-1afa-093670000000",
>>>>>>> 8d420312
        "x-ms-version": "2019-12-12"
      },
      "ResponseBody": []
    }
  ],
  "Variables": {
    "RandomSeed": "201049836",
    "Storage_TestConfigHierarchicalNamespace": "NamespaceTenant\nseannsecanary\nU2FuaXRpemVk\nhttp://seannsecanary.blob.core.windows.net\nhttp://seannsecanary.file.core.windows.net\nhttp://seannsecanary.queue.core.windows.net\nhttp://seannsecanary.table.core.windows.net\n\n\n\n\nhttp://seannsecanary-secondary.blob.core.windows.net\nhttp://seannsecanary-secondary.file.core.windows.net\nhttp://seannsecanary-secondary.queue.core.windows.net\nhttp://seannsecanary-secondary.table.core.windows.net\n68390a19-a643-458b-b726-408abf67b4fc\nSanitized\n72f988bf-86f1-41af-91ab-2d7cd011db47\nhttps://login.microsoftonline.com/\nCloud\nBlobEndpoint=http://seannsecanary.blob.core.windows.net/;QueueEndpoint=http://seannsecanary.queue.core.windows.net/;FileEndpoint=http://seannsecanary.file.core.windows.net/;BlobSecondaryEndpoint=http://seannsecanary-secondary.blob.core.windows.net/;QueueSecondaryEndpoint=http://seannsecanary-secondary.queue.core.windows.net/;FileSecondaryEndpoint=http://seannsecanary-secondary.file.core.windows.net/;AccountName=seannsecanary;AccountKey=Sanitized\n"
  }
}<|MERGE_RESOLUTION|>--- conflicted
+++ resolved
@@ -28,11 +28,7 @@
           "Microsoft-HTTPAPI/2.0"
         ],
         "x-ms-client-request-id": "5a0ad54f-816f-d39c-b8a3-46eda12fee81",
-<<<<<<< HEAD
-        "x-ms-request-id": "8d52c07e-d01e-0048-203b-f38f0c000000",
-=======
         "x-ms-request-id": "9621b55e-f01e-0012-75fa-093670000000",
->>>>>>> 8d420312
         "x-ms-version": "2019-12-12"
       },
       "ResponseBody": []
@@ -64,11 +60,7 @@
           "Microsoft-HTTPAPI/2.0"
         ],
         "x-ms-client-request-id": "720a18ea-aa23-8cb3-eacf-1897851619fd",
-<<<<<<< HEAD
-        "x-ms-request-id": "21c9583a-f01f-003d-2f3b-f3e420000000",
-=======
         "x-ms-request-id": "fa43fcf8-201f-0097-27fa-091bad000000",
->>>>>>> 8d420312
         "x-ms-version": "2019-12-12"
       },
       "ResponseBody": []
@@ -99,11 +91,7 @@
         ],
         "x-ms-client-request-id": "a19b9a19-53b1-f417-6108-8bf729216294",
         "x-ms-error-code": "AuthenticationFailed",
-<<<<<<< HEAD
-        "x-ms-request-id": "30548afd-501f-000b-7e3b-f36950000000",
-=======
         "x-ms-request-id": "fa43fcf9-201f-0097-28fa-091bad000000",
->>>>>>> 8d420312
         "x-ms-version": "2019-12-12"
       },
       "ResponseBody": {
@@ -138,11 +126,7 @@
           "Microsoft-HTTPAPI/2.0"
         ],
         "x-ms-client-request-id": "ea7d0d06-777b-894c-f258-2a91ecc28638",
-<<<<<<< HEAD
-        "x-ms-request-id": "8d52c0a1-d01e-0048-3c3b-f38f0c000000",
-=======
         "x-ms-request-id": "9621b58d-f01e-0012-1afa-093670000000",
->>>>>>> 8d420312
         "x-ms-version": "2019-12-12"
       },
       "ResponseBody": []
