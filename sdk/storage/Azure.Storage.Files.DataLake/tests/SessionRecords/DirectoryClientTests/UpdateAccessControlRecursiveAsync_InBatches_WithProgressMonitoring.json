{
  "Entries": [
    {
      "RequestUri": "http://aclcbn06stf.blob.core.windows.net/test-filesystem-7c1fe2d5-1c50-a837-05e0-3a79a9f85ae7?restype=container",
      "RequestMethod": "PUT",
      "RequestHeaders": {
        "Authorization": "Sanitized",
        "traceparent": "00-795fb45bdf0e234d96d31f1fc6206b7e-fbca722854c7f14a-00",
        "User-Agent": [
          "azsdk-net-Storage.Files.DataLake/12.1.0-dev.20200402.1",
          "(.NET Framework 4.8.4150.0; Microsoft Windows 10.0.18363 )"
        ],
        "x-ms-blob-public-access": "container",
        "x-ms-client-request-id": "85ed92c3-a030-b93a-001f-75129e969140",
        "x-ms-date": "Thu, 02 Apr 2020 16:50:06 GMT",
        "x-ms-return-client-request-id": "true",
        "x-ms-version": "2019-12-12"
      },
      "RequestBody": null,
      "StatusCode": 201,
      "ResponseHeaders": {
        "Date": "Thu, 02 Apr 2020 16:50:05 GMT",
        "ETag": "\u00220x8D7D725E60F2F61\u0022",
        "Last-Modified": "Thu, 02 Apr 2020 16:50:06 GMT",
        "Server": [
          "Windows-Azure-Blob/1.0",
          "Microsoft-HTTPAPI/2.0"
        ],
        "Transfer-Encoding": "chunked",
        "x-ms-client-request-id": "85ed92c3-a030-b93a-001f-75129e969140",
<<<<<<< HEAD
        "x-ms-request-id": "7e70e736-701e-0002-3513-f788f4000000",
        "x-ms-version": "2019-12-12"
=======
        "x-ms-request-id": "2e63afca-f01e-0023-070e-09ac8f000000",
        "x-ms-version": "2019-10-10"
>>>>>>> 1e01f370
      },
      "ResponseBody": []
    },
    {
      "RequestUri": "http://aclcbn06stf.dfs.core.windows.net/test-filesystem-7c1fe2d5-1c50-a837-05e0-3a79a9f85ae7/test-directory-86f52255-3e78-3a71-1e71-dc5cab4545b2?resource=directory",
      "RequestMethod": "PUT",
      "RequestHeaders": {
        "Authorization": "Sanitized",
        "traceparent": "00-c72eeb709eefac47a8186e8ec4463894-be0eed0c0f04df4b-00",
        "User-Agent": [
          "azsdk-net-Storage.Files.DataLake/12.1.0-dev.20200402.1",
          "(.NET Framework 4.8.4150.0; Microsoft Windows 10.0.18363 )"
        ],
        "x-ms-client-request-id": "3f9b2f62-205d-85cc-20b2-66bfc3de0dba",
        "x-ms-date": "Thu, 02 Apr 2020 16:50:07 GMT",
        "x-ms-return-client-request-id": "true",
        "x-ms-version": "2019-12-12"
      },
      "RequestBody": null,
      "StatusCode": 201,
      "ResponseHeaders": {
        "Content-Length": "0",
        "Date": "Thu, 02 Apr 2020 16:50:07 GMT",
        "ETag": "\u00220x8D7D725E6445F19\u0022",
        "Last-Modified": "Thu, 02 Apr 2020 16:50:07 GMT",
        "Server": [
          "Windows-Azure-HDFS/1.0",
          "Microsoft-HTTPAPI/2.0"
        ],
        "x-ms-client-request-id": "3f9b2f62-205d-85cc-20b2-66bfc3de0dba",
<<<<<<< HEAD
        "x-ms-request-id": "e25f58b5-301f-005e-4c13-f7ddac000000",
        "x-ms-version": "2019-12-12"
=======
        "x-ms-request-id": "c447a686-b01f-0040-240e-093174000000",
        "x-ms-version": "2019-10-10"
>>>>>>> 1e01f370
      },
      "ResponseBody": []
    },
    {
      "RequestUri": "http://aclcbn06stf.dfs.core.windows.net/test-filesystem-7c1fe2d5-1c50-a837-05e0-3a79a9f85ae7/test-directory-86f52255-3e78-3a71-1e71-dc5cab4545b2/test-directory-a9d8c2d9-79df-8035-6ba5-1f9d0515156c?resource=directory",
      "RequestMethod": "PUT",
      "RequestHeaders": {
        "Authorization": "Sanitized",
        "User-Agent": [
          "azsdk-net-Storage.Files.DataLake/12.1.0-dev.20200402.1",
          "(.NET Framework 4.8.4150.0; Microsoft Windows 10.0.18363 )"
        ],
        "x-ms-client-request-id": "62827dcd-65d9-e829-fa1b-d3b7002f7f0a",
        "x-ms-date": "Thu, 02 Apr 2020 16:50:07 GMT",
        "x-ms-return-client-request-id": "true",
        "x-ms-version": "2019-12-12"
      },
      "RequestBody": null,
      "StatusCode": 201,
      "ResponseHeaders": {
        "Content-Length": "0",
        "Date": "Thu, 02 Apr 2020 16:50:07 GMT",
        "ETag": "\u00220x8D7D725E66DA5D8\u0022",
        "Last-Modified": "Thu, 02 Apr 2020 16:50:07 GMT",
        "Server": [
          "Windows-Azure-HDFS/1.0",
          "Microsoft-HTTPAPI/2.0"
        ],
        "x-ms-client-request-id": "62827dcd-65d9-e829-fa1b-d3b7002f7f0a",
<<<<<<< HEAD
        "x-ms-request-id": "e25f58b6-301f-005e-4d13-f7ddac000000",
        "x-ms-version": "2019-12-12"
=======
        "x-ms-request-id": "c447a688-b01f-0040-250e-093174000000",
        "x-ms-version": "2019-10-10"
>>>>>>> 1e01f370
      },
      "ResponseBody": []
    },
    {
      "RequestUri": "http://aclcbn06stf.dfs.core.windows.net/test-filesystem-7c1fe2d5-1c50-a837-05e0-3a79a9f85ae7/test-directory-86f52255-3e78-3a71-1e71-dc5cab4545b2/test-directory-a9d8c2d9-79df-8035-6ba5-1f9d0515156c/test-file-ef5cfa9d-91e3-d310-6dbf-80ae82dc1174?resource=file",
      "RequestMethod": "PUT",
      "RequestHeaders": {
        "Authorization": "Sanitized",
        "User-Agent": [
          "azsdk-net-Storage.Files.DataLake/12.1.0-dev.20200402.1",
          "(.NET Framework 4.8.4150.0; Microsoft Windows 10.0.18363 )"
        ],
        "x-ms-client-request-id": "73bbedb2-9c9b-3ca5-6dae-f51ae57a661d",
        "x-ms-date": "Thu, 02 Apr 2020 16:50:07 GMT",
        "x-ms-return-client-request-id": "true",
        "x-ms-version": "2019-12-12"
      },
      "RequestBody": null,
      "StatusCode": 201,
      "ResponseHeaders": {
        "Content-Length": "0",
        "Date": "Thu, 02 Apr 2020 16:50:07 GMT",
        "ETag": "\u00220x8D7D725E677ADD8\u0022",
        "Last-Modified": "Thu, 02 Apr 2020 16:50:07 GMT",
        "Server": [
          "Windows-Azure-HDFS/1.0",
          "Microsoft-HTTPAPI/2.0"
        ],
        "x-ms-client-request-id": "73bbedb2-9c9b-3ca5-6dae-f51ae57a661d",
<<<<<<< HEAD
        "x-ms-request-id": "e25f58b7-301f-005e-4e13-f7ddac000000",
        "x-ms-version": "2019-12-12"
=======
        "x-ms-request-id": "c447a689-b01f-0040-260e-093174000000",
        "x-ms-version": "2019-10-10"
>>>>>>> 1e01f370
      },
      "ResponseBody": []
    },
    {
      "RequestUri": "http://aclcbn06stf.dfs.core.windows.net/test-filesystem-7c1fe2d5-1c50-a837-05e0-3a79a9f85ae7/test-directory-86f52255-3e78-3a71-1e71-dc5cab4545b2/test-directory-a9d8c2d9-79df-8035-6ba5-1f9d0515156c/test-file-6a9d5f09-f760-ea76-685f-45d10f81a1ce?resource=file",
      "RequestMethod": "PUT",
      "RequestHeaders": {
        "Authorization": "Sanitized",
        "User-Agent": [
          "azsdk-net-Storage.Files.DataLake/12.1.0-dev.20200402.1",
          "(.NET Framework 4.8.4150.0; Microsoft Windows 10.0.18363 )"
        ],
        "x-ms-client-request-id": "d28464ab-ae00-bb98-76d0-0b3b57d32cec",
        "x-ms-date": "Thu, 02 Apr 2020 16:50:07 GMT",
        "x-ms-return-client-request-id": "true",
        "x-ms-version": "2019-12-12"
      },
      "RequestBody": null,
      "StatusCode": 201,
      "ResponseHeaders": {
        "Content-Length": "0",
        "Date": "Thu, 02 Apr 2020 16:50:07 GMT",
        "ETag": "\u00220x8D7D725E6A16A90\u0022",
        "Last-Modified": "Thu, 02 Apr 2020 16:50:07 GMT",
        "Server": [
          "Windows-Azure-HDFS/1.0",
          "Microsoft-HTTPAPI/2.0"
        ],
        "x-ms-client-request-id": "d28464ab-ae00-bb98-76d0-0b3b57d32cec",
<<<<<<< HEAD
        "x-ms-request-id": "e25f58b8-301f-005e-4f13-f7ddac000000",
        "x-ms-version": "2019-12-12"
=======
        "x-ms-request-id": "c447a68a-b01f-0040-270e-093174000000",
        "x-ms-version": "2019-10-10"
>>>>>>> 1e01f370
      },
      "ResponseBody": []
    },
    {
      "RequestUri": "http://aclcbn06stf.dfs.core.windows.net/test-filesystem-7c1fe2d5-1c50-a837-05e0-3a79a9f85ae7/test-directory-86f52255-3e78-3a71-1e71-dc5cab4545b2/test-directory-5d74260d-d17e-6cfc-8521-79ccdc922df0?resource=directory",
      "RequestMethod": "PUT",
      "RequestHeaders": {
        "Authorization": "Sanitized",
        "User-Agent": [
          "azsdk-net-Storage.Files.DataLake/12.1.0-dev.20200402.1",
          "(.NET Framework 4.8.4150.0; Microsoft Windows 10.0.18363 )"
        ],
        "x-ms-client-request-id": "96d72d66-ba03-dab0-6718-4cdf34cbdee4",
        "x-ms-date": "Thu, 02 Apr 2020 16:50:08 GMT",
        "x-ms-return-client-request-id": "true",
        "x-ms-version": "2019-12-12"
      },
      "RequestBody": null,
      "StatusCode": 201,
      "ResponseHeaders": {
        "Content-Length": "0",
        "Date": "Thu, 02 Apr 2020 16:50:07 GMT",
        "ETag": "\u00220x8D7D725E6A93D83\u0022",
        "Last-Modified": "Thu, 02 Apr 2020 16:50:07 GMT",
        "Server": [
          "Windows-Azure-HDFS/1.0",
          "Microsoft-HTTPAPI/2.0"
        ],
        "x-ms-client-request-id": "96d72d66-ba03-dab0-6718-4cdf34cbdee4",
<<<<<<< HEAD
        "x-ms-request-id": "e25f58b9-301f-005e-5013-f7ddac000000",
        "x-ms-version": "2019-12-12"
=======
        "x-ms-request-id": "c447a68b-b01f-0040-280e-093174000000",
        "x-ms-version": "2019-10-10"
>>>>>>> 1e01f370
      },
      "ResponseBody": []
    },
    {
      "RequestUri": "http://aclcbn06stf.dfs.core.windows.net/test-filesystem-7c1fe2d5-1c50-a837-05e0-3a79a9f85ae7/test-directory-86f52255-3e78-3a71-1e71-dc5cab4545b2/test-directory-5d74260d-d17e-6cfc-8521-79ccdc922df0/test-file-42f41ba3-81ac-3ef0-587b-6e3eb2acdae8?resource=file",
      "RequestMethod": "PUT",
      "RequestHeaders": {
        "Authorization": "Sanitized",
        "User-Agent": [
          "azsdk-net-Storage.Files.DataLake/12.1.0-dev.20200402.1",
          "(.NET Framework 4.8.4150.0; Microsoft Windows 10.0.18363 )"
        ],
        "x-ms-client-request-id": "76ac3a62-e2a9-e571-3d99-3d884c7228bb",
        "x-ms-date": "Thu, 02 Apr 2020 16:50:08 GMT",
        "x-ms-return-client-request-id": "true",
        "x-ms-version": "2019-12-12"
      },
      "RequestBody": null,
      "StatusCode": 201,
      "ResponseHeaders": {
        "Content-Length": "0",
        "Date": "Thu, 02 Apr 2020 16:50:07 GMT",
        "ETag": "\u00220x8D7D725E6B25384\u0022",
        "Last-Modified": "Thu, 02 Apr 2020 16:50:08 GMT",
        "Server": [
          "Windows-Azure-HDFS/1.0",
          "Microsoft-HTTPAPI/2.0"
        ],
        "x-ms-client-request-id": "76ac3a62-e2a9-e571-3d99-3d884c7228bb",
<<<<<<< HEAD
        "x-ms-request-id": "e25f58ba-301f-005e-5113-f7ddac000000",
        "x-ms-version": "2019-12-12"
=======
        "x-ms-request-id": "c447a68c-b01f-0040-290e-093174000000",
        "x-ms-version": "2019-10-10"
>>>>>>> 1e01f370
      },
      "ResponseBody": []
    },
    {
      "RequestUri": "http://aclcbn06stf.dfs.core.windows.net/test-filesystem-7c1fe2d5-1c50-a837-05e0-3a79a9f85ae7/test-directory-86f52255-3e78-3a71-1e71-dc5cab4545b2/test-file-d9e2643e-2f65-0b29-2f67-dd613d0cbd68?resource=file",
      "RequestMethod": "PUT",
      "RequestHeaders": {
        "Authorization": "Sanitized",
        "User-Agent": [
          "azsdk-net-Storage.Files.DataLake/12.1.0-dev.20200402.1",
          "(.NET Framework 4.8.4150.0; Microsoft Windows 10.0.18363 )"
        ],
        "x-ms-client-request-id": "1ca58823-e90c-33bd-10a1-4741050fa831",
        "x-ms-date": "Thu, 02 Apr 2020 16:50:08 GMT",
        "x-ms-return-client-request-id": "true",
        "x-ms-version": "2019-12-12"
      },
      "RequestBody": null,
      "StatusCode": 201,
      "ResponseHeaders": {
        "Content-Length": "0",
        "Date": "Thu, 02 Apr 2020 16:50:08 GMT",
        "ETag": "\u00220x8D7D725E6E15C88\u0022",
        "Last-Modified": "Thu, 02 Apr 2020 16:50:08 GMT",
        "Server": [
          "Windows-Azure-HDFS/1.0",
          "Microsoft-HTTPAPI/2.0"
        ],
        "x-ms-client-request-id": "1ca58823-e90c-33bd-10a1-4741050fa831",
<<<<<<< HEAD
        "x-ms-request-id": "e25f58bb-301f-005e-5213-f7ddac000000",
        "x-ms-version": "2019-12-12"
=======
        "x-ms-request-id": "c447a68d-b01f-0040-2a0e-093174000000",
        "x-ms-version": "2019-10-10"
>>>>>>> 1e01f370
      },
      "ResponseBody": []
    },
    {
      "RequestUri": "http://aclcbn06stf.dfs.core.windows.net/test-filesystem-7c1fe2d5-1c50-a837-05e0-3a79a9f85ae7/test-directory-86f52255-3e78-3a71-1e71-dc5cab4545b2?action=setAccessControlRecursive\u0026mode=modify\u0026maxRecords=2",
      "RequestMethod": "PATCH",
      "RequestHeaders": {
        "Authorization": "Sanitized",
        "User-Agent": [
          "azsdk-net-Storage.Files.DataLake/12.1.0-dev.20200402.1",
          "(.NET Framework 4.8.4150.0; Microsoft Windows 10.0.18363 )"
        ],
        "x-ms-acl": "user::rwx,group::r--,other::---,mask::rwx",
        "x-ms-client-request-id": "b53deb27-a066-ce5c-8da8-675e1cfd13d9",
        "x-ms-date": "Thu, 02 Apr 2020 16:50:08 GMT",
        "x-ms-return-client-request-id": "true",
        "x-ms-version": "2019-12-12"
      },
      "RequestBody": null,
      "StatusCode": 200,
      "ResponseHeaders": {
        "Date": "Thu, 02 Apr 2020 16:50:08 GMT",
        "Server": [
          "Windows-Azure-HDFS/1.0",
          "Microsoft-HTTPAPI/2.0"
        ],
        "Transfer-Encoding": "chunked",
        "x-ms-client-request-id": "b53deb27-a066-ce5c-8da8-675e1cfd13d9",
        "x-ms-continuation": "VBaqt5Xa9KuZwl0YgAIY\u002BgEvYWNsY2JuMDZzdGYBMDFENUQ3RTNEQ0VDNkJFMC90ZXN0LWZpbGVzeXN0ZW0tN2MxZmUyZDUtMWM1MC1hODM3LTA1ZTAtM2E3OWE5Zjg1YWU3ATAxRDYwOTBFQzM5ODM4MDgvdGVzdC1kaXJlY3RvcnktODZmNTIyNTUtM2U3OC0zYTcxLTFlNzEtZGM1Y2FiNDU0NWIyL3Rlc3QtZGlyZWN0b3J5LTVkNzQyNjBkLWQxN2UtNmNmYy04NTIxLTc5Y2NkYzkyMmRmMC90ZXN0LWZpbGUtNDJmNDFiYTMtODFhYy0zZWYwLTU4N2ItNmUzZWIyYWNkYWU4FgAAAA==",
        "x-ms-namespace-enabled": "true",
<<<<<<< HEAD
        "x-ms-request-id": "e25f58bc-301f-005e-5313-f7ddac000000",
        "x-ms-version": "2019-12-12"
=======
        "x-ms-request-id": "c447a68e-b01f-0040-2b0e-093174000000",
        "x-ms-version": "2019-10-10"
>>>>>>> 1e01f370
      },
      "ResponseBody": "eyJkaXJlY3Rvcmllc1N1Y2Nlc3NmdWwiOjIsImZhaWxlZEVudHJpZXMiOltdLCJmYWlsdXJlQ291bnQiOjAsImZpbGVzU3VjY2Vzc2Z1bCI6MH0K"
    },
    {
      "RequestUri": "http://aclcbn06stf.dfs.core.windows.net/test-filesystem-7c1fe2d5-1c50-a837-05e0-3a79a9f85ae7/test-directory-86f52255-3e78-3a71-1e71-dc5cab4545b2?action=setAccessControlRecursive\u0026mode=modify\u0026continuation=VBaqt5Xa9KuZwl0YgAIY%2BgEvYWNsY2JuMDZzdGYBMDFENUQ3RTNEQ0VDNkJFMC90ZXN0LWZpbGVzeXN0ZW0tN2MxZmUyZDUtMWM1MC1hODM3LTA1ZTAtM2E3OWE5Zjg1YWU3ATAxRDYwOTBFQzM5ODM4MDgvdGVzdC1kaXJlY3RvcnktODZmNTIyNTUtM2U3OC0zYTcxLTFlNzEtZGM1Y2FiNDU0NWIyL3Rlc3QtZGlyZWN0b3J5LTVkNzQyNjBkLWQxN2UtNmNmYy04NTIxLTc5Y2NkYzkyMmRmMC90ZXN0LWZpbGUtNDJmNDFiYTMtODFhYy0zZWYwLTU4N2ItNmUzZWIyYWNkYWU4FgAAAA%3D%3D\u0026maxRecords=2",
      "RequestMethod": "PATCH",
      "RequestHeaders": {
        "Authorization": "Sanitized",
        "User-Agent": [
          "azsdk-net-Storage.Files.DataLake/12.1.0-dev.20200402.1",
          "(.NET Framework 4.8.4150.0; Microsoft Windows 10.0.18363 )"
        ],
        "x-ms-acl": "user::rwx,group::r--,other::---,mask::rwx",
        "x-ms-client-request-id": "191a7cee-f2d2-3bca-7801-74ee485dbe28",
        "x-ms-date": "Thu, 02 Apr 2020 16:50:08 GMT",
        "x-ms-return-client-request-id": "true",
        "x-ms-version": "2019-12-12"
      },
      "RequestBody": null,
      "StatusCode": 200,
      "ResponseHeaders": {
        "Date": "Thu, 02 Apr 2020 16:50:08 GMT",
        "Server": [
          "Windows-Azure-HDFS/1.0",
          "Microsoft-HTTPAPI/2.0"
        ],
        "Transfer-Encoding": "chunked",
        "x-ms-client-request-id": "191a7cee-f2d2-3bca-7801-74ee485dbe28",
        "x-ms-continuation": "VBbppqLVy/6h/woYgAIY\u002BgEvYWNsY2JuMDZzdGYBMDFENUQ3RTNEQ0VDNkJFMC90ZXN0LWZpbGVzeXN0ZW0tN2MxZmUyZDUtMWM1MC1hODM3LTA1ZTAtM2E3OWE5Zjg1YWU3ATAxRDYwOTBFQzM5ODM4MDgvdGVzdC1kaXJlY3RvcnktODZmNTIyNTUtM2U3OC0zYTcxLTFlNzEtZGM1Y2FiNDU0NWIyL3Rlc3QtZGlyZWN0b3J5LWE5ZDhjMmQ5LTc5ZGYtODAzNS02YmE1LTFmOWQwNTE1MTU2Yy90ZXN0LWZpbGUtNmE5ZDVmMDktZjc2MC1lYTc2LTY4NWYtNDVkMTBmODFhMWNlFgAAAA==",
        "x-ms-namespace-enabled": "true",
<<<<<<< HEAD
        "x-ms-request-id": "e25f58bd-301f-005e-5413-f7ddac000000",
        "x-ms-version": "2019-12-12"
=======
        "x-ms-request-id": "c447a68f-b01f-0040-2c0e-093174000000",
        "x-ms-version": "2019-10-10"
>>>>>>> 1e01f370
      },
      "ResponseBody": "eyJkaXJlY3Rvcmllc1N1Y2Nlc3NmdWwiOjEsImZhaWxlZEVudHJpZXMiOltdLCJmYWlsdXJlQ291bnQiOjAsImZpbGVzU3VjY2Vzc2Z1bCI6MX0K"
    },
    {
      "RequestUri": "http://aclcbn06stf.dfs.core.windows.net/test-filesystem-7c1fe2d5-1c50-a837-05e0-3a79a9f85ae7/test-directory-86f52255-3e78-3a71-1e71-dc5cab4545b2?action=setAccessControlRecursive\u0026mode=modify\u0026continuation=VBbppqLVy%2F6h%2FwoYgAIY%2BgEvYWNsY2JuMDZzdGYBMDFENUQ3RTNEQ0VDNkJFMC90ZXN0LWZpbGVzeXN0ZW0tN2MxZmUyZDUtMWM1MC1hODM3LTA1ZTAtM2E3OWE5Zjg1YWU3ATAxRDYwOTBFQzM5ODM4MDgvdGVzdC1kaXJlY3RvcnktODZmNTIyNTUtM2U3OC0zYTcxLTFlNzEtZGM1Y2FiNDU0NWIyL3Rlc3QtZGlyZWN0b3J5LWE5ZDhjMmQ5LTc5ZGYtODAzNS02YmE1LTFmOWQwNTE1MTU2Yy90ZXN0LWZpbGUtNmE5ZDVmMDktZjc2MC1lYTc2LTY4NWYtNDVkMTBmODFhMWNlFgAAAA%3D%3D\u0026maxRecords=2",
      "RequestMethod": "PATCH",
      "RequestHeaders": {
        "Authorization": "Sanitized",
        "User-Agent": [
          "azsdk-net-Storage.Files.DataLake/12.1.0-dev.20200402.1",
          "(.NET Framework 4.8.4150.0; Microsoft Windows 10.0.18363 )"
        ],
        "x-ms-acl": "user::rwx,group::r--,other::---,mask::rwx",
        "x-ms-client-request-id": "a06f5f32-fae2-e507-750a-0c92ca6b2a6f",
        "x-ms-date": "Thu, 02 Apr 2020 16:50:08 GMT",
        "x-ms-return-client-request-id": "true",
        "x-ms-version": "2019-12-12"
      },
      "RequestBody": null,
      "StatusCode": 200,
      "ResponseHeaders": {
        "Date": "Thu, 02 Apr 2020 16:50:08 GMT",
        "Server": [
          "Windows-Azure-HDFS/1.0",
          "Microsoft-HTTPAPI/2.0"
        ],
        "Transfer-Encoding": "chunked",
        "x-ms-client-request-id": "a06f5f32-fae2-e507-750a-0c92ca6b2a6f",
        "x-ms-continuation": "VBasm8uf1vrU55oBGMwBGMYBL2FjbGNibjA2c3RmATAxRDVEN0UzRENFQzZCRTAvdGVzdC1maWxlc3lzdGVtLTdjMWZlMmQ1LTFjNTAtYTgzNy0wNWUwLTNhNzlhOWY4NWFlNwEwMUQ2MDkwRUMzOTgzODA4L3Rlc3QtZGlyZWN0b3J5LTg2ZjUyMjU1LTNlNzgtM2E3MS0xZTcxLWRjNWNhYjQ1NDViMi90ZXN0LWZpbGUtZDllMjY0M2UtMmY2NS0wYjI5LTJmNjctZGQ2MTNkMGNiZDY4FgAAAA==",
        "x-ms-namespace-enabled": "true",
<<<<<<< HEAD
        "x-ms-request-id": "e25f58be-301f-005e-5513-f7ddac000000",
        "x-ms-version": "2019-12-12"
=======
        "x-ms-request-id": "c447a690-b01f-0040-2d0e-093174000000",
        "x-ms-version": "2019-10-10"
>>>>>>> 1e01f370
      },
      "ResponseBody": "eyJkaXJlY3Rvcmllc1N1Y2Nlc3NmdWwiOjAsImZhaWxlZEVudHJpZXMiOltdLCJmYWlsdXJlQ291bnQiOjAsImZpbGVzU3VjY2Vzc2Z1bCI6Mn0K"
    },
    {
      "RequestUri": "http://aclcbn06stf.dfs.core.windows.net/test-filesystem-7c1fe2d5-1c50-a837-05e0-3a79a9f85ae7/test-directory-86f52255-3e78-3a71-1e71-dc5cab4545b2?action=setAccessControlRecursive\u0026mode=modify\u0026continuation=VBasm8uf1vrU55oBGMwBGMYBL2FjbGNibjA2c3RmATAxRDVEN0UzRENFQzZCRTAvdGVzdC1maWxlc3lzdGVtLTdjMWZlMmQ1LTFjNTAtYTgzNy0wNWUwLTNhNzlhOWY4NWFlNwEwMUQ2MDkwRUMzOTgzODA4L3Rlc3QtZGlyZWN0b3J5LTg2ZjUyMjU1LTNlNzgtM2E3MS0xZTcxLWRjNWNhYjQ1NDViMi90ZXN0LWZpbGUtZDllMjY0M2UtMmY2NS0wYjI5LTJmNjctZGQ2MTNkMGNiZDY4FgAAAA%3D%3D\u0026maxRecords=2",
      "RequestMethod": "PATCH",
      "RequestHeaders": {
        "Authorization": "Sanitized",
        "User-Agent": [
          "azsdk-net-Storage.Files.DataLake/12.1.0-dev.20200402.1",
          "(.NET Framework 4.8.4150.0; Microsoft Windows 10.0.18363 )"
        ],
        "x-ms-acl": "user::rwx,group::r--,other::---,mask::rwx",
        "x-ms-client-request-id": "e9bcbf2d-1ded-bc46-0f27-07b921a31d25",
        "x-ms-date": "Thu, 02 Apr 2020 16:50:09 GMT",
        "x-ms-return-client-request-id": "true",
        "x-ms-version": "2019-12-12"
      },
      "RequestBody": null,
      "StatusCode": 200,
      "ResponseHeaders": {
        "Date": "Thu, 02 Apr 2020 16:50:08 GMT",
        "Server": [
          "Windows-Azure-HDFS/1.0",
          "Microsoft-HTTPAPI/2.0"
        ],
        "Transfer-Encoding": "chunked",
        "x-ms-client-request-id": "e9bcbf2d-1ded-bc46-0f27-07b921a31d25",
        "x-ms-namespace-enabled": "true",
<<<<<<< HEAD
        "x-ms-request-id": "e25f58bf-301f-005e-5613-f7ddac000000",
        "x-ms-version": "2019-12-12"
=======
        "x-ms-request-id": "c447a691-b01f-0040-2e0e-093174000000",
        "x-ms-version": "2019-10-10"
>>>>>>> 1e01f370
      },
      "ResponseBody": "eyJkaXJlY3Rvcmllc1N1Y2Nlc3NmdWwiOjAsImZhaWxlZEVudHJpZXMiOltdLCJmYWlsdXJlQ291bnQiOjAsImZpbGVzU3VjY2Vzc2Z1bCI6MX0K"
    },
    {
      "RequestUri": "http://aclcbn06stf.blob.core.windows.net/test-filesystem-7c1fe2d5-1c50-a837-05e0-3a79a9f85ae7?restype=container",
      "RequestMethod": "DELETE",
      "RequestHeaders": {
        "Authorization": "Sanitized",
        "traceparent": "00-33a3645635129f40bd409d9078d06323-906958d052f20046-00",
        "User-Agent": [
          "azsdk-net-Storage.Files.DataLake/12.1.0-dev.20200402.1",
          "(.NET Framework 4.8.4150.0; Microsoft Windows 10.0.18363 )"
        ],
        "x-ms-client-request-id": "0b65ae77-41ae-ee81-88d0-d4a4f18ba0a2",
        "x-ms-date": "Thu, 02 Apr 2020 16:50:09 GMT",
        "x-ms-return-client-request-id": "true",
        "x-ms-version": "2019-12-12"
      },
      "RequestBody": null,
      "StatusCode": 202,
      "ResponseHeaders": {
        "Date": "Thu, 02 Apr 2020 16:50:09 GMT",
        "Server": [
          "Windows-Azure-Blob/1.0",
          "Microsoft-HTTPAPI/2.0"
        ],
        "Transfer-Encoding": "chunked",
        "x-ms-client-request-id": "0b65ae77-41ae-ee81-88d0-d4a4f18ba0a2",
<<<<<<< HEAD
        "x-ms-request-id": "7e70e73a-701e-0002-3613-f788f4000000",
        "x-ms-version": "2019-12-12"
=======
        "x-ms-request-id": "2e63afd0-f01e-0023-080e-09ac8f000000",
        "x-ms-version": "2019-10-10"
>>>>>>> 1e01f370
      },
      "ResponseBody": []
    }
  ],
  "Variables": {
    "RandomSeed": "710998793",
    "Storage_TestConfigHierarchicalNamespace": "NamespaceTenant\naclcbn06stf\nU2FuaXRpemVk\nhttp://aclcbn06stf.blob.core.windows.net\nhttp://aclcbn06stf.file.core.windows.net\nhttp://aclcbn06stf.queue.core.windows.net\nhttp://aclcbn06stf.table.core.windows.net\n\n\n\n\nhttp://aclcbn06stf-secondary.blob.core.windows.net\nhttp://aclcbn06stf-secondary.file.core.windows.net\nhttp://aclcbn06stf-secondary.queue.core.windows.net\nhttp://aclcbn06stf-secondary.table.core.windows.net\n68390a19-a643-458b-b726-408abf67b4fc\nSanitized\n72f988bf-86f1-41af-91ab-2d7cd011db47\nhttps://login.microsoftonline.com/\nCloud\nBlobEndpoint=http://aclcbn06stf.blob.core.windows.net/;QueueEndpoint=http://aclcbn06stf.queue.core.windows.net/;FileEndpoint=http://aclcbn06stf.file.core.windows.net/;BlobSecondaryEndpoint=http://aclcbn06stf-secondary.blob.core.windows.net/;QueueSecondaryEndpoint=http://aclcbn06stf-secondary.queue.core.windows.net/;FileSecondaryEndpoint=http://aclcbn06stf-secondary.file.core.windows.net/;AccountName=aclcbn06stf;AccountKey=Sanitized\n"
  }
}<|MERGE_RESOLUTION|>--- conflicted
+++ resolved
@@ -14,7 +14,7 @@
         "x-ms-client-request-id": "85ed92c3-a030-b93a-001f-75129e969140",
         "x-ms-date": "Thu, 02 Apr 2020 16:50:06 GMT",
         "x-ms-return-client-request-id": "true",
-        "x-ms-version": "2019-12-12"
+        "x-ms-version": "2019-10-10"
       },
       "RequestBody": null,
       "StatusCode": 201,
@@ -28,13 +28,8 @@
         ],
         "Transfer-Encoding": "chunked",
         "x-ms-client-request-id": "85ed92c3-a030-b93a-001f-75129e969140",
-<<<<<<< HEAD
-        "x-ms-request-id": "7e70e736-701e-0002-3513-f788f4000000",
-        "x-ms-version": "2019-12-12"
-=======
         "x-ms-request-id": "2e63afca-f01e-0023-070e-09ac8f000000",
         "x-ms-version": "2019-10-10"
->>>>>>> 1e01f370
       },
       "ResponseBody": []
     },
@@ -51,7 +46,7 @@
         "x-ms-client-request-id": "3f9b2f62-205d-85cc-20b2-66bfc3de0dba",
         "x-ms-date": "Thu, 02 Apr 2020 16:50:07 GMT",
         "x-ms-return-client-request-id": "true",
-        "x-ms-version": "2019-12-12"
+        "x-ms-version": "2019-10-10"
       },
       "RequestBody": null,
       "StatusCode": 201,
@@ -65,13 +60,8 @@
           "Microsoft-HTTPAPI/2.0"
         ],
         "x-ms-client-request-id": "3f9b2f62-205d-85cc-20b2-66bfc3de0dba",
-<<<<<<< HEAD
-        "x-ms-request-id": "e25f58b5-301f-005e-4c13-f7ddac000000",
-        "x-ms-version": "2019-12-12"
-=======
         "x-ms-request-id": "c447a686-b01f-0040-240e-093174000000",
         "x-ms-version": "2019-10-10"
->>>>>>> 1e01f370
       },
       "ResponseBody": []
     },
@@ -87,7 +77,7 @@
         "x-ms-client-request-id": "62827dcd-65d9-e829-fa1b-d3b7002f7f0a",
         "x-ms-date": "Thu, 02 Apr 2020 16:50:07 GMT",
         "x-ms-return-client-request-id": "true",
-        "x-ms-version": "2019-12-12"
+        "x-ms-version": "2019-10-10"
       },
       "RequestBody": null,
       "StatusCode": 201,
@@ -101,13 +91,8 @@
           "Microsoft-HTTPAPI/2.0"
         ],
         "x-ms-client-request-id": "62827dcd-65d9-e829-fa1b-d3b7002f7f0a",
-<<<<<<< HEAD
-        "x-ms-request-id": "e25f58b6-301f-005e-4d13-f7ddac000000",
-        "x-ms-version": "2019-12-12"
-=======
         "x-ms-request-id": "c447a688-b01f-0040-250e-093174000000",
         "x-ms-version": "2019-10-10"
->>>>>>> 1e01f370
       },
       "ResponseBody": []
     },
@@ -123,7 +108,7 @@
         "x-ms-client-request-id": "73bbedb2-9c9b-3ca5-6dae-f51ae57a661d",
         "x-ms-date": "Thu, 02 Apr 2020 16:50:07 GMT",
         "x-ms-return-client-request-id": "true",
-        "x-ms-version": "2019-12-12"
+        "x-ms-version": "2019-10-10"
       },
       "RequestBody": null,
       "StatusCode": 201,
@@ -137,13 +122,8 @@
           "Microsoft-HTTPAPI/2.0"
         ],
         "x-ms-client-request-id": "73bbedb2-9c9b-3ca5-6dae-f51ae57a661d",
-<<<<<<< HEAD
-        "x-ms-request-id": "e25f58b7-301f-005e-4e13-f7ddac000000",
-        "x-ms-version": "2019-12-12"
-=======
         "x-ms-request-id": "c447a689-b01f-0040-260e-093174000000",
         "x-ms-version": "2019-10-10"
->>>>>>> 1e01f370
       },
       "ResponseBody": []
     },
@@ -159,7 +139,7 @@
         "x-ms-client-request-id": "d28464ab-ae00-bb98-76d0-0b3b57d32cec",
         "x-ms-date": "Thu, 02 Apr 2020 16:50:07 GMT",
         "x-ms-return-client-request-id": "true",
-        "x-ms-version": "2019-12-12"
+        "x-ms-version": "2019-10-10"
       },
       "RequestBody": null,
       "StatusCode": 201,
@@ -173,13 +153,8 @@
           "Microsoft-HTTPAPI/2.0"
         ],
         "x-ms-client-request-id": "d28464ab-ae00-bb98-76d0-0b3b57d32cec",
-<<<<<<< HEAD
-        "x-ms-request-id": "e25f58b8-301f-005e-4f13-f7ddac000000",
-        "x-ms-version": "2019-12-12"
-=======
         "x-ms-request-id": "c447a68a-b01f-0040-270e-093174000000",
         "x-ms-version": "2019-10-10"
->>>>>>> 1e01f370
       },
       "ResponseBody": []
     },
@@ -195,7 +170,7 @@
         "x-ms-client-request-id": "96d72d66-ba03-dab0-6718-4cdf34cbdee4",
         "x-ms-date": "Thu, 02 Apr 2020 16:50:08 GMT",
         "x-ms-return-client-request-id": "true",
-        "x-ms-version": "2019-12-12"
+        "x-ms-version": "2019-10-10"
       },
       "RequestBody": null,
       "StatusCode": 201,
@@ -209,13 +184,8 @@
           "Microsoft-HTTPAPI/2.0"
         ],
         "x-ms-client-request-id": "96d72d66-ba03-dab0-6718-4cdf34cbdee4",
-<<<<<<< HEAD
-        "x-ms-request-id": "e25f58b9-301f-005e-5013-f7ddac000000",
-        "x-ms-version": "2019-12-12"
-=======
         "x-ms-request-id": "c447a68b-b01f-0040-280e-093174000000",
         "x-ms-version": "2019-10-10"
->>>>>>> 1e01f370
       },
       "ResponseBody": []
     },
@@ -231,7 +201,7 @@
         "x-ms-client-request-id": "76ac3a62-e2a9-e571-3d99-3d884c7228bb",
         "x-ms-date": "Thu, 02 Apr 2020 16:50:08 GMT",
         "x-ms-return-client-request-id": "true",
-        "x-ms-version": "2019-12-12"
+        "x-ms-version": "2019-10-10"
       },
       "RequestBody": null,
       "StatusCode": 201,
@@ -245,13 +215,8 @@
           "Microsoft-HTTPAPI/2.0"
         ],
         "x-ms-client-request-id": "76ac3a62-e2a9-e571-3d99-3d884c7228bb",
-<<<<<<< HEAD
-        "x-ms-request-id": "e25f58ba-301f-005e-5113-f7ddac000000",
-        "x-ms-version": "2019-12-12"
-=======
         "x-ms-request-id": "c447a68c-b01f-0040-290e-093174000000",
         "x-ms-version": "2019-10-10"
->>>>>>> 1e01f370
       },
       "ResponseBody": []
     },
@@ -267,7 +232,7 @@
         "x-ms-client-request-id": "1ca58823-e90c-33bd-10a1-4741050fa831",
         "x-ms-date": "Thu, 02 Apr 2020 16:50:08 GMT",
         "x-ms-return-client-request-id": "true",
-        "x-ms-version": "2019-12-12"
+        "x-ms-version": "2019-10-10"
       },
       "RequestBody": null,
       "StatusCode": 201,
@@ -281,13 +246,8 @@
           "Microsoft-HTTPAPI/2.0"
         ],
         "x-ms-client-request-id": "1ca58823-e90c-33bd-10a1-4741050fa831",
-<<<<<<< HEAD
-        "x-ms-request-id": "e25f58bb-301f-005e-5213-f7ddac000000",
-        "x-ms-version": "2019-12-12"
-=======
         "x-ms-request-id": "c447a68d-b01f-0040-2a0e-093174000000",
         "x-ms-version": "2019-10-10"
->>>>>>> 1e01f370
       },
       "ResponseBody": []
     },
@@ -304,7 +264,7 @@
         "x-ms-client-request-id": "b53deb27-a066-ce5c-8da8-675e1cfd13d9",
         "x-ms-date": "Thu, 02 Apr 2020 16:50:08 GMT",
         "x-ms-return-client-request-id": "true",
-        "x-ms-version": "2019-12-12"
+        "x-ms-version": "2019-10-10"
       },
       "RequestBody": null,
       "StatusCode": 200,
@@ -318,13 +278,8 @@
         "x-ms-client-request-id": "b53deb27-a066-ce5c-8da8-675e1cfd13d9",
         "x-ms-continuation": "VBaqt5Xa9KuZwl0YgAIY\u002BgEvYWNsY2JuMDZzdGYBMDFENUQ3RTNEQ0VDNkJFMC90ZXN0LWZpbGVzeXN0ZW0tN2MxZmUyZDUtMWM1MC1hODM3LTA1ZTAtM2E3OWE5Zjg1YWU3ATAxRDYwOTBFQzM5ODM4MDgvdGVzdC1kaXJlY3RvcnktODZmNTIyNTUtM2U3OC0zYTcxLTFlNzEtZGM1Y2FiNDU0NWIyL3Rlc3QtZGlyZWN0b3J5LTVkNzQyNjBkLWQxN2UtNmNmYy04NTIxLTc5Y2NkYzkyMmRmMC90ZXN0LWZpbGUtNDJmNDFiYTMtODFhYy0zZWYwLTU4N2ItNmUzZWIyYWNkYWU4FgAAAA==",
         "x-ms-namespace-enabled": "true",
-<<<<<<< HEAD
-        "x-ms-request-id": "e25f58bc-301f-005e-5313-f7ddac000000",
-        "x-ms-version": "2019-12-12"
-=======
         "x-ms-request-id": "c447a68e-b01f-0040-2b0e-093174000000",
         "x-ms-version": "2019-10-10"
->>>>>>> 1e01f370
       },
       "ResponseBody": "eyJkaXJlY3Rvcmllc1N1Y2Nlc3NmdWwiOjIsImZhaWxlZEVudHJpZXMiOltdLCJmYWlsdXJlQ291bnQiOjAsImZpbGVzU3VjY2Vzc2Z1bCI6MH0K"
     },
@@ -341,7 +296,7 @@
         "x-ms-client-request-id": "191a7cee-f2d2-3bca-7801-74ee485dbe28",
         "x-ms-date": "Thu, 02 Apr 2020 16:50:08 GMT",
         "x-ms-return-client-request-id": "true",
-        "x-ms-version": "2019-12-12"
+        "x-ms-version": "2019-10-10"
       },
       "RequestBody": null,
       "StatusCode": 200,
@@ -355,13 +310,8 @@
         "x-ms-client-request-id": "191a7cee-f2d2-3bca-7801-74ee485dbe28",
         "x-ms-continuation": "VBbppqLVy/6h/woYgAIY\u002BgEvYWNsY2JuMDZzdGYBMDFENUQ3RTNEQ0VDNkJFMC90ZXN0LWZpbGVzeXN0ZW0tN2MxZmUyZDUtMWM1MC1hODM3LTA1ZTAtM2E3OWE5Zjg1YWU3ATAxRDYwOTBFQzM5ODM4MDgvdGVzdC1kaXJlY3RvcnktODZmNTIyNTUtM2U3OC0zYTcxLTFlNzEtZGM1Y2FiNDU0NWIyL3Rlc3QtZGlyZWN0b3J5LWE5ZDhjMmQ5LTc5ZGYtODAzNS02YmE1LTFmOWQwNTE1MTU2Yy90ZXN0LWZpbGUtNmE5ZDVmMDktZjc2MC1lYTc2LTY4NWYtNDVkMTBmODFhMWNlFgAAAA==",
         "x-ms-namespace-enabled": "true",
-<<<<<<< HEAD
-        "x-ms-request-id": "e25f58bd-301f-005e-5413-f7ddac000000",
-        "x-ms-version": "2019-12-12"
-=======
         "x-ms-request-id": "c447a68f-b01f-0040-2c0e-093174000000",
         "x-ms-version": "2019-10-10"
->>>>>>> 1e01f370
       },
       "ResponseBody": "eyJkaXJlY3Rvcmllc1N1Y2Nlc3NmdWwiOjEsImZhaWxlZEVudHJpZXMiOltdLCJmYWlsdXJlQ291bnQiOjAsImZpbGVzU3VjY2Vzc2Z1bCI6MX0K"
     },
@@ -378,7 +328,7 @@
         "x-ms-client-request-id": "a06f5f32-fae2-e507-750a-0c92ca6b2a6f",
         "x-ms-date": "Thu, 02 Apr 2020 16:50:08 GMT",
         "x-ms-return-client-request-id": "true",
-        "x-ms-version": "2019-12-12"
+        "x-ms-version": "2019-10-10"
       },
       "RequestBody": null,
       "StatusCode": 200,
@@ -392,13 +342,8 @@
         "x-ms-client-request-id": "a06f5f32-fae2-e507-750a-0c92ca6b2a6f",
         "x-ms-continuation": "VBasm8uf1vrU55oBGMwBGMYBL2FjbGNibjA2c3RmATAxRDVEN0UzRENFQzZCRTAvdGVzdC1maWxlc3lzdGVtLTdjMWZlMmQ1LTFjNTAtYTgzNy0wNWUwLTNhNzlhOWY4NWFlNwEwMUQ2MDkwRUMzOTgzODA4L3Rlc3QtZGlyZWN0b3J5LTg2ZjUyMjU1LTNlNzgtM2E3MS0xZTcxLWRjNWNhYjQ1NDViMi90ZXN0LWZpbGUtZDllMjY0M2UtMmY2NS0wYjI5LTJmNjctZGQ2MTNkMGNiZDY4FgAAAA==",
         "x-ms-namespace-enabled": "true",
-<<<<<<< HEAD
-        "x-ms-request-id": "e25f58be-301f-005e-5513-f7ddac000000",
-        "x-ms-version": "2019-12-12"
-=======
         "x-ms-request-id": "c447a690-b01f-0040-2d0e-093174000000",
         "x-ms-version": "2019-10-10"
->>>>>>> 1e01f370
       },
       "ResponseBody": "eyJkaXJlY3Rvcmllc1N1Y2Nlc3NmdWwiOjAsImZhaWxlZEVudHJpZXMiOltdLCJmYWlsdXJlQ291bnQiOjAsImZpbGVzU3VjY2Vzc2Z1bCI6Mn0K"
     },
@@ -415,7 +360,7 @@
         "x-ms-client-request-id": "e9bcbf2d-1ded-bc46-0f27-07b921a31d25",
         "x-ms-date": "Thu, 02 Apr 2020 16:50:09 GMT",
         "x-ms-return-client-request-id": "true",
-        "x-ms-version": "2019-12-12"
+        "x-ms-version": "2019-10-10"
       },
       "RequestBody": null,
       "StatusCode": 200,
@@ -428,13 +373,8 @@
         "Transfer-Encoding": "chunked",
         "x-ms-client-request-id": "e9bcbf2d-1ded-bc46-0f27-07b921a31d25",
         "x-ms-namespace-enabled": "true",
-<<<<<<< HEAD
-        "x-ms-request-id": "e25f58bf-301f-005e-5613-f7ddac000000",
-        "x-ms-version": "2019-12-12"
-=======
         "x-ms-request-id": "c447a691-b01f-0040-2e0e-093174000000",
         "x-ms-version": "2019-10-10"
->>>>>>> 1e01f370
       },
       "ResponseBody": "eyJkaXJlY3Rvcmllc1N1Y2Nlc3NmdWwiOjAsImZhaWxlZEVudHJpZXMiOltdLCJmYWlsdXJlQ291bnQiOjAsImZpbGVzU3VjY2Vzc2Z1bCI6MX0K"
     },
@@ -451,7 +391,7 @@
         "x-ms-client-request-id": "0b65ae77-41ae-ee81-88d0-d4a4f18ba0a2",
         "x-ms-date": "Thu, 02 Apr 2020 16:50:09 GMT",
         "x-ms-return-client-request-id": "true",
-        "x-ms-version": "2019-12-12"
+        "x-ms-version": "2019-10-10"
       },
       "RequestBody": null,
       "StatusCode": 202,
@@ -463,13 +403,8 @@
         ],
         "Transfer-Encoding": "chunked",
         "x-ms-client-request-id": "0b65ae77-41ae-ee81-88d0-d4a4f18ba0a2",
-<<<<<<< HEAD
-        "x-ms-request-id": "7e70e73a-701e-0002-3613-f788f4000000",
-        "x-ms-version": "2019-12-12"
-=======
         "x-ms-request-id": "2e63afd0-f01e-0023-080e-09ac8f000000",
         "x-ms-version": "2019-10-10"
->>>>>>> 1e01f370
       },
       "ResponseBody": []
     }
