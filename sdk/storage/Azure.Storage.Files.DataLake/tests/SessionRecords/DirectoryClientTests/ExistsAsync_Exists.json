--- conflicted
+++ resolved
@@ -28,11 +28,7 @@
           "Microsoft-HTTPAPI/2.0"
         ],
         "x-ms-client-request-id": "ced542ab-3098-dfa4-175b-0007c3fff377",
-<<<<<<< HEAD
-        "x-ms-request-id": "96216660-f01e-0012-30f9-093670000000",
-=======
         "x-ms-request-id": "273141b6-b01e-012f-6948-9846d0000000",
->>>>>>> 365f255a
         "x-ms-version": "2020-02-10"
       },
       "ResponseBody": []
@@ -65,11 +61,7 @@
           "Microsoft-HTTPAPI/2.0"
         ],
         "x-ms-client-request-id": "a318cde3-021c-3c74-9599-c41b9639b873",
-<<<<<<< HEAD
-        "x-ms-request-id": "fa43fb3e-201f-0097-71f9-091bad000000",
-=======
         "x-ms-request-id": "33422896-a01f-0016-2d48-984021000000",
->>>>>>> 365f255a
         "x-ms-version": "2020-02-10"
       },
       "ResponseBody": []
@@ -141,11 +133,7 @@
           "Microsoft-HTTPAPI/2.0"
         ],
         "x-ms-client-request-id": "6d428fac-5db1-0ee7-f746-98d7c0b6da54",
-<<<<<<< HEAD
-        "x-ms-request-id": "96216680-f01e-0012-4bf9-093670000000",
-=======
         "x-ms-request-id": "2731427c-b01e-012f-1048-9846d0000000",
->>>>>>> 365f255a
         "x-ms-version": "2020-02-10"
       },
       "ResponseBody": []
