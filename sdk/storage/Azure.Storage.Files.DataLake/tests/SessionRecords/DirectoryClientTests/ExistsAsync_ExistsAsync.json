{
  "Entries": [
    {
      "RequestUri": "https://storagedotnetdatalake.blob.core.windows.net/test-filesystem-9140da8f-126e-502e-ec82-dca4f36c0dac?restype=container",
      "RequestMethod": "PUT",
      "RequestHeaders": {
        "Authorization": "Sanitized",
        "traceparent": "00-473f18ddfb11dc4d986d12bb2d764ef5-40ac1571d11a9f4d-00",
        "User-Agent": [
          "azsdk-net-Storage.Files.DataLake/12.5.0-alpha.20201001.1",
          "(.NET Core 4.6.29220.03; Microsoft Windows 10.0.19041 )"
        ],
        "x-ms-blob-public-access": "container",
        "x-ms-client-request-id": "aaae8b77-97f3-9cb9-1d92-616504a5c4b3",
        "x-ms-date": "Thu, 01 Oct 2020 23:14:36 GMT",
        "x-ms-return-client-request-id": "true",
        "x-ms-version": "2020-02-10"
      },
      "RequestBody": null,
      "StatusCode": 201,
      "ResponseHeaders": {
        "Content-Length": "0",
        "Date": "Thu, 01 Oct 2020 23:14:35 GMT",
        "ETag": "\u00220x8D8665FC3D8FA01\u0022",
        "Last-Modified": "Thu, 01 Oct 2020 23:14:36 GMT",
        "Server": [
          "Windows-Azure-Blob/1.0",
          "Microsoft-HTTPAPI/2.0"
        ],
        "x-ms-client-request-id": "aaae8b77-97f3-9cb9-1d92-616504a5c4b3",
<<<<<<< HEAD
        "x-ms-request-id": "9621c053-f01e-0012-6bfa-093670000000",
=======
        "x-ms-request-id": "c77a9a0f-501e-00cf-0348-98e60d000000",
>>>>>>> 365f255a
        "x-ms-version": "2020-02-10"
      },
      "ResponseBody": []
    },
    {
      "RequestUri": "https://storagedotnetdatalake.dfs.core.windows.net/test-filesystem-9140da8f-126e-502e-ec82-dca4f36c0dac/test-directory-a285b8f4-8295-ac90-ebad-aacc0531fac2?resource=directory",
      "RequestMethod": "PUT",
      "RequestHeaders": {
        "Authorization": "Sanitized",
        "If-None-Match": "*",
        "traceparent": "00-9984d764d29eca42a7511ee3b5059faf-47e2ac2320324143-00",
        "User-Agent": [
          "azsdk-net-Storage.Files.DataLake/12.5.0-alpha.20201001.1",
          "(.NET Core 4.6.29220.03; Microsoft Windows 10.0.19041 )"
        ],
        "x-ms-client-request-id": "9c0859dc-1ca5-f4ca-fa02-be46edec97ec",
        "x-ms-date": "Thu, 01 Oct 2020 23:14:36 GMT",
        "x-ms-return-client-request-id": "true",
        "x-ms-version": "2020-02-10"
      },
      "RequestBody": null,
      "StatusCode": 201,
      "ResponseHeaders": {
        "Content-Length": "0",
        "Date": "Thu, 01 Oct 2020 23:14:36 GMT",
        "ETag": "\u00220x8D8665FC3F7B342\u0022",
        "Last-Modified": "Thu, 01 Oct 2020 23:14:36 GMT",
        "Server": [
          "Windows-Azure-HDFS/1.0",
          "Microsoft-HTTPAPI/2.0"
        ],
        "x-ms-client-request-id": "9c0859dc-1ca5-f4ca-fa02-be46edec97ec",
<<<<<<< HEAD
        "x-ms-request-id": "fa43fd7f-201f-0097-25fa-091bad000000",
=======
        "x-ms-request-id": "10e29dae-f01f-0005-7848-9875c0000000",
>>>>>>> 365f255a
        "x-ms-version": "2020-02-10"
      },
      "ResponseBody": []
    },
    {
      "RequestUri": "https://storagedotnetdatalake.blob.core.windows.net/test-filesystem-9140da8f-126e-502e-ec82-dca4f36c0dac/test-directory-a285b8f4-8295-ac90-ebad-aacc0531fac2",
      "RequestMethod": "HEAD",
      "RequestHeaders": {
        "Authorization": "Sanitized",
        "traceparent": "00-620a56e4443132479fb639476d87cf27-0163aba5536e2f44-00",
        "User-Agent": [
          "azsdk-net-Storage.Files.DataLake/12.5.0-alpha.20201001.1",
          "(.NET Core 4.6.29220.03; Microsoft Windows 10.0.19041 )"
        ],
        "x-ms-client-request-id": "abef691e-5d28-a81c-b038-6dbba57281a0",
        "x-ms-date": "Thu, 01 Oct 2020 23:14:36 GMT",
        "x-ms-return-client-request-id": "true",
        "x-ms-version": "2020-02-10"
      },
      "RequestBody": null,
      "StatusCode": 200,
      "ResponseHeaders": {
        "Accept-Ranges": "bytes",
        "Content-Length": "0",
        "Content-Type": "application/octet-stream",
        "Date": "Thu, 01 Oct 2020 23:14:36 GMT",
        "ETag": "\u00220x8D8665FC3F7B342\u0022",
        "Last-Modified": "Thu, 01 Oct 2020 23:14:36 GMT",
        "Server": [
          "Windows-Azure-Blob/1.0",
          "Microsoft-HTTPAPI/2.0"
        ],
        "x-ms-access-tier": "Hot",
        "x-ms-access-tier-inferred": "true",
        "x-ms-blob-type": "BlockBlob",
        "x-ms-client-request-id": "abef691e-5d28-a81c-b038-6dbba57281a0",
        "x-ms-creation-time": "Thu, 01 Oct 2020 23:14:36 GMT",
        "x-ms-lease-state": "available",
        "x-ms-lease-status": "unlocked",
        "x-ms-meta-hdi_isfolder": "true",
        "x-ms-request-id": "c77a9a7e-501e-00cf-5d48-98e60d000000",
        "x-ms-server-encrypted": "true",
        "x-ms-version": "2020-02-10"
      },
      "ResponseBody": []
    },
    {
      "RequestUri": "https://storagedotnetdatalake.blob.core.windows.net/test-filesystem-9140da8f-126e-502e-ec82-dca4f36c0dac?restype=container",
      "RequestMethod": "DELETE",
      "RequestHeaders": {
        "Authorization": "Sanitized",
        "traceparent": "00-79b82ad25a7694488fd7858a804bf819-bd539955acc9ac4e-00",
        "User-Agent": [
          "azsdk-net-Storage.Files.DataLake/12.5.0-alpha.20201001.1",
          "(.NET Core 4.6.29220.03; Microsoft Windows 10.0.19041 )"
        ],
        "x-ms-client-request-id": "83275bd6-ecfc-3ac3-82f8-d73fef3beb8c",
        "x-ms-date": "Thu, 01 Oct 2020 23:14:36 GMT",
        "x-ms-return-client-request-id": "true",
        "x-ms-version": "2020-02-10"
      },
      "RequestBody": null,
      "StatusCode": 202,
      "ResponseHeaders": {
        "Content-Length": "0",
        "Date": "Thu, 01 Oct 2020 23:14:40 GMT",
        "Server": [
          "Windows-Azure-Blob/1.0",
          "Microsoft-HTTPAPI/2.0"
        ],
        "x-ms-client-request-id": "83275bd6-ecfc-3ac3-82f8-d73fef3beb8c",
<<<<<<< HEAD
        "x-ms-request-id": "9621c070-f01e-0012-01fa-093670000000",
=======
        "x-ms-request-id": "c77a9a84-501e-00cf-6348-98e60d000000",
>>>>>>> 365f255a
        "x-ms-version": "2020-02-10"
      },
      "ResponseBody": []
    }
  ],
  "Variables": {
    "RandomSeed": "1238504353",
    "Storage_TestConfigHierarchicalNamespace": "NamespaceTenant\nstoragedotnetdatalake\nU2FuaXRpemVk\nhttps://storagedotnetdatalake.blob.core.windows.net\nhttps://storagedotnetdatalake.file.core.windows.net\nhttps://storagedotnetdatalake.queue.core.windows.net\nhttps://storagedotnetdatalake.table.core.windows.net\n\n\n\n\nhttps://storagedotnetdatalake-secondary.blob.core.windows.net\nhttps://storagedotnetdatalake-secondary.file.core.windows.net\nhttps://storagedotnetdatalake-secondary.queue.core.windows.net\nhttps://storagedotnetdatalake-secondary.table.core.windows.net\n183fee76-3bc8-488e-866f-b6562a249293\nSanitized\n72f988bf-86f1-41af-91ab-2d7cd011db47\nhttps://login.microsoftonline.com/\nCloud\nBlobEndpoint=https://storagedotnetdatalake.blob.core.windows.net/;QueueEndpoint=https://storagedotnetdatalake.queue.core.windows.net/;FileEndpoint=https://storagedotnetdatalake.file.core.windows.net/;BlobSecondaryEndpoint=https://storagedotnetdatalake-secondary.blob.core.windows.net/;QueueSecondaryEndpoint=https://storagedotnetdatalake-secondary.queue.core.windows.net/;FileSecondaryEndpoint=https://storagedotnetdatalake-secondary.file.core.windows.net/;AccountName=storagedotnetdatalake;AccountKey=Sanitized\n"
  }
}<|MERGE_RESOLUTION|>--- conflicted
+++ resolved
@@ -28,11 +28,7 @@
           "Microsoft-HTTPAPI/2.0"
         ],
         "x-ms-client-request-id": "aaae8b77-97f3-9cb9-1d92-616504a5c4b3",
-<<<<<<< HEAD
-        "x-ms-request-id": "9621c053-f01e-0012-6bfa-093670000000",
-=======
         "x-ms-request-id": "c77a9a0f-501e-00cf-0348-98e60d000000",
->>>>>>> 365f255a
         "x-ms-version": "2020-02-10"
       },
       "ResponseBody": []
@@ -65,11 +61,7 @@
           "Microsoft-HTTPAPI/2.0"
         ],
         "x-ms-client-request-id": "9c0859dc-1ca5-f4ca-fa02-be46edec97ec",
-<<<<<<< HEAD
-        "x-ms-request-id": "fa43fd7f-201f-0097-25fa-091bad000000",
-=======
         "x-ms-request-id": "10e29dae-f01f-0005-7848-9875c0000000",
->>>>>>> 365f255a
         "x-ms-version": "2020-02-10"
       },
       "ResponseBody": []
@@ -141,11 +133,7 @@
           "Microsoft-HTTPAPI/2.0"
         ],
         "x-ms-client-request-id": "83275bd6-ecfc-3ac3-82f8-d73fef3beb8c",
-<<<<<<< HEAD
-        "x-ms-request-id": "9621c070-f01e-0012-01fa-093670000000",
-=======
         "x-ms-request-id": "c77a9a84-501e-00cf-6348-98e60d000000",
->>>>>>> 365f255a
         "x-ms-version": "2020-02-10"
       },
       "ResponseBody": []
