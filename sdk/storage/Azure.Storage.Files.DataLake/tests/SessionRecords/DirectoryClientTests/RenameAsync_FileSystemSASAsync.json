{
  "Entries": [
    {
      "RequestUri": "http://amandaadlscanary2.blob.core.windows.net/test-filesystem-b19cab0f-2623-e49e-513a-b2e91912db80?restype=container",
      "RequestMethod": "PUT",
      "RequestHeaders": {
        "Authorization": "Sanitized",
        "traceparent": "00-b382920806a2fc46a920adccb826c25a-fa51486738c8f74a-00",
        "User-Agent": [
          "azsdk-net-Storage.Files.DataLake/12.5.0-dev.20200901.1",
          "(.NET Core 4.6.29130.01; Microsoft Windows 10.0.19041 )"
        ],
        "x-ms-blob-public-access": "container",
        "x-ms-client-request-id": "fadb6e9a-8a14-5ce1-7980-d1de04408dfa",
        "x-ms-date": "Tue, 01 Sep 2020 21:38:45 GMT",
        "x-ms-return-client-request-id": "true",
        "x-ms-version": "2020-02-10"
      },
      "RequestBody": null,
      "StatusCode": 201,
      "ResponseHeaders": {
        "Content-Length": "0",
        "Date": "Tue, 01 Sep 2020 21:38:45 GMT",
        "ETag": "\u00220x8D84EBF678C013E\u0022",
        "Last-Modified": "Tue, 01 Sep 2020 21:38:45 GMT",
        "Server": [
          "Windows-Azure-Blob/1.0",
          "Microsoft-HTTPAPI/2.0"
        ],
        "x-ms-client-request-id": "fadb6e9a-8a14-5ce1-7980-d1de04408dfa",
<<<<<<< HEAD
        "x-ms-request-id": "ee0a4bec-801e-0008-1552-3857af000000",
=======
        "x-ms-request-id": "273e830f-301e-0050-80a8-803471000000",
>>>>>>> 365f255a
        "x-ms-version": "2020-02-10"
      },
      "ResponseBody": []
    },
    {
      "RequestUri": "http://amandaadlscanary2.dfs.core.windows.net/test-filesystem-b19cab0f-2623-e49e-513a-b2e91912db80/test-directory-d419e5a1-f57b-5d17-711e-864a741cf758?resource=directory",
      "RequestMethod": "PUT",
      "RequestHeaders": {
        "Authorization": "Sanitized",
        "traceparent": "00-2129bef8ed810c42a64a99c6ff97c411-7538d25bd6f6534b-00",
        "User-Agent": [
          "azsdk-net-Storage.Files.DataLake/12.5.0-dev.20200901.1",
          "(.NET Core 4.6.29130.01; Microsoft Windows 10.0.19041 )"
        ],
        "x-ms-client-request-id": "06dfb74b-cfdf-a441-577e-88f60397e85c",
        "x-ms-date": "Tue, 01 Sep 2020 21:38:45 GMT",
        "x-ms-return-client-request-id": "true",
        "x-ms-version": "2020-02-10"
      },
      "RequestBody": null,
      "StatusCode": 201,
      "ResponseHeaders": {
        "Content-Length": "0",
        "Date": "Tue, 01 Sep 2020 21:38:44 GMT",
        "ETag": "\u00220x8D84EBF6799DBAE\u0022",
        "Last-Modified": "Tue, 01 Sep 2020 21:38:45 GMT",
        "Server": [
          "Windows-Azure-HDFS/1.0",
          "Microsoft-HTTPAPI/2.0"
        ],
        "x-ms-client-request-id": "06dfb74b-cfdf-a441-577e-88f60397e85c",
<<<<<<< HEAD
        "x-ms-request-id": "47a2b13b-301f-0040-3052-384a98000000",
=======
        "x-ms-request-id": "03c41fbf-901f-0014-5aa8-80be4e000000",
>>>>>>> 365f255a
        "x-ms-version": "2020-02-10"
      },
      "ResponseBody": []
    },
    {
<<<<<<< HEAD
      "RequestUri": "https://seannsecanary.dfs.core.windows.net/test-filesystem-b19cab0f-2623-e49e-513a-b2e91912db80/test-directory-0e467889-e1f1-c0c3-7a98-682578bf7c15?sv=2020-02-10\u0026st=2020-06-01T18%3A25%3A16Z\u0026se=2020-06-01T22%3A25%3A16Z\u0026sr=c\u0026sp=racwd\u0026sig=Sanitized\u0026mode=legacy",
=======
      "RequestUri": "http://amandaadlscanary2.dfs.core.windows.net/test-filesystem-b19cab0f-2623-e49e-513a-b2e91912db80/test-directory-0e467889-e1f1-c0c3-7a98-682578bf7c15?sv=2020-02-10\u0026st=2020-09-01T19%3A38%3A45Z\u0026se=2020-09-01T23%3A38%3A45Z\u0026sr=c\u0026sp=racwdlmeop\u0026sig=Sanitized\u0026mode=legacy",
>>>>>>> 365f255a
      "RequestMethod": "PUT",
      "RequestHeaders": {
        "User-Agent": [
          "azsdk-net-Storage.Files.DataLake/12.5.0-dev.20200901.1",
          "(.NET Core 4.6.29130.01; Microsoft Windows 10.0.19041 )"
        ],
        "x-ms-client-request-id": "68ce216d-6a15-69f8-f41f-8c46661b2c97",
<<<<<<< HEAD
        "x-ms-rename-source": "%2Ftest-filesystem-b19cab0f-2623-e49e-513a-b2e91912db80%2Ftest-directory-d419e5a1-f57b-5d17-711e-864a741cf758%3Fsv=2020-02-10\u0026st=2020-06-01T19%3A25%3A16Z\u0026se=2020-06-01T21%3A25%3A16Z\u0026sr=c\u0026sp=racwd\u0026sig=Sanitized",
=======
        "x-ms-rename-source": "%2Ftest-filesystem-b19cab0f-2623-e49e-513a-b2e91912db80%2Ftest-directory-d419e5a1-f57b-5d17-711e-864a741cf758%3Fsv=2020-02-10\u0026st=2020-09-01T20%3A38%3A45Z\u0026se=2020-09-01T22%3A38%3A45Z\u0026sr=c\u0026sp=racwdlmeop\u0026sig=Sanitized",
>>>>>>> 365f255a
        "x-ms-return-client-request-id": "true",
        "x-ms-version": "2020-02-10"
      },
      "RequestBody": null,
      "StatusCode": 201,
      "ResponseHeaders": {
        "Content-Length": "0",
        "Date": "Tue, 01 Sep 2020 21:38:45 GMT",
        "Server": [
          "Windows-Azure-HDFS/1.0",
          "Microsoft-HTTPAPI/2.0"
        ],
        "x-ms-client-request-id": "68ce216d-6a15-69f8-f41f-8c46661b2c97",
<<<<<<< HEAD
        "x-ms-request-id": "09f589a3-001f-0006-6652-387e1f000000",
=======
        "x-ms-request-id": "03c41fc0-901f-0014-5ba8-80be4e000000",
>>>>>>> 365f255a
        "x-ms-version": "2020-02-10"
      },
      "ResponseBody": []
    },
    {
<<<<<<< HEAD
      "RequestUri": "https://seannsecanary.blob.core.windows.net/test-filesystem-b19cab0f-2623-e49e-513a-b2e91912db80/test-directory-0e467889-e1f1-c0c3-7a98-682578bf7c15?sv=2020-02-10\u0026st=2020-06-01T18%3A25%3A16Z\u0026se=2020-06-01T22%3A25%3A16Z\u0026sr=c\u0026sp=racwd\u0026sig=Sanitized",
=======
      "RequestUri": "http://amandaadlscanary2.blob.core.windows.net/test-filesystem-b19cab0f-2623-e49e-513a-b2e91912db80/test-directory-0e467889-e1f1-c0c3-7a98-682578bf7c15?sv=2020-02-10\u0026st=2020-09-01T19%3A38%3A45Z\u0026se=2020-09-01T23%3A38%3A45Z\u0026sr=c\u0026sp=racwdlmeop\u0026sig=Sanitized",
>>>>>>> 365f255a
      "RequestMethod": "HEAD",
      "RequestHeaders": {
        "User-Agent": [
          "azsdk-net-Storage.Files.DataLake/12.5.0-dev.20200901.1",
          "(.NET Core 4.6.29130.01; Microsoft Windows 10.0.19041 )"
        ],
        "x-ms-client-request-id": "57b8941a-14f1-3bff-a495-c81d63326299",
        "x-ms-return-client-request-id": "true",
        "x-ms-version": "2020-02-10"
      },
      "RequestBody": null,
      "StatusCode": 200,
      "ResponseHeaders": {
        "Accept-Ranges": "bytes",
        "Content-Length": "0",
        "Content-Type": "application/octet-stream",
        "Date": "Tue, 01 Sep 2020 21:38:45 GMT",
        "ETag": "\u00220x8D84EBF6799DBAE\u0022",
        "Last-Modified": "Tue, 01 Sep 2020 21:38:45 GMT",
        "Server": [
          "Windows-Azure-Blob/1.0",
          "Microsoft-HTTPAPI/2.0"
        ],
        "x-ms-access-tier": "Hot",
        "x-ms-access-tier-inferred": "true",
        "x-ms-blob-type": "BlockBlob",
        "x-ms-client-request-id": "57b8941a-14f1-3bff-a495-c81d63326299",
        "x-ms-creation-time": "Tue, 01 Sep 2020 21:38:45 GMT",
        "x-ms-lease-state": "available",
        "x-ms-lease-status": "unlocked",
        "x-ms-meta-hdi_isfolder": "true",
        "x-ms-request-id": "273e832d-301e-0050-17a8-803471000000",
        "x-ms-server-encrypted": "true",
        "x-ms-version": "2020-02-10"
      },
      "ResponseBody": []
    },
    {
      "RequestUri": "http://amandaadlscanary2.blob.core.windows.net/test-filesystem-b19cab0f-2623-e49e-513a-b2e91912db80?restype=container",
      "RequestMethod": "DELETE",
      "RequestHeaders": {
        "Authorization": "Sanitized",
        "traceparent": "00-76f64542fe7764448a0f0b756dc5d76c-8ee25d7530b53f4a-00",
        "User-Agent": [
          "azsdk-net-Storage.Files.DataLake/12.5.0-dev.20200901.1",
          "(.NET Core 4.6.29130.01; Microsoft Windows 10.0.19041 )"
        ],
        "x-ms-client-request-id": "d22b87b6-d562-eca5-7315-c303630135cc",
        "x-ms-date": "Tue, 01 Sep 2020 21:38:45 GMT",
        "x-ms-return-client-request-id": "true",
        "x-ms-version": "2020-02-10"
      },
      "RequestBody": null,
      "StatusCode": 202,
      "ResponseHeaders": {
        "Content-Length": "0",
        "Date": "Tue, 01 Sep 2020 21:38:45 GMT",
        "Server": [
          "Windows-Azure-Blob/1.0",
          "Microsoft-HTTPAPI/2.0"
        ],
        "x-ms-client-request-id": "d22b87b6-d562-eca5-7315-c303630135cc",
<<<<<<< HEAD
        "x-ms-request-id": "ee0a4c37-801e-0008-5652-3857af000000",
=======
        "x-ms-request-id": "273e8334-301e-0050-1ca8-803471000000",
>>>>>>> 365f255a
        "x-ms-version": "2020-02-10"
      },
      "ResponseBody": []
    }
  ],
  "Variables": {
    "DateTimeOffsetNow": "2020-09-01T14:38:45.7235997-07:00",
    "RandomSeed": "961172476",
    "Storage_TestConfigHierarchicalNamespace": "NamespaceTenant\namandaadlscanary2\nU2FuaXRpemVk\nhttp://amandaadlscanary2.blob.core.windows.net\nhttp://amandaadlscanary2.file.core.windows.net\nhttp://amandaadlscanary2.queue.core.windows.net\nhttp://amandaadlscanary2.table.core.windows.net\n\n\n\n\nhttp://amandaadlscanary2-secondary.blob.core.windows.net\nhttp://amandaadlscanary2-secondary.file.core.windows.net\nhttp://amandaadlscanary2-secondary.queue.core.windows.net\n\n68390a19-a643-458b-b726-408abf67b4fc\nSanitized\n72f988bf-86f1-41af-91ab-2d7cd011db47\nhttps://login.microsoftonline.com/\nCloud\nBlobEndpoint=http://amandaadlscanary2.blob.core.windows.net/;QueueEndpoint=http://amandaadlscanary2.queue.core.windows.net/;FileEndpoint=http://amandaadlscanary2.file.core.windows.net/;BlobSecondaryEndpoint=http://amandaadlscanary2-secondary.blob.core.windows.net/;QueueSecondaryEndpoint=http://amandaadlscanary2-secondary.queue.core.windows.net/;FileSecondaryEndpoint=http://amandaadlscanary2-secondary.file.core.windows.net/;AccountName=amandaadlscanary2;AccountKey=Sanitized\n"
  }
}<|MERGE_RESOLUTION|>--- conflicted
+++ resolved
@@ -28,11 +28,7 @@
           "Microsoft-HTTPAPI/2.0"
         ],
         "x-ms-client-request-id": "fadb6e9a-8a14-5ce1-7980-d1de04408dfa",
-<<<<<<< HEAD
-        "x-ms-request-id": "ee0a4bec-801e-0008-1552-3857af000000",
-=======
         "x-ms-request-id": "273e830f-301e-0050-80a8-803471000000",
->>>>>>> 365f255a
         "x-ms-version": "2020-02-10"
       },
       "ResponseBody": []
@@ -64,21 +60,13 @@
           "Microsoft-HTTPAPI/2.0"
         ],
         "x-ms-client-request-id": "06dfb74b-cfdf-a441-577e-88f60397e85c",
-<<<<<<< HEAD
-        "x-ms-request-id": "47a2b13b-301f-0040-3052-384a98000000",
-=======
         "x-ms-request-id": "03c41fbf-901f-0014-5aa8-80be4e000000",
->>>>>>> 365f255a
         "x-ms-version": "2020-02-10"
       },
       "ResponseBody": []
     },
     {
-<<<<<<< HEAD
-      "RequestUri": "https://seannsecanary.dfs.core.windows.net/test-filesystem-b19cab0f-2623-e49e-513a-b2e91912db80/test-directory-0e467889-e1f1-c0c3-7a98-682578bf7c15?sv=2020-02-10\u0026st=2020-06-01T18%3A25%3A16Z\u0026se=2020-06-01T22%3A25%3A16Z\u0026sr=c\u0026sp=racwd\u0026sig=Sanitized\u0026mode=legacy",
-=======
       "RequestUri": "http://amandaadlscanary2.dfs.core.windows.net/test-filesystem-b19cab0f-2623-e49e-513a-b2e91912db80/test-directory-0e467889-e1f1-c0c3-7a98-682578bf7c15?sv=2020-02-10\u0026st=2020-09-01T19%3A38%3A45Z\u0026se=2020-09-01T23%3A38%3A45Z\u0026sr=c\u0026sp=racwdlmeop\u0026sig=Sanitized\u0026mode=legacy",
->>>>>>> 365f255a
       "RequestMethod": "PUT",
       "RequestHeaders": {
         "User-Agent": [
@@ -86,11 +74,7 @@
           "(.NET Core 4.6.29130.01; Microsoft Windows 10.0.19041 )"
         ],
         "x-ms-client-request-id": "68ce216d-6a15-69f8-f41f-8c46661b2c97",
-<<<<<<< HEAD
-        "x-ms-rename-source": "%2Ftest-filesystem-b19cab0f-2623-e49e-513a-b2e91912db80%2Ftest-directory-d419e5a1-f57b-5d17-711e-864a741cf758%3Fsv=2020-02-10\u0026st=2020-06-01T19%3A25%3A16Z\u0026se=2020-06-01T21%3A25%3A16Z\u0026sr=c\u0026sp=racwd\u0026sig=Sanitized",
-=======
         "x-ms-rename-source": "%2Ftest-filesystem-b19cab0f-2623-e49e-513a-b2e91912db80%2Ftest-directory-d419e5a1-f57b-5d17-711e-864a741cf758%3Fsv=2020-02-10\u0026st=2020-09-01T20%3A38%3A45Z\u0026se=2020-09-01T22%3A38%3A45Z\u0026sr=c\u0026sp=racwdlmeop\u0026sig=Sanitized",
->>>>>>> 365f255a
         "x-ms-return-client-request-id": "true",
         "x-ms-version": "2020-02-10"
       },
@@ -104,21 +88,13 @@
           "Microsoft-HTTPAPI/2.0"
         ],
         "x-ms-client-request-id": "68ce216d-6a15-69f8-f41f-8c46661b2c97",
-<<<<<<< HEAD
-        "x-ms-request-id": "09f589a3-001f-0006-6652-387e1f000000",
-=======
         "x-ms-request-id": "03c41fc0-901f-0014-5ba8-80be4e000000",
->>>>>>> 365f255a
         "x-ms-version": "2020-02-10"
       },
       "ResponseBody": []
     },
     {
-<<<<<<< HEAD
-      "RequestUri": "https://seannsecanary.blob.core.windows.net/test-filesystem-b19cab0f-2623-e49e-513a-b2e91912db80/test-directory-0e467889-e1f1-c0c3-7a98-682578bf7c15?sv=2020-02-10\u0026st=2020-06-01T18%3A25%3A16Z\u0026se=2020-06-01T22%3A25%3A16Z\u0026sr=c\u0026sp=racwd\u0026sig=Sanitized",
-=======
       "RequestUri": "http://amandaadlscanary2.blob.core.windows.net/test-filesystem-b19cab0f-2623-e49e-513a-b2e91912db80/test-directory-0e467889-e1f1-c0c3-7a98-682578bf7c15?sv=2020-02-10\u0026st=2020-09-01T19%3A38%3A45Z\u0026se=2020-09-01T23%3A38%3A45Z\u0026sr=c\u0026sp=racwdlmeop\u0026sig=Sanitized",
->>>>>>> 365f255a
       "RequestMethod": "HEAD",
       "RequestHeaders": {
         "User-Agent": [
@@ -181,11 +157,7 @@
           "Microsoft-HTTPAPI/2.0"
         ],
         "x-ms-client-request-id": "d22b87b6-d562-eca5-7315-c303630135cc",
-<<<<<<< HEAD
-        "x-ms-request-id": "ee0a4c37-801e-0008-5652-3857af000000",
-=======
         "x-ms-request-id": "273e8334-301e-0050-1ca8-803471000000",
->>>>>>> 365f255a
         "x-ms-version": "2020-02-10"
       },
       "ResponseBody": []
