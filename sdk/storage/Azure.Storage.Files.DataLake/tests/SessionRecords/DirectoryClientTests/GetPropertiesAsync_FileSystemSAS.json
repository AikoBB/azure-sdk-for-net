{
  "Entries": [
    {
      "RequestUri": "http://amandaadlscanary2.blob.core.windows.net/test-filesystem-0b995d3d-d5a5-5644-6cc7-e38c0604040d?restype=container",
      "RequestMethod": "PUT",
      "RequestHeaders": {
        "Authorization": "Sanitized",
        "traceparent": "00-04a0b0e3be163148a60f0b33970249ac-812eb3dc8dbfbb4e-00",
        "User-Agent": [
          "azsdk-net-Storage.Files.DataLake/12.5.0-alpha.20201029.1",
          "(.NET Core 4.6.29220.03; Microsoft Windows 10.0.19042 )"
        ],
        "x-ms-blob-public-access": "container",
        "x-ms-client-request-id": "dc142eb3-5b5f-919c-8aa0-799af6812671",
        "x-ms-date": "Thu, 29 Oct 2020 21:47:43 GMT",
        "x-ms-return-client-request-id": "true",
        "x-ms-version": "2020-04-08"
      },
      "RequestBody": null,
      "StatusCode": 201,
      "ResponseHeaders": {
        "Content-Length": "0",
        "Date": "Thu, 29 Oct 2020 21:47:42 GMT",
        "ETag": "\u00220x8D87C5443F7E0A5\u0022",
        "Last-Modified": "Thu, 29 Oct 2020 21:47:43 GMT",
        "Server": [
          "Windows-Azure-Blob/1.0",
          "Microsoft-HTTPAPI/2.0"
        ],
        "x-ms-client-request-id": "dc142eb3-5b5f-919c-8aa0-799af6812671",
<<<<<<< HEAD
        "x-ms-request-id": "77dc3a83-d01e-0083-1852-3853c2000000",
        "x-ms-version": "2020-04-08"
=======
        "x-ms-request-id": "9b24c133-701e-001c-6e3d-aea441000000",
        "x-ms-version": "2020-02-10"
>>>>>>> 6833f5c6
      },
      "ResponseBody": []
    },
    {
      "RequestUri": "http://amandaadlscanary2.dfs.core.windows.net/test-filesystem-0b995d3d-d5a5-5644-6cc7-e38c0604040d/test-directory-5327351b-ab82-f9d3-910a-dec32ffae2d7?resource=directory",
      "RequestMethod": "PUT",
      "RequestHeaders": {
        "Authorization": "Sanitized",
        "traceparent": "00-2f743f53d78e2440ab753e94f96da564-d9a4a670ab39f346-00",
        "User-Agent": [
          "azsdk-net-Storage.Files.DataLake/12.5.0-alpha.20201029.1",
          "(.NET Core 4.6.29220.03; Microsoft Windows 10.0.19042 )"
        ],
        "x-ms-client-request-id": "01102eb0-06e6-e477-1d43-a27f0202913a",
        "x-ms-date": "Thu, 29 Oct 2020 21:47:43 GMT",
        "x-ms-return-client-request-id": "true",
        "x-ms-version": "2020-04-08"
      },
      "RequestBody": null,
      "StatusCode": 201,
      "ResponseHeaders": {
        "Content-Length": "0",
        "Date": "Thu, 29 Oct 2020 21:47:42 GMT",
        "ETag": "\u00220x8D87C5444069ADA\u0022",
        "Last-Modified": "Thu, 29 Oct 2020 21:47:43 GMT",
        "Server": [
          "Windows-Azure-HDFS/1.0",
          "Microsoft-HTTPAPI/2.0"
        ],
        "x-ms-client-request-id": "01102eb0-06e6-e477-1d43-a27f0202913a",
<<<<<<< HEAD
        "x-ms-request-id": "4d970b80-301f-0050-0652-388ff0000000",
        "x-ms-version": "2020-04-08"
=======
        "x-ms-request-id": "39a1b9e7-901f-00cf-6a3d-ae7873000000",
        "x-ms-version": "2020-02-10"
>>>>>>> 6833f5c6
      },
      "ResponseBody": []
    },
    {
<<<<<<< HEAD
      "RequestUri": "https://seannsecanary.blob.core.windows.net/test-filesystem-0b995d3d-d5a5-5644-6cc7-e38c0604040d/test-directory-5327351b-ab82-f9d3-910a-dec32ffae2d7?sv=2020-04-08\u0026st=2020-06-01T19%3A24%3A51Z\u0026se=2020-06-01T21%3A24%3A51Z\u0026sr=c\u0026sp=racwdl\u0026sig=Sanitized",
=======
      "RequestUri": "http://amandaadlscanary2.blob.core.windows.net/test-filesystem-0b995d3d-d5a5-5644-6cc7-e38c0604040d/test-directory-5327351b-ab82-f9d3-910a-dec32ffae2d7?sv=2020-02-10\u0026st=2020-10-29T20%3A47%3A43Z\u0026se=2020-10-29T22%3A47%3A43Z\u0026sr=c\u0026sp=racwdlmeop\u0026sig=Sanitized",
>>>>>>> 6833f5c6
      "RequestMethod": "HEAD",
      "RequestHeaders": {
        "traceparent": "00-3b19564de214c249b095ed7182ae241f-b30aa36dde7e1745-00",
        "User-Agent": [
          "azsdk-net-Storage.Files.DataLake/12.5.0-alpha.20201029.1",
          "(.NET Core 4.6.29220.03; Microsoft Windows 10.0.19042 )"
        ],
        "x-ms-client-request-id": "c8e9a553-2570-de8b-9567-2feb356f9c95",
        "x-ms-return-client-request-id": "true",
        "x-ms-version": "2020-04-08"
      },
      "RequestBody": null,
      "StatusCode": 200,
      "ResponseHeaders": {
        "Accept-Ranges": "bytes",
        "Content-Length": "0",
        "Content-Type": "application/octet-stream",
        "Date": "Thu, 29 Oct 2020 21:47:43 GMT",
        "ETag": "\u00220x8D87C5444069ADA\u0022",
        "Last-Modified": "Thu, 29 Oct 2020 21:47:43 GMT",
        "Server": [
          "Windows-Azure-Blob/1.0",
          "Microsoft-HTTPAPI/2.0"
        ],
        "x-ms-access-tier": "Hot",
        "x-ms-access-tier-inferred": "true",
        "x-ms-blob-type": "BlockBlob",
        "x-ms-client-request-id": "c8e9a553-2570-de8b-9567-2feb356f9c95",
        "x-ms-creation-time": "Thu, 29 Oct 2020 21:47:43 GMT",
        "x-ms-lease-state": "available",
        "x-ms-lease-status": "unlocked",
        "x-ms-meta-hdi_isfolder": "true",
        "x-ms-request-id": "9b24c143-701e-001c-7b3d-aea441000000",
        "x-ms-server-encrypted": "true",
        "x-ms-version": "2020-04-08"
      },
      "ResponseBody": []
    },
    {
      "RequestUri": "http://amandaadlscanary2.blob.core.windows.net/test-filesystem-0b995d3d-d5a5-5644-6cc7-e38c0604040d?restype=container",
      "RequestMethod": "DELETE",
      "RequestHeaders": {
        "Authorization": "Sanitized",
        "traceparent": "00-a4264b4fb64d89499405b84e85115a3d-5fc7319684f3764f-00",
        "User-Agent": [
          "azsdk-net-Storage.Files.DataLake/12.5.0-alpha.20201029.1",
          "(.NET Core 4.6.29220.03; Microsoft Windows 10.0.19042 )"
        ],
        "x-ms-client-request-id": "5c2c4fde-c919-ddc9-83d9-0a0ade95a5d1",
        "x-ms-date": "Thu, 29 Oct 2020 21:47:43 GMT",
        "x-ms-return-client-request-id": "true",
        "x-ms-version": "2020-04-08"
      },
      "RequestBody": null,
      "StatusCode": 202,
      "ResponseHeaders": {
        "Content-Length": "0",
        "Date": "Thu, 29 Oct 2020 21:47:43 GMT",
        "Server": [
          "Windows-Azure-Blob/1.0",
          "Microsoft-HTTPAPI/2.0"
        ],
        "x-ms-client-request-id": "5c2c4fde-c919-ddc9-83d9-0a0ade95a5d1",
<<<<<<< HEAD
        "x-ms-request-id": "77dc3b09-d01e-0083-1252-3853c2000000",
        "x-ms-version": "2020-04-08"
=======
        "x-ms-request-id": "9b24c150-701e-001c-053d-aea441000000",
        "x-ms-version": "2020-02-10"
>>>>>>> 6833f5c6
      },
      "ResponseBody": []
    }
  ],
  "Variables": {
    "DateTimeOffsetNow": "2020-10-29T14:47:43.3775094-07:00",
    "RandomSeed": "555604720",
    "Storage_TestConfigHierarchicalNamespace": "NamespaceTenant\namandaadlscanary2\nU2FuaXRpemVk\nhttp://amandaadlscanary2.blob.core.windows.net\nhttp://amandaadlscanary2.file.core.windows.net\nhttp://amandaadlscanary2.queue.core.windows.net\nhttp://amandaadlscanary2.table.core.windows.net\n\n\n\n\nhttp://amandaadlscanary2-secondary.blob.core.windows.net\nhttp://amandaadlscanary2-secondary.file.core.windows.net\nhttp://amandaadlscanary2-secondary.queue.core.windows.net\n\n68390a19-a643-458b-b726-408abf67b4fc\nSanitized\n72f988bf-86f1-41af-91ab-2d7cd011db47\nhttps://login.microsoftonline.com/\nCloud\nBlobEndpoint=http://amandaadlscanary2.blob.core.windows.net/;QueueEndpoint=http://amandaadlscanary2.queue.core.windows.net/;FileEndpoint=http://amandaadlscanary2.file.core.windows.net/;BlobSecondaryEndpoint=http://amandaadlscanary2-secondary.blob.core.windows.net/;QueueSecondaryEndpoint=http://amandaadlscanary2-secondary.queue.core.windows.net/;FileSecondaryEndpoint=http://amandaadlscanary2-secondary.file.core.windows.net/;AccountName=amandaadlscanary2;AccountKey=Sanitized\n"
  }
}<|MERGE_RESOLUTION|>--- conflicted
+++ resolved
@@ -28,13 +28,8 @@
           "Microsoft-HTTPAPI/2.0"
         ],
         "x-ms-client-request-id": "dc142eb3-5b5f-919c-8aa0-799af6812671",
-<<<<<<< HEAD
-        "x-ms-request-id": "77dc3a83-d01e-0083-1852-3853c2000000",
+        "x-ms-request-id": "9b24c133-701e-001c-6e3d-aea441000000",
         "x-ms-version": "2020-04-08"
-=======
-        "x-ms-request-id": "9b24c133-701e-001c-6e3d-aea441000000",
-        "x-ms-version": "2020-02-10"
->>>>>>> 6833f5c6
       },
       "ResponseBody": []
     },
@@ -65,22 +60,13 @@
           "Microsoft-HTTPAPI/2.0"
         ],
         "x-ms-client-request-id": "01102eb0-06e6-e477-1d43-a27f0202913a",
-<<<<<<< HEAD
-        "x-ms-request-id": "4d970b80-301f-0050-0652-388ff0000000",
+        "x-ms-request-id": "39a1b9e7-901f-00cf-6a3d-ae7873000000",
         "x-ms-version": "2020-04-08"
-=======
-        "x-ms-request-id": "39a1b9e7-901f-00cf-6a3d-ae7873000000",
-        "x-ms-version": "2020-02-10"
->>>>>>> 6833f5c6
       },
       "ResponseBody": []
     },
     {
-<<<<<<< HEAD
-      "RequestUri": "https://seannsecanary.blob.core.windows.net/test-filesystem-0b995d3d-d5a5-5644-6cc7-e38c0604040d/test-directory-5327351b-ab82-f9d3-910a-dec32ffae2d7?sv=2020-04-08\u0026st=2020-06-01T19%3A24%3A51Z\u0026se=2020-06-01T21%3A24%3A51Z\u0026sr=c\u0026sp=racwdl\u0026sig=Sanitized",
-=======
-      "RequestUri": "http://amandaadlscanary2.blob.core.windows.net/test-filesystem-0b995d3d-d5a5-5644-6cc7-e38c0604040d/test-directory-5327351b-ab82-f9d3-910a-dec32ffae2d7?sv=2020-02-10\u0026st=2020-10-29T20%3A47%3A43Z\u0026se=2020-10-29T22%3A47%3A43Z\u0026sr=c\u0026sp=racwdlmeop\u0026sig=Sanitized",
->>>>>>> 6833f5c6
+      "RequestUri": "http://amandaadlscanary2.blob.core.windows.net/test-filesystem-0b995d3d-d5a5-5644-6cc7-e38c0604040d/test-directory-5327351b-ab82-f9d3-910a-dec32ffae2d7?sv=2020-04-08\u0026st=2020-10-29T20%3A47%3A43Z\u0026se=2020-10-29T22%3A47%3A43Z\u0026sr=c\u0026sp=racwdlmeop\u0026sig=Sanitized",
       "RequestMethod": "HEAD",
       "RequestHeaders": {
         "traceparent": "00-3b19564de214c249b095ed7182ae241f-b30aa36dde7e1745-00",
@@ -144,13 +130,8 @@
           "Microsoft-HTTPAPI/2.0"
         ],
         "x-ms-client-request-id": "5c2c4fde-c919-ddc9-83d9-0a0ade95a5d1",
-<<<<<<< HEAD
-        "x-ms-request-id": "77dc3b09-d01e-0083-1252-3853c2000000",
+        "x-ms-request-id": "9b24c150-701e-001c-053d-aea441000000",
         "x-ms-version": "2020-04-08"
-=======
-        "x-ms-request-id": "9b24c150-701e-001c-053d-aea441000000",
-        "x-ms-version": "2020-02-10"
->>>>>>> 6833f5c6
       },
       "ResponseBody": []
     }
