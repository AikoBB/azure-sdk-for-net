{
  "Entries": [
    {
      "RequestUri": "http://seannsecanary.blob.core.windows.net/test-filesystem-ba74e0c9-c713-fafe-de29-0b3cab0e9b90?restype=container",
      "RequestMethod": "PUT",
      "RequestHeaders": {
        "Authorization": "Sanitized",
        "traceparent": "00-666f0a49fb5de64bb9027a7732f14b81-6b070c31a1e9ef43-00",
        "User-Agent": [
          "azsdk-net-Storage.Files.DataLake/12.1.0-dev.20200403.1",
          "(.NET Core 4.6.28325.01; Microsoft Windows 10.0.18362 )"
        ],
        "x-ms-blob-public-access": "container",
        "x-ms-client-request-id": "9f25ab74-8173-2522-1c5a-449e9c532f27",
        "x-ms-date": "Fri, 03 Apr 2020 20:57:38 GMT",
        "x-ms-return-client-request-id": "true",
        "x-ms-version": "2019-12-12"
      },
      "RequestBody": null,
      "StatusCode": 201,
      "ResponseHeaders": {
        "Content-Length": "0",
        "Date": "Fri, 03 Apr 2020 20:57:36 GMT",
        "ETag": "\u00220x8D7D811A3E89470\u0022",
        "Last-Modified": "Fri, 03 Apr 2020 20:57:37 GMT",
        "Server": [
          "Windows-Azure-Blob/1.0",
          "Microsoft-HTTPAPI/2.0"
        ],
        "x-ms-client-request-id": "9f25ab74-8173-2522-1c5a-449e9c532f27",
<<<<<<< HEAD
        "x-ms-request-id": "50f7351e-701e-0041-703b-f3cadf000000",
=======
        "x-ms-request-id": "9621d4ea-f01e-0012-38fa-093670000000",
>>>>>>> 8d420312
        "x-ms-version": "2019-12-12"
      },
      "ResponseBody": []
    },
    {
      "RequestUri": "http://seannsecanary.blob.core.windows.net/test-filesystem-ba74e0c9-c713-fafe-de29-0b3cab0e9b90/test-directory-bf4ce9b3-9d7c-a4b6-bbdb-b5bc2f1bc72b?comp=lease",
      "RequestMethod": "PUT",
      "RequestHeaders": {
        "Authorization": "Sanitized",
        "traceparent": "00-38ac67ece8b24d42860d2f45622672ff-27354bdc0dfb3c47-00",
        "User-Agent": [
          "azsdk-net-Storage.Files.DataLake/12.1.0-dev.20200403.1",
          "(.NET Core 4.6.28325.01; Microsoft Windows 10.0.18362 )"
        ],
        "x-ms-client-request-id": "b5811892-308b-b73e-cc21-f36a25aac435",
        "x-ms-date": "Fri, 03 Apr 2020 20:57:38 GMT",
        "x-ms-lease-action": "renew",
        "x-ms-lease-id": "ffc8e71d-fbe9-2b1c-cc11-770ce085fcb1",
        "x-ms-return-client-request-id": "true",
        "x-ms-version": "2019-12-12"
      },
      "RequestBody": null,
      "StatusCode": 404,
      "ResponseHeaders": {
        "Content-Length": "215",
        "Content-Type": "application/xml",
        "Date": "Fri, 03 Apr 2020 20:57:36 GMT",
        "Server": [
          "Windows-Azure-Blob/1.0",
          "Microsoft-HTTPAPI/2.0"
        ],
        "x-ms-client-request-id": "b5811892-308b-b73e-cc21-f36a25aac435",
        "x-ms-error-code": "BlobNotFound",
<<<<<<< HEAD
        "x-ms-request-id": "50f73530-701e-0041-7c3b-f3cadf000000",
=======
        "x-ms-request-id": "9621d4fa-f01e-0012-44fa-093670000000",
>>>>>>> 8d420312
        "x-ms-version": "2019-12-12"
      },
      "ResponseBody": [
        "\uFEFF\u003C?xml version=\u00221.0\u0022 encoding=\u0022utf-8\u0022?\u003E\u003CError\u003E\u003CCode\u003EBlobNotFound\u003C/Code\u003E\u003CMessage\u003EThe specified blob does not exist.\n",
        "RequestId:9621d4fa-f01e-0012-44fa-093670000000\n",
        "Time:2020-04-03T20:57:37.3267498Z\u003C/Message\u003E\u003C/Error\u003E"
      ]
    },
    {
      "RequestUri": "http://seannsecanary.blob.core.windows.net/test-filesystem-ba74e0c9-c713-fafe-de29-0b3cab0e9b90?restype=container",
      "RequestMethod": "DELETE",
      "RequestHeaders": {
        "Authorization": "Sanitized",
        "traceparent": "00-ca4cfb09969d174fb6490cb74fb52ef8-8fd1d3efb00cce4b-00",
        "User-Agent": [
          "azsdk-net-Storage.Files.DataLake/12.1.0-dev.20200403.1",
          "(.NET Core 4.6.28325.01; Microsoft Windows 10.0.18362 )"
        ],
        "x-ms-client-request-id": "c779761b-4704-f526-3378-7c44593cb04b",
        "x-ms-date": "Fri, 03 Apr 2020 20:57:38 GMT",
        "x-ms-return-client-request-id": "true",
        "x-ms-version": "2019-12-12"
      },
      "RequestBody": null,
      "StatusCode": 202,
      "ResponseHeaders": {
        "Content-Length": "0",
        "Date": "Fri, 03 Apr 2020 20:57:36 GMT",
        "Server": [
          "Windows-Azure-Blob/1.0",
          "Microsoft-HTTPAPI/2.0"
        ],
        "x-ms-client-request-id": "c779761b-4704-f526-3378-7c44593cb04b",
<<<<<<< HEAD
        "x-ms-request-id": "50f7354e-701e-0041-103b-f3cadf000000",
=======
        "x-ms-request-id": "9621d504-f01e-0012-4bfa-093670000000",
>>>>>>> 8d420312
        "x-ms-version": "2019-12-12"
      },
      "ResponseBody": []
    }
  ],
  "Variables": {
    "RandomSeed": "175185947",
    "Storage_TestConfigHierarchicalNamespace": "NamespaceTenant\nseannsecanary\nU2FuaXRpemVk\nhttp://seannsecanary.blob.core.windows.net\nhttp://seannsecanary.file.core.windows.net\nhttp://seannsecanary.queue.core.windows.net\nhttp://seannsecanary.table.core.windows.net\n\n\n\n\nhttp://seannsecanary-secondary.blob.core.windows.net\nhttp://seannsecanary-secondary.file.core.windows.net\nhttp://seannsecanary-secondary.queue.core.windows.net\nhttp://seannsecanary-secondary.table.core.windows.net\n68390a19-a643-458b-b726-408abf67b4fc\nSanitized\n72f988bf-86f1-41af-91ab-2d7cd011db47\nhttps://login.microsoftonline.com/\nCloud\nBlobEndpoint=http://seannsecanary.blob.core.windows.net/;QueueEndpoint=http://seannsecanary.queue.core.windows.net/;FileEndpoint=http://seannsecanary.file.core.windows.net/;BlobSecondaryEndpoint=http://seannsecanary-secondary.blob.core.windows.net/;QueueSecondaryEndpoint=http://seannsecanary-secondary.queue.core.windows.net/;FileSecondaryEndpoint=http://seannsecanary-secondary.file.core.windows.net/;AccountName=seannsecanary;AccountKey=Sanitized\n"
  }
}<|MERGE_RESOLUTION|>--- conflicted
+++ resolved
@@ -28,11 +28,7 @@
           "Microsoft-HTTPAPI/2.0"
         ],
         "x-ms-client-request-id": "9f25ab74-8173-2522-1c5a-449e9c532f27",
-<<<<<<< HEAD
-        "x-ms-request-id": "50f7351e-701e-0041-703b-f3cadf000000",
-=======
         "x-ms-request-id": "9621d4ea-f01e-0012-38fa-093670000000",
->>>>>>> 8d420312
         "x-ms-version": "2019-12-12"
       },
       "ResponseBody": []
@@ -66,11 +62,7 @@
         ],
         "x-ms-client-request-id": "b5811892-308b-b73e-cc21-f36a25aac435",
         "x-ms-error-code": "BlobNotFound",
-<<<<<<< HEAD
-        "x-ms-request-id": "50f73530-701e-0041-7c3b-f3cadf000000",
-=======
         "x-ms-request-id": "9621d4fa-f01e-0012-44fa-093670000000",
->>>>>>> 8d420312
         "x-ms-version": "2019-12-12"
       },
       "ResponseBody": [
@@ -104,11 +96,7 @@
           "Microsoft-HTTPAPI/2.0"
         ],
         "x-ms-client-request-id": "c779761b-4704-f526-3378-7c44593cb04b",
-<<<<<<< HEAD
-        "x-ms-request-id": "50f7354e-701e-0041-103b-f3cadf000000",
-=======
         "x-ms-request-id": "9621d504-f01e-0012-4bfa-093670000000",
->>>>>>> 8d420312
         "x-ms-version": "2019-12-12"
       },
       "ResponseBody": []
