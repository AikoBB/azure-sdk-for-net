--- conflicted
+++ resolved
@@ -1,19 +1,6 @@
 {
   "Entries": [
     {
-<<<<<<< HEAD
-      "RequestUri": "http://seannse.blob.core.windows.net/test-filesystem-c206d395-f72e-f4e9-9868-15296f55ba6f?restype=container",
-      "RequestMethod": "PUT",
-      "RequestHeaders": {
-        "Authorization": "Sanitized",
-        "traceparent": "00-81a80889bdb47a41bac15accab2c055c-c6650a4d941a5f44-00",
-        "User-Agent": [
-          "azsdk-net-Storage.Files.DataLake/12.1.0-dev.20200321.1",
-          "(.NET Core 4.6.28325.01; Microsoft Windows 10.0.18362 )"
-        ],
-        "x-ms-client-request-id": "eb7ab57f-867e-e36e-7d74-9dbfd95bdc74",
-        "x-ms-date": "Sat, 21 Mar 2020 16:43:13 GMT",
-=======
       "RequestUri": "https://seannsecanary.blob.core.windows.net/test-filesystem-ccd1614e-e3e5-2db9-6372-38688cb65674?restype=container",
       "RequestMethod": "PUT",
       "RequestHeaders": {
@@ -25,7 +12,6 @@
         ],
         "x-ms-client-request-id": "83960845-9ed5-df5a-06c5-3f4837e4f43e",
         "x-ms-date": "Tue, 28 Apr 2020 22:22:50 GMT",
->>>>>>> 8d420312
         "x-ms-return-client-request-id": "true",
         "x-ms-version": "2019-12-12"
       },
@@ -33,44 +19,20 @@
       "StatusCode": 201,
       "ResponseHeaders": {
         "Content-Length": "0",
-<<<<<<< HEAD
-        "Date": "Sat, 21 Mar 2020 16:43:12 GMT",
-        "ETag": "\u00220x8D7CDB6F2914F49\u0022",
-        "Last-Modified": "Sat, 21 Mar 2020 16:43:13 GMT",
-=======
         "Date": "Tue, 28 Apr 2020 22:22:49 GMT",
         "ETag": "\u00220x8D7EBC2AFAB73B1\u0022",
         "Last-Modified": "Tue, 28 Apr 2020 22:22:49 GMT",
->>>>>>> 8d420312
         "Server": [
           "Windows-Azure-Blob/1.0",
           "Microsoft-HTTPAPI/2.0"
         ],
-<<<<<<< HEAD
-        "x-ms-client-request-id": "eb7ab57f-867e-e36e-7d74-9dbfd95bdc74",
-        "x-ms-request-id": "baabee60-001e-00a3-779f-ff1a9a000000",
-=======
         "x-ms-client-request-id": "83960845-9ed5-df5a-06c5-3f4837e4f43e",
         "x-ms-request-id": "73e1649b-101e-008c-35ab-1d25ae000000",
->>>>>>> 8d420312
         "x-ms-version": "2019-12-12"
       },
       "ResponseBody": []
     },
     {
-<<<<<<< HEAD
-      "RequestUri": "http://seannse.blob.core.windows.net/test-filesystem-c206d395-f72e-f4e9-9868-15296f55ba6f?restype=container",
-      "RequestMethod": "DELETE",
-      "RequestHeaders": {
-        "Authorization": "Sanitized",
-        "traceparent": "00-2ce4894b32c224419b1eec72084c7c3d-fd2a40d5d8e50c43-00",
-        "User-Agent": [
-          "azsdk-net-Storage.Files.DataLake/12.1.0-dev.20200321.1",
-          "(.NET Core 4.6.28325.01; Microsoft Windows 10.0.18362 )"
-        ],
-        "x-ms-client-request-id": "b9aaccc2-cedb-b7f1-755b-3a12d0c118be",
-        "x-ms-date": "Sat, 21 Mar 2020 16:43:13 GMT",
-=======
       "RequestUri": "https://seannsecanary.blob.core.windows.net/test-filesystem-ccd1614e-e3e5-2db9-6372-38688cb65674?restype=container",
       "RequestMethod": "DELETE",
       "RequestHeaders": {
@@ -82,7 +44,6 @@
         ],
         "x-ms-client-request-id": "8422b4b3-d320-a69e-734e-ddcbc6def3b7",
         "x-ms-date": "Tue, 28 Apr 2020 22:22:50 GMT",
->>>>>>> 8d420312
         "x-ms-return-client-request-id": "true",
         "x-ms-version": "2019-12-12"
       },
@@ -90,19 +51,11 @@
       "StatusCode": 202,
       "ResponseHeaders": {
         "Content-Length": "0",
-<<<<<<< HEAD
-        "Date": "Sat, 21 Mar 2020 16:43:12 GMT",
-=======
         "Date": "Tue, 28 Apr 2020 22:22:49 GMT",
->>>>>>> 8d420312
         "Server": [
           "Windows-Azure-Blob/1.0",
           "Microsoft-HTTPAPI/2.0"
         ],
-<<<<<<< HEAD
-        "x-ms-client-request-id": "b9aaccc2-cedb-b7f1-755b-3a12d0c118be",
-        "x-ms-request-id": "baabee9d-001e-00a3-279f-ff1a9a000000",
-=======
         "x-ms-client-request-id": "8422b4b3-d320-a69e-734e-ddcbc6def3b7",
         "x-ms-request-id": "73e164ae-101e-008c-44ab-1d25ae000000",
         "x-ms-version": "2019-12-12"
@@ -135,55 +88,13 @@
         ],
         "x-ms-client-request-id": "8395af4a-70c2-9e1d-5031-3e13b984815b",
         "x-ms-request-id": "73e164c8-101e-008c-56ab-1d25ae000000",
->>>>>>> 8d420312
         "x-ms-version": "2019-12-12"
       },
       "ResponseBody": []
-    },
-    {
-      "RequestUri": "http://seannse.blob.core.windows.net/test-filesystem-c206d395-f72e-f4e9-9868-15296f55ba6f?restype=container",
-      "RequestMethod": "DELETE",
-      "RequestHeaders": {
-        "Authorization": "Sanitized",
-        "traceparent": "00-ae4f79cf5e201c4ead0b725a2c2f714e-b07879abc8e68d43-00",
-        "User-Agent": [
-          "azsdk-net-Storage.Files.DataLake/12.1.0-dev.20200321.1",
-          "(.NET Core 4.6.28325.01; Microsoft Windows 10.0.18362 )"
-        ],
-        "x-ms-client-request-id": "0cfddb32-22b0-ad99-5b96-5507db835790",
-        "x-ms-date": "Sat, 21 Mar 2020 16:43:13 GMT",
-        "x-ms-return-client-request-id": "true",
-        "x-ms-version": "2019-12-12"
-      },
-      "RequestBody": null,
-      "StatusCode": 404,
-      "ResponseHeaders": {
-        "Content-Length": "215",
-        "Content-Type": "application/xml",
-        "Date": "Sat, 21 Mar 2020 16:43:12 GMT",
-        "Server": [
-          "Windows-Azure-Blob/1.0",
-          "Microsoft-HTTPAPI/2.0"
-        ],
-        "x-ms-client-request-id": "0cfddb32-22b0-ad99-5b96-5507db835790",
-        "x-ms-error-code": "BlobNotFound",
-        "x-ms-request-id": "baabeeb8-001e-00a3-3e9f-ff1a9a000000",
-        "x-ms-version": "2019-12-12"
-      },
-      "ResponseBody": [
-        "\uFEFF\u003C?xml version=\u00221.0\u0022 encoding=\u0022utf-8\u0022?\u003E\u003CError\u003E\u003CCode\u003EBlobNotFound\u003C/Code\u003E\u003CMessage\u003EThe specified blob does not exist.\n",
-        "RequestId:baabeeb8-001e-00a3-3e9f-ff1a9a000000\n",
-        "Time:2020-03-21T16:43:13.4906752Z\u003C/Message\u003E\u003C/Error\u003E"
-      ]
     }
   ],
   "Variables": {
-<<<<<<< HEAD
-    "RandomSeed": "1465126712",
-    "Storage_TestConfigHierarchicalNamespace": "NamespaceTenant\nseannse\nU2FuaXRpemVk\nhttp://seannse.blob.core.windows.net\nhttp://seannse.file.core.windows.net\nhttp://seannse.queue.core.windows.net\nhttp://seannse.table.core.windows.net\n\n\n\n\nhttp://seannse-secondary.blob.core.windows.net\nhttp://seannse-secondary.file.core.windows.net\nhttp://seannse-secondary.queue.core.windows.net\nhttp://seannse-secondary.table.core.windows.net\n68390a19-a643-458b-b726-408abf67b4fc\nSanitized\n72f988bf-86f1-41af-91ab-2d7cd011db47\nhttps://login.microsoftonline.com/\nCloud\nBlobEndpoint=http://seannse.blob.core.windows.net/;QueueEndpoint=http://seannse.queue.core.windows.net/;FileEndpoint=http://seannse.file.core.windows.net/;BlobSecondaryEndpoint=http://seannse-secondary.blob.core.windows.net/;QueueSecondaryEndpoint=http://seannse-secondary.queue.core.windows.net/;FileSecondaryEndpoint=http://seannse-secondary.file.core.windows.net/;AccountName=seannse;AccountKey=Sanitized\n"
-=======
     "RandomSeed": "5805660",
     "Storage_TestConfigHierarchicalNamespace": "NamespaceTenant\nseannsecanary\nU2FuaXRpemVk\nhttps://seannsecanary.blob.core.windows.net\nhttps://seannsecanary.file.core.windows.net\nhttps://seannsecanary.queue.core.windows.net\nhttps://seannsecanary.table.core.windows.net\n\n\n\n\nhttps://seannsecanary-secondary.blob.core.windows.net\nhttps://seannsecanary-secondary.file.core.windows.net\nhttps://seannsecanary-secondary.queue.core.windows.net\nhttps://seannsecanary-secondary.table.core.windows.net\n68390a19-a643-458b-b726-408abf67b4fc\nSanitized\n72f988bf-86f1-41af-91ab-2d7cd011db47\nhttps://login.microsoftonline.com/\nCloud\nBlobEndpoint=https://seannsecanary.blob.core.windows.net/;QueueEndpoint=https://seannsecanary.queue.core.windows.net/;FileEndpoint=https://seannsecanary.file.core.windows.net/;BlobSecondaryEndpoint=https://seannsecanary-secondary.blob.core.windows.net/;QueueSecondaryEndpoint=https://seannsecanary-secondary.queue.core.windows.net/;FileSecondaryEndpoint=https://seannsecanary-secondary.file.core.windows.net/;AccountName=seannsecanary;AccountKey=Sanitized\n"
->>>>>>> 8d420312
   }
 }