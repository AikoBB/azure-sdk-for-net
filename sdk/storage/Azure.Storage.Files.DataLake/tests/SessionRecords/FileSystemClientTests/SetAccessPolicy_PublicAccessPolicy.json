--- conflicted
+++ resolved
@@ -28,13 +28,8 @@
           "Microsoft-HTTPAPI/2.0"
         ],
         "x-ms-client-request-id": "db861026-49a0-d3d9-1485-2bc01f8b5137",
-<<<<<<< HEAD
-        "x-ms-request-id": "96229902-f01e-0012-32fb-093670000000",
+        "x-ms-request-id": "326e7a2a-901e-0059-56d7-6971a2000000",
         "x-ms-version": "2020-02-10"
-=======
-        "x-ms-request-id": "326e7a2a-901e-0059-56d7-6971a2000000",
-        "x-ms-version": "2019-12-12"
->>>>>>> 23bacf7a
       },
       "ResponseBody": []
     },
@@ -68,13 +63,8 @@
           "Microsoft-HTTPAPI/2.0"
         ],
         "x-ms-client-request-id": "8ef7d64e-3b30-a5d9-a6c8-a5bbe318dd81",
-<<<<<<< HEAD
-        "x-ms-request-id": "9622990e-f01e-0012-3cfb-093670000000",
+        "x-ms-request-id": "326e7d2b-901e-0059-1cd7-6971a2000000",
         "x-ms-version": "2020-02-10"
-=======
-        "x-ms-request-id": "326e7d2b-901e-0059-1cd7-6971a2000000",
-        "x-ms-version": "2019-12-12"
->>>>>>> 23bacf7a
       },
       "ResponseBody": []
     },
@@ -110,13 +100,8 @@
         "x-ms-has-legal-hold": "false",
         "x-ms-lease-state": "available",
         "x-ms-lease-status": "unlocked",
-<<<<<<< HEAD
-        "x-ms-request-id": "96229918-f01e-0012-44fb-093670000000",
+        "x-ms-request-id": "326e7d79-901e-0059-4dd7-6971a2000000",
         "x-ms-version": "2020-02-10"
-=======
-        "x-ms-request-id": "326e7d79-901e-0059-4dd7-6971a2000000",
-        "x-ms-version": "2019-12-12"
->>>>>>> 23bacf7a
       },
       "ResponseBody": []
     },
@@ -145,13 +130,8 @@
           "Microsoft-HTTPAPI/2.0"
         ],
         "x-ms-client-request-id": "4201da0a-94a6-56ee-95e0-3c826bf3c1bd",
-<<<<<<< HEAD
-        "x-ms-request-id": "9622991f-f01e-0012-4afb-093670000000",
+        "x-ms-request-id": "326e7dd6-901e-0059-04d7-6971a2000000",
         "x-ms-version": "2020-02-10"
-=======
-        "x-ms-request-id": "326e7dd6-901e-0059-04d7-6971a2000000",
-        "x-ms-version": "2019-12-12"
->>>>>>> 23bacf7a
       },
       "ResponseBody": []
     }
