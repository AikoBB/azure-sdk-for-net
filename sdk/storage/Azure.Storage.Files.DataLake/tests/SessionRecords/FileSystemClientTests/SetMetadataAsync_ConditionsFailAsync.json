{
  "Entries": [
    {
      "RequestUri": "http://seannsecanary.blob.core.windows.net/test-filesystem-fb1f3913-5f1f-cdd3-62ec-38252296879b?restype=container",
      "RequestMethod": "PUT",
      "RequestHeaders": {
        "Authorization": "Sanitized",
        "traceparent": "00-becd1a38c5dd5d4abe7f2415b3a1cdb6-9ceaa3ad70fb0143-00",
        "User-Agent": [
          "azsdk-net-Storage.Files.DataLake/12.1.0-dev.20200403.1",
          "(.NET Core 4.6.28325.01; Microsoft Windows 10.0.18362 )"
        ],
        "x-ms-blob-public-access": "container",
        "x-ms-client-request-id": "dff2bac7-9461-2963-8414-6db561d627b2",
        "x-ms-date": "Fri, 03 Apr 2020 21:05:24 GMT",
        "x-ms-return-client-request-id": "true",
        "x-ms-version": "2019-12-12"
      },
      "RequestBody": null,
      "StatusCode": 201,
      "ResponseHeaders": {
        "Content-Length": "0",
        "Date": "Fri, 03 Apr 2020 21:05:22 GMT",
        "ETag": "\u00220x8D7D812B9C03DE2\u0022",
        "Last-Modified": "Fri, 03 Apr 2020 21:05:23 GMT",
        "Server": [
          "Windows-Azure-Blob/1.0",
          "Microsoft-HTTPAPI/2.0"
        ],
        "x-ms-client-request-id": "dff2bac7-9461-2963-8414-6db561d627b2",
<<<<<<< HEAD
        "x-ms-request-id": "95832a20-601e-0010-2939-f35753000000",
=======
        "x-ms-request-id": "9622aec5-f01e-0012-70fb-093670000000",
>>>>>>> 8d420312
        "x-ms-version": "2019-12-12"
      },
      "ResponseBody": []
    },
    {
      "RequestUri": "http://seannsecanary.blob.core.windows.net/test-filesystem-fb1f3913-5f1f-cdd3-62ec-38252296879b?restype=container\u0026comp=metadata",
      "RequestMethod": "PUT",
      "RequestHeaders": {
        "Authorization": "Sanitized",
        "If-Modified-Since": "Sat, 04 Apr 2020 21:05:24 GMT",
        "traceparent": "00-4b40dad6c5d79148a3c832c9e3f359b1-1ef0ab631ef17b4e-00",
        "User-Agent": [
          "azsdk-net-Storage.Files.DataLake/12.1.0-dev.20200403.1",
          "(.NET Core 4.6.28325.01; Microsoft Windows 10.0.18362 )"
        ],
        "x-ms-client-request-id": "675eba50-a8a3-6b39-b413-180070275394",
        "x-ms-date": "Fri, 03 Apr 2020 21:05:24 GMT",
        "x-ms-meta-Capital": "letter",
        "x-ms-meta-foo": "bar",
        "x-ms-meta-meta": "data",
        "x-ms-meta-UPPER": "case",
        "x-ms-return-client-request-id": "true",
        "x-ms-version": "2019-12-12"
      },
      "RequestBody": null,
      "StatusCode": 412,
      "ResponseHeaders": {
        "Content-Length": "252",
        "Content-Type": "application/xml",
        "Date": "Fri, 03 Apr 2020 21:05:22 GMT",
        "Server": [
          "Windows-Azure-Blob/1.0",
          "Microsoft-HTTPAPI/2.0"
        ],
        "x-ms-client-request-id": "675eba50-a8a3-6b39-b413-180070275394",
        "x-ms-error-code": "ConditionNotMet",
<<<<<<< HEAD
        "x-ms-request-id": "95832a28-601e-0010-2e39-f35753000000",
=======
        "x-ms-request-id": "9622aecd-f01e-0012-76fb-093670000000",
>>>>>>> 8d420312
        "x-ms-version": "2019-12-12"
      },
      "ResponseBody": [
        "\uFEFF\u003C?xml version=\u00221.0\u0022 encoding=\u0022utf-8\u0022?\u003E\u003CError\u003E\u003CCode\u003EConditionNotMet\u003C/Code\u003E\u003CMessage\u003EThe condition specified using HTTP conditional header(s) is not met.\n",
        "RequestId:9622aecd-f01e-0012-76fb-093670000000\n",
        "Time:2020-04-03T21:05:23.4509827Z\u003C/Message\u003E\u003C/Error\u003E"
      ]
    },
    {
      "RequestUri": "http://seannsecanary.blob.core.windows.net/test-filesystem-fb1f3913-5f1f-cdd3-62ec-38252296879b?restype=container",
      "RequestMethod": "DELETE",
      "RequestHeaders": {
        "Authorization": "Sanitized",
        "traceparent": "00-05a44a7c99446b48a3d76420d17c6ef9-0a56e13e3134474f-00",
        "User-Agent": [
          "azsdk-net-Storage.Files.DataLake/12.1.0-dev.20200403.1",
          "(.NET Core 4.6.28325.01; Microsoft Windows 10.0.18362 )"
        ],
        "x-ms-client-request-id": "a66428df-c078-2b0f-dcc2-4ae5181ac535",
        "x-ms-date": "Fri, 03 Apr 2020 21:05:24 GMT",
        "x-ms-return-client-request-id": "true",
        "x-ms-version": "2019-12-12"
      },
      "RequestBody": null,
      "StatusCode": 202,
      "ResponseHeaders": {
        "Content-Length": "0",
        "Date": "Fri, 03 Apr 2020 21:05:22 GMT",
        "Server": [
          "Windows-Azure-Blob/1.0",
          "Microsoft-HTTPAPI/2.0"
        ],
        "x-ms-client-request-id": "a66428df-c078-2b0f-dcc2-4ae5181ac535",
<<<<<<< HEAD
        "x-ms-request-id": "95832a30-601e-0010-3639-f35753000000",
=======
        "x-ms-request-id": "9622aed4-f01e-0012-7cfb-093670000000",
>>>>>>> 8d420312
        "x-ms-version": "2019-12-12"
      },
      "ResponseBody": []
    },
    {
      "RequestUri": "http://seannsecanary.blob.core.windows.net/test-filesystem-8e04fc17-b3db-b254-36c7-c7e5264367cf?restype=container",
      "RequestMethod": "PUT",
      "RequestHeaders": {
        "Authorization": "Sanitized",
        "traceparent": "00-a75cde61ebb4314aa62ede75e8f1179e-a84ad40ba22dd140-00",
        "User-Agent": [
          "azsdk-net-Storage.Files.DataLake/12.1.0-dev.20200403.1",
          "(.NET Core 4.6.28325.01; Microsoft Windows 10.0.18362 )"
        ],
        "x-ms-blob-public-access": "container",
        "x-ms-client-request-id": "07df4cf7-fce0-2bbb-d3b2-6fb0f8290599",
        "x-ms-date": "Fri, 03 Apr 2020 21:05:25 GMT",
        "x-ms-return-client-request-id": "true",
        "x-ms-version": "2019-12-12"
      },
      "RequestBody": null,
      "StatusCode": 201,
      "ResponseHeaders": {
        "Content-Length": "0",
        "Date": "Fri, 03 Apr 2020 21:05:23 GMT",
        "ETag": "\u00220x8D7D812B9E72DF1\u0022",
        "Last-Modified": "Fri, 03 Apr 2020 21:05:23 GMT",
        "Server": [
          "Windows-Azure-Blob/1.0",
          "Microsoft-HTTPAPI/2.0"
        ],
        "x-ms-client-request-id": "07df4cf7-fce0-2bbb-d3b2-6fb0f8290599",
<<<<<<< HEAD
        "x-ms-request-id": "69f9024c-701e-0033-2539-f3cd90000000",
=======
        "x-ms-request-id": "9622aeda-f01e-0012-02fb-093670000000",
>>>>>>> 8d420312
        "x-ms-version": "2019-12-12"
      },
      "ResponseBody": []
    },
    {
      "RequestUri": "http://seannsecanary.blob.core.windows.net/test-filesystem-8e04fc17-b3db-b254-36c7-c7e5264367cf?restype=container\u0026comp=metadata",
      "RequestMethod": "PUT",
      "RequestHeaders": {
        "Authorization": "Sanitized",
        "traceparent": "00-b7e1dfc614e25e4387d21946953d350e-1ccfd557c06f3d46-00",
        "User-Agent": [
          "azsdk-net-Storage.Files.DataLake/12.1.0-dev.20200403.1",
          "(.NET Core 4.6.28325.01; Microsoft Windows 10.0.18362 )"
        ],
        "x-ms-client-request-id": "d9ee424a-5f63-8bee-c5f5-730f3d6bc1d5",
        "x-ms-date": "Fri, 03 Apr 2020 21:05:25 GMT",
        "x-ms-lease-id": "cfe25788-99a1-4afc-485c-b12e1736cd2f",
        "x-ms-meta-Capital": "letter",
        "x-ms-meta-foo": "bar",
        "x-ms-meta-meta": "data",
        "x-ms-meta-UPPER": "case",
        "x-ms-return-client-request-id": "true",
        "x-ms-version": "2019-12-12"
      },
      "RequestBody": null,
      "StatusCode": 412,
      "ResponseHeaders": {
        "Content-Length": "251",
        "Content-Type": "application/xml",
        "Date": "Fri, 03 Apr 2020 21:05:23 GMT",
        "Server": [
          "Windows-Azure-Blob/1.0",
          "Microsoft-HTTPAPI/2.0"
        ],
        "x-ms-client-request-id": "d9ee424a-5f63-8bee-c5f5-730f3d6bc1d5",
        "x-ms-error-code": "LeaseNotPresentWithContainerOperation",
<<<<<<< HEAD
        "x-ms-request-id": "69f90259-701e-0033-2f39-f3cd90000000",
=======
        "x-ms-request-id": "9622aee7-f01e-0012-0cfb-093670000000",
>>>>>>> 8d420312
        "x-ms-version": "2019-12-12"
      },
      "ResponseBody": [
        "\uFEFF\u003C?xml version=\u00221.0\u0022 encoding=\u0022utf-8\u0022?\u003E\u003CError\u003E\u003CCode\u003ELeaseNotPresentWithContainerOperation\u003C/Code\u003E\u003CMessage\u003EThere is currently no lease on the container.\n",
        "RequestId:9622aee7-f01e-0012-0cfb-093670000000\n",
        "Time:2020-04-03T21:05:23.7181739Z\u003C/Message\u003E\u003C/Error\u003E"
      ]
    },
    {
      "RequestUri": "http://seannsecanary.blob.core.windows.net/test-filesystem-8e04fc17-b3db-b254-36c7-c7e5264367cf?restype=container",
      "RequestMethod": "DELETE",
      "RequestHeaders": {
        "Authorization": "Sanitized",
        "traceparent": "00-6b277a62ad6a274a9a767b5653b64905-0fd8d470b0c3c347-00",
        "User-Agent": [
          "azsdk-net-Storage.Files.DataLake/12.1.0-dev.20200403.1",
          "(.NET Core 4.6.28325.01; Microsoft Windows 10.0.18362 )"
        ],
        "x-ms-client-request-id": "b566d853-2b3b-fb35-8cd1-d1040a632c74",
        "x-ms-date": "Fri, 03 Apr 2020 21:05:25 GMT",
        "x-ms-return-client-request-id": "true",
        "x-ms-version": "2019-12-12"
      },
      "RequestBody": null,
      "StatusCode": 202,
      "ResponseHeaders": {
        "Content-Length": "0",
        "Date": "Fri, 03 Apr 2020 21:05:23 GMT",
        "Server": [
          "Windows-Azure-Blob/1.0",
          "Microsoft-HTTPAPI/2.0"
        ],
        "x-ms-client-request-id": "b566d853-2b3b-fb35-8cd1-d1040a632c74",
<<<<<<< HEAD
        "x-ms-request-id": "69f90264-701e-0033-3a39-f3cd90000000",
=======
        "x-ms-request-id": "9622aef1-f01e-0012-13fb-093670000000",
>>>>>>> 8d420312
        "x-ms-version": "2019-12-12"
      },
      "ResponseBody": []
    }
  ],
  "Variables": {
    "DateTimeOffsetNow": "2020-04-03T14:05:24.8059086-07:00",
    "RandomSeed": "1763447869",
    "Storage_TestConfigHierarchicalNamespace": "NamespaceTenant\nseannsecanary\nU2FuaXRpemVk\nhttp://seannsecanary.blob.core.windows.net\nhttp://seannsecanary.file.core.windows.net\nhttp://seannsecanary.queue.core.windows.net\nhttp://seannsecanary.table.core.windows.net\n\n\n\n\nhttp://seannsecanary-secondary.blob.core.windows.net\nhttp://seannsecanary-secondary.file.core.windows.net\nhttp://seannsecanary-secondary.queue.core.windows.net\nhttp://seannsecanary-secondary.table.core.windows.net\n68390a19-a643-458b-b726-408abf67b4fc\nSanitized\n72f988bf-86f1-41af-91ab-2d7cd011db47\nhttps://login.microsoftonline.com/\nCloud\nBlobEndpoint=http://seannsecanary.blob.core.windows.net/;QueueEndpoint=http://seannsecanary.queue.core.windows.net/;FileEndpoint=http://seannsecanary.file.core.windows.net/;BlobSecondaryEndpoint=http://seannsecanary-secondary.blob.core.windows.net/;QueueSecondaryEndpoint=http://seannsecanary-secondary.queue.core.windows.net/;FileSecondaryEndpoint=http://seannsecanary-secondary.file.core.windows.net/;AccountName=seannsecanary;AccountKey=Sanitized\n"
  }
}<|MERGE_RESOLUTION|>--- conflicted
+++ resolved
@@ -28,11 +28,7 @@
           "Microsoft-HTTPAPI/2.0"
         ],
         "x-ms-client-request-id": "dff2bac7-9461-2963-8414-6db561d627b2",
-<<<<<<< HEAD
-        "x-ms-request-id": "95832a20-601e-0010-2939-f35753000000",
-=======
         "x-ms-request-id": "9622aec5-f01e-0012-70fb-093670000000",
->>>>>>> 8d420312
         "x-ms-version": "2019-12-12"
       },
       "ResponseBody": []
@@ -69,11 +65,7 @@
         ],
         "x-ms-client-request-id": "675eba50-a8a3-6b39-b413-180070275394",
         "x-ms-error-code": "ConditionNotMet",
-<<<<<<< HEAD
-        "x-ms-request-id": "95832a28-601e-0010-2e39-f35753000000",
-=======
         "x-ms-request-id": "9622aecd-f01e-0012-76fb-093670000000",
->>>>>>> 8d420312
         "x-ms-version": "2019-12-12"
       },
       "ResponseBody": [
@@ -107,11 +99,7 @@
           "Microsoft-HTTPAPI/2.0"
         ],
         "x-ms-client-request-id": "a66428df-c078-2b0f-dcc2-4ae5181ac535",
-<<<<<<< HEAD
-        "x-ms-request-id": "95832a30-601e-0010-3639-f35753000000",
-=======
         "x-ms-request-id": "9622aed4-f01e-0012-7cfb-093670000000",
->>>>>>> 8d420312
         "x-ms-version": "2019-12-12"
       },
       "ResponseBody": []
@@ -144,11 +132,7 @@
           "Microsoft-HTTPAPI/2.0"
         ],
         "x-ms-client-request-id": "07df4cf7-fce0-2bbb-d3b2-6fb0f8290599",
-<<<<<<< HEAD
-        "x-ms-request-id": "69f9024c-701e-0033-2539-f3cd90000000",
-=======
         "x-ms-request-id": "9622aeda-f01e-0012-02fb-093670000000",
->>>>>>> 8d420312
         "x-ms-version": "2019-12-12"
       },
       "ResponseBody": []
@@ -185,11 +169,7 @@
         ],
         "x-ms-client-request-id": "d9ee424a-5f63-8bee-c5f5-730f3d6bc1d5",
         "x-ms-error-code": "LeaseNotPresentWithContainerOperation",
-<<<<<<< HEAD
-        "x-ms-request-id": "69f90259-701e-0033-2f39-f3cd90000000",
-=======
         "x-ms-request-id": "9622aee7-f01e-0012-0cfb-093670000000",
->>>>>>> 8d420312
         "x-ms-version": "2019-12-12"
       },
       "ResponseBody": [
@@ -223,11 +203,7 @@
           "Microsoft-HTTPAPI/2.0"
         ],
         "x-ms-client-request-id": "b566d853-2b3b-fb35-8cd1-d1040a632c74",
-<<<<<<< HEAD
-        "x-ms-request-id": "69f90264-701e-0033-3a39-f3cd90000000",
-=======
         "x-ms-request-id": "9622aef1-f01e-0012-13fb-093670000000",
->>>>>>> 8d420312
         "x-ms-version": "2019-12-12"
       },
       "ResponseBody": []
