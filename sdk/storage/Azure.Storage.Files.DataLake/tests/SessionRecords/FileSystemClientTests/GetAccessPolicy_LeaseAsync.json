--- conflicted
+++ resolved
@@ -27,11 +27,7 @@
           "Microsoft-HTTPAPI/2.0"
         ],
         "x-ms-client-request-id": "18f55702-5923-03ea-5802-3ef62c66c134",
-<<<<<<< HEAD
-        "x-ms-request-id": "959f5449-b01e-003c-3f39-f3bbfc000000",
-=======
         "x-ms-request-id": "9622a610-f01e-0012-77fb-093670000000",
->>>>>>> 8d420312
         "x-ms-version": "2019-12-12"
       },
       "ResponseBody": []
@@ -67,11 +63,7 @@
         ],
         "x-ms-client-request-id": "ca184e74-30e4-763b-8255-f1f649e51515",
         "x-ms-lease-id": "918162de-32f9-5b7e-7abe-e806fa28f84e",
-<<<<<<< HEAD
-        "x-ms-request-id": "959f544d-b01e-003c-4039-f3bbfc000000",
-=======
         "x-ms-request-id": "9622a61d-f01e-0012-02fb-093670000000",
->>>>>>> 8d420312
         "x-ms-version": "2019-12-12"
       },
       "ResponseBody": []
@@ -105,11 +97,7 @@
         ],
         "Transfer-Encoding": "chunked",
         "x-ms-client-request-id": "ab92fd84-2e10-fb6a-9676-fe2d67f48786",
-<<<<<<< HEAD
-        "x-ms-request-id": "959f5452-b01e-003c-4439-f3bbfc000000",
-=======
         "x-ms-request-id": "9622a62d-f01e-0012-11fb-093670000000",
->>>>>>> 8d420312
         "x-ms-version": "2019-12-12"
       },
       "ResponseBody": "\uFEFF\u003C?xml version=\u00221.0\u0022 encoding=\u0022utf-8\u0022?\u003E\u003CSignedIdentifiers /\u003E"
@@ -140,11 +128,7 @@
           "Microsoft-HTTPAPI/2.0"
         ],
         "x-ms-client-request-id": "4b71e665-6953-c705-3452-61090d3f1f82",
-<<<<<<< HEAD
-        "x-ms-request-id": "959f5453-b01e-003c-4539-f3bbfc000000",
-=======
         "x-ms-request-id": "9622a636-f01e-0012-18fb-093670000000",
->>>>>>> 8d420312
         "x-ms-version": "2019-12-12"
       },
       "ResponseBody": []
