{
  "Entries": [
    {
      "RequestUri": "http://amandaadlscanary.blob.core.windows.net/test-filesystem-51b9baf3-276c-5174-969d-bd83459c19e9?restype=container",
      "RequestMethod": "PUT",
      "RequestHeaders": {
        "Authorization": "Sanitized",
        "traceparent": "00-4e6145d367332c41bc3c0fcd096011dc-bd6c26267d81b74e-00",
        "User-Agent": [
          "azsdk-net-Storage.Files.DataLake/12.3.0-dev.20200803.1",
          "(.NET Core 4.6.29017.01; Microsoft Windows 10.0.18363 )"
        ],
        "x-ms-blob-public-access": "container",
        "x-ms-client-request-id": "67b9076b-6de2-43b4-c3b0-6d056eeb79dc",
        "x-ms-date": "Mon, 03 Aug 2020 20:46:46 GMT",
        "x-ms-return-client-request-id": "true",
        "x-ms-version": "2020-02-10"
      },
      "RequestBody": null,
      "StatusCode": 201,
      "ResponseHeaders": {
        "Content-Length": "0",
        "Date": "Mon, 03 Aug 2020 20:46:46 GMT",
        "ETag": "\u00220x8D837EE567E4073\u0022",
        "Last-Modified": "Mon, 03 Aug 2020 20:46:46 GMT",
        "Server": [
          "Windows-Azure-Blob/1.0",
          "Microsoft-HTTPAPI/2.0"
        ],
        "x-ms-client-request-id": "67b9076b-6de2-43b4-c3b0-6d056eeb79dc",
<<<<<<< HEAD
        "x-ms-request-id": "6f036bcb-201e-0011-4852-38d714000000",
        "x-ms-version": "2020-02-10"
=======
        "x-ms-request-id": "326ea637-901e-0059-70d7-6971a2000000",
        "x-ms-version": "2019-12-12"
>>>>>>> 23bacf7a
      },
      "ResponseBody": []
    },
    {
      "RequestUri": "http://amandaadlscanary.blob.core.windows.net/test-filesystem-51b9baf3-276c-5174-969d-bd83459c19e9?restype=container\u0026comp=acl",
      "RequestMethod": "PUT",
      "RequestHeaders": {
        "Authorization": "Sanitized",
        "Content-Length": "250",
        "Content-Type": "application/xml",
        "traceparent": "00-c4040779a704574390cb6ca9216683bf-10090f969ec06f48-00",
        "User-Agent": [
          "azsdk-net-Storage.Files.DataLake/12.3.0-dev.20200803.1",
          "(.NET Core 4.6.29017.01; Microsoft Windows 10.0.18363 )"
        ],
        "x-ms-client-request-id": "10bf1dc5-c784-a90b-7078-7f2a57da9c5a",
        "x-ms-date": "Mon, 03 Aug 2020 20:46:46 GMT",
        "x-ms-return-client-request-id": "true",
        "x-ms-version": "2020-02-10"
      },
      "RequestBody": "\u003CSignedIdentifiers\u003E\u003CSignedIdentifier\u003E\u003CId\u003Egnroocpfymiiwsnyawxn\u003C/Id\u003E\u003CAccessPolicy\u003E\u003CStart\u003E2020-08-03T19:46:46.6326187Z\u003C/Start\u003E\u003CExpiry\u003E2020-08-03T21:46:46.6326187Z\u003C/Expiry\u003E\u003CPermission\u003Ercw\u003C/Permission\u003E\u003C/AccessPolicy\u003E\u003C/SignedIdentifier\u003E\u003C/SignedIdentifiers\u003E",
      "StatusCode": 200,
      "ResponseHeaders": {
        "Content-Length": "0",
        "Date": "Mon, 03 Aug 2020 20:46:46 GMT",
        "ETag": "\u00220x8D837EE568BDCE6\u0022",
        "Last-Modified": "Mon, 03 Aug 2020 20:46:46 GMT",
        "Server": [
          "Windows-Azure-Blob/1.0",
          "Microsoft-HTTPAPI/2.0"
        ],
        "x-ms-client-request-id": "10bf1dc5-c784-a90b-7078-7f2a57da9c5a",
<<<<<<< HEAD
        "x-ms-request-id": "6f036bdc-201e-0011-5552-38d714000000",
        "x-ms-version": "2020-02-10"
=======
        "x-ms-request-id": "326ea6a8-901e-0059-36d7-6971a2000000",
        "x-ms-version": "2019-12-12"
>>>>>>> 23bacf7a
      },
      "ResponseBody": []
    },
    {
<<<<<<< HEAD
      "RequestUri": "https://seannsecanary.dfs.core.windows.net/test-filesystem-51b9baf3-276c-5174-969d-bd83459c19e9/test-directory-d9f83ad3-3932-bc2e-eb86-5c032692833c?sv=2020-02-10\u0026si=gnroocpfymiiwsnyawxn\u0026sr=c\u0026sig=Sanitized\u0026resource=directory",
=======
      "RequestUri": "http://amandaadlscanary.dfs.core.windows.net/test-filesystem-51b9baf3-276c-5174-969d-bd83459c19e9/test-directory-d9f83ad3-3932-bc2e-eb86-5c032692833c?sv=2019-12-12\u0026si=gnroocpfymiiwsnyawxn\u0026sr=c\u0026sig=Sanitized\u0026resource=directory",
>>>>>>> 23bacf7a
      "RequestMethod": "PUT",
      "RequestHeaders": {
        "traceparent": "00-be2497d01d6ce24fa3cfad1102367ec5-9d59bb99e6b6da4a-00",
        "User-Agent": [
          "azsdk-net-Storage.Files.DataLake/12.3.0-dev.20200803.1",
          "(.NET Core 4.6.29017.01; Microsoft Windows 10.0.18363 )"
        ],
        "x-ms-client-request-id": "7d96b7bc-768e-8b8d-ee02-25fe6a0783de",
        "x-ms-return-client-request-id": "true",
        "x-ms-version": "2020-02-10"
      },
      "RequestBody": null,
      "StatusCode": 201,
      "ResponseHeaders": {
        "Content-Length": "0",
        "Date": "Mon, 03 Aug 2020 20:46:46 GMT",
        "ETag": "\u00220x8D837EE5699BDC8\u0022",
        "Last-Modified": "Mon, 03 Aug 2020 20:46:46 GMT",
        "Server": [
          "Windows-Azure-HDFS/1.0",
          "Microsoft-HTTPAPI/2.0"
        ],
        "x-ms-client-request-id": "7d96b7bc-768e-8b8d-ee02-25fe6a0783de",
<<<<<<< HEAD
        "x-ms-request-id": "3d4247bf-901f-0092-6252-38c976000000",
        "x-ms-version": "2020-02-10"
=======
        "x-ms-request-id": "34bb8780-801f-0018-6cd7-692946000000",
        "x-ms-version": "2019-12-12"
>>>>>>> 23bacf7a
      },
      "ResponseBody": []
    },
    {
      "RequestUri": "http://amandaadlscanary.blob.core.windows.net/test-filesystem-51b9baf3-276c-5174-969d-bd83459c19e9?restype=container",
      "RequestMethod": "DELETE",
      "RequestHeaders": {
        "Authorization": "Sanitized",
        "traceparent": "00-2fac4e883ed5ae48baaea029557352b2-4a8f9fa66342bc4f-00",
        "User-Agent": [
          "azsdk-net-Storage.Files.DataLake/12.3.0-dev.20200803.1",
          "(.NET Core 4.6.29017.01; Microsoft Windows 10.0.18363 )"
        ],
        "x-ms-client-request-id": "6e47a3e1-05fb-d3ad-0b41-5d52e2bbb09f",
        "x-ms-date": "Mon, 03 Aug 2020 20:46:46 GMT",
        "x-ms-return-client-request-id": "true",
        "x-ms-version": "2020-02-10"
      },
      "RequestBody": null,
      "StatusCode": 202,
      "ResponseHeaders": {
        "Content-Length": "0",
        "Date": "Mon, 03 Aug 2020 20:46:46 GMT",
        "Server": [
          "Windows-Azure-Blob/1.0",
          "Microsoft-HTTPAPI/2.0"
        ],
        "x-ms-client-request-id": "6e47a3e1-05fb-d3ad-0b41-5d52e2bbb09f",
<<<<<<< HEAD
        "x-ms-request-id": "6f036c08-201e-0011-7b52-38d714000000",
        "x-ms-version": "2020-02-10"
=======
        "x-ms-request-id": "326ea780-901e-0059-35d7-6971a2000000",
        "x-ms-version": "2019-12-12"
>>>>>>> 23bacf7a
      },
      "ResponseBody": []
    }
  ],
  "Variables": {
    "DateTimeOffsetNow": "2020-08-03T13:46:46.6326187-07:00",
    "RandomSeed": "1040839865",
    "Storage_TestConfigHierarchicalNamespace": "NamespaceTenant\namandaadlscanary\nU2FuaXRpemVk\nhttp://amandaadlscanary.blob.core.windows.net\nhttp://amandaadlscanary.file.core.windows.net\nhttp://amandaadlscanary.queue.core.windows.net\nhttp://amandaadlscanary.table.core.windows.net\n\n\n\n\nhttp://amandaadlscanary-secondary.blob.core.windows.net\nhttp://amandaadlscanary-secondary.file.core.windows.net\nhttp://amandaadlscanary-secondary.queue.core.windows.net\nhttp://amandaadlscanary-secondary.table.core.windows.net\n68390a19-a643-458b-b726-408abf67b4fc\nSanitized\n72f988bf-86f1-41af-91ab-2d7cd011db47\nhttps://login.microsoftonline.com/\nCloud\nBlobEndpoint=http://amandaadlscanary.blob.core.windows.net/;QueueEndpoint=http://amandaadlscanary.queue.core.windows.net/;FileEndpoint=http://amandaadlscanary.file.core.windows.net/;BlobSecondaryEndpoint=http://amandaadlscanary-secondary.blob.core.windows.net/;QueueSecondaryEndpoint=http://amandaadlscanary-secondary.queue.core.windows.net/;FileSecondaryEndpoint=http://amandaadlscanary-secondary.file.core.windows.net/;AccountName=amandaadlscanary;AccountKey=Sanitized\n"
  }
}<|MERGE_RESOLUTION|>--- conflicted
+++ resolved
@@ -28,13 +28,8 @@
           "Microsoft-HTTPAPI/2.0"
         ],
         "x-ms-client-request-id": "67b9076b-6de2-43b4-c3b0-6d056eeb79dc",
-<<<<<<< HEAD
-        "x-ms-request-id": "6f036bcb-201e-0011-4852-38d714000000",
+        "x-ms-request-id": "326ea637-901e-0059-70d7-6971a2000000",
         "x-ms-version": "2020-02-10"
-=======
-        "x-ms-request-id": "326ea637-901e-0059-70d7-6971a2000000",
-        "x-ms-version": "2019-12-12"
->>>>>>> 23bacf7a
       },
       "ResponseBody": []
     },
@@ -67,22 +62,13 @@
           "Microsoft-HTTPAPI/2.0"
         ],
         "x-ms-client-request-id": "10bf1dc5-c784-a90b-7078-7f2a57da9c5a",
-<<<<<<< HEAD
-        "x-ms-request-id": "6f036bdc-201e-0011-5552-38d714000000",
+        "x-ms-request-id": "326ea6a8-901e-0059-36d7-6971a2000000",
         "x-ms-version": "2020-02-10"
-=======
-        "x-ms-request-id": "326ea6a8-901e-0059-36d7-6971a2000000",
-        "x-ms-version": "2019-12-12"
->>>>>>> 23bacf7a
       },
       "ResponseBody": []
     },
     {
-<<<<<<< HEAD
-      "RequestUri": "https://seannsecanary.dfs.core.windows.net/test-filesystem-51b9baf3-276c-5174-969d-bd83459c19e9/test-directory-d9f83ad3-3932-bc2e-eb86-5c032692833c?sv=2020-02-10\u0026si=gnroocpfymiiwsnyawxn\u0026sr=c\u0026sig=Sanitized\u0026resource=directory",
-=======
-      "RequestUri": "http://amandaadlscanary.dfs.core.windows.net/test-filesystem-51b9baf3-276c-5174-969d-bd83459c19e9/test-directory-d9f83ad3-3932-bc2e-eb86-5c032692833c?sv=2019-12-12\u0026si=gnroocpfymiiwsnyawxn\u0026sr=c\u0026sig=Sanitized\u0026resource=directory",
->>>>>>> 23bacf7a
+      "RequestUri": "http://amandaadlscanary.dfs.core.windows.net/test-filesystem-51b9baf3-276c-5174-969d-bd83459c19e9/test-directory-d9f83ad3-3932-bc2e-eb86-5c032692833c?sv=2020-02-10\u0026si=gnroocpfymiiwsnyawxn\u0026sr=c\u0026sig=Sanitized\u0026resource=directory",
       "RequestMethod": "PUT",
       "RequestHeaders": {
         "traceparent": "00-be2497d01d6ce24fa3cfad1102367ec5-9d59bb99e6b6da4a-00",
@@ -106,13 +92,8 @@
           "Microsoft-HTTPAPI/2.0"
         ],
         "x-ms-client-request-id": "7d96b7bc-768e-8b8d-ee02-25fe6a0783de",
-<<<<<<< HEAD
-        "x-ms-request-id": "3d4247bf-901f-0092-6252-38c976000000",
+        "x-ms-request-id": "34bb8780-801f-0018-6cd7-692946000000",
         "x-ms-version": "2020-02-10"
-=======
-        "x-ms-request-id": "34bb8780-801f-0018-6cd7-692946000000",
-        "x-ms-version": "2019-12-12"
->>>>>>> 23bacf7a
       },
       "ResponseBody": []
     },
@@ -141,13 +122,8 @@
           "Microsoft-HTTPAPI/2.0"
         ],
         "x-ms-client-request-id": "6e47a3e1-05fb-d3ad-0b41-5d52e2bbb09f",
-<<<<<<< HEAD
-        "x-ms-request-id": "6f036c08-201e-0011-7b52-38d714000000",
+        "x-ms-request-id": "326ea780-901e-0059-35d7-6971a2000000",
         "x-ms-version": "2020-02-10"
-=======
-        "x-ms-request-id": "326ea780-901e-0059-35d7-6971a2000000",
-        "x-ms-version": "2019-12-12"
->>>>>>> 23bacf7a
       },
       "ResponseBody": []
     }
