{
  "Entries": [
    {
      "RequestUri": "http://seannsecanary.blob.core.windows.net/test-filesystem-27cee026-1ac6-5287-fa6e-a165895eab4f?restype=container\u0026comp=metadata",
      "RequestMethod": "PUT",
      "RequestHeaders": {
        "Authorization": "Sanitized",
        "traceparent": "00-d1862ae177ef6b4389ec374a92817704-b469602ea1556344-00",
        "User-Agent": [
          "azsdk-net-Storage.Files.DataLake/12.1.0-dev.20200403.1",
          "(.NET Core 4.6.28325.01; Microsoft Windows 10.0.18362 )"
        ],
        "x-ms-client-request-id": "fc725c80-9f6c-60a9-8b3d-6761ea58fef9",
        "x-ms-date": "Fri, 03 Apr 2020 21:05:25 GMT",
        "x-ms-meta-Capital": "letter",
        "x-ms-meta-foo": "bar",
        "x-ms-meta-meta": "data",
        "x-ms-meta-UPPER": "case",
        "x-ms-return-client-request-id": "true",
        "x-ms-version": "2019-12-12"
      },
      "RequestBody": null,
      "StatusCode": 404,
      "ResponseHeaders": {
        "Content-Length": "225",
        "Content-Type": "application/xml",
        "Date": "Fri, 03 Apr 2020 21:05:23 GMT",
        "Server": [
          "Windows-Azure-Blob/1.0",
          "Microsoft-HTTPAPI/2.0"
        ],
        "x-ms-client-request-id": "fc725c80-9f6c-60a9-8b3d-6761ea58fef9",
        "x-ms-error-code": "ContainerNotFound",
<<<<<<< HEAD
        "x-ms-request-id": "4281a6a1-601e-003f-7d39-f35a98000000",
=======
        "x-ms-request-id": "9622aefe-f01e-0012-1cfb-093670000000",
>>>>>>> 8d420312
        "x-ms-version": "2019-12-12"
      },
      "ResponseBody": [
        "\uFEFF\u003C?xml version=\u00221.0\u0022 encoding=\u0022utf-8\u0022?\u003E\u003CError\u003E\u003CCode\u003EContainerNotFound\u003C/Code\u003E\u003CMessage\u003EThe specified container does not exist.\n",
        "RequestId:9622aefe-f01e-0012-1cfb-093670000000\n",
        "Time:2020-04-03T21:05:23.8892964Z\u003C/Message\u003E\u003C/Error\u003E"
      ]
    }
  ],
  "Variables": {
    "RandomSeed": "768186202",
    "Storage_TestConfigHierarchicalNamespace": "NamespaceTenant\nseannsecanary\nU2FuaXRpemVk\nhttp://seannsecanary.blob.core.windows.net\nhttp://seannsecanary.file.core.windows.net\nhttp://seannsecanary.queue.core.windows.net\nhttp://seannsecanary.table.core.windows.net\n\n\n\n\nhttp://seannsecanary-secondary.blob.core.windows.net\nhttp://seannsecanary-secondary.file.core.windows.net\nhttp://seannsecanary-secondary.queue.core.windows.net\nhttp://seannsecanary-secondary.table.core.windows.net\n68390a19-a643-458b-b726-408abf67b4fc\nSanitized\n72f988bf-86f1-41af-91ab-2d7cd011db47\nhttps://login.microsoftonline.com/\nCloud\nBlobEndpoint=http://seannsecanary.blob.core.windows.net/;QueueEndpoint=http://seannsecanary.queue.core.windows.net/;FileEndpoint=http://seannsecanary.file.core.windows.net/;BlobSecondaryEndpoint=http://seannsecanary-secondary.blob.core.windows.net/;QueueSecondaryEndpoint=http://seannsecanary-secondary.queue.core.windows.net/;FileSecondaryEndpoint=http://seannsecanary-secondary.file.core.windows.net/;AccountName=seannsecanary;AccountKey=Sanitized\n"
  }
}<|MERGE_RESOLUTION|>--- conflicted
+++ resolved
@@ -31,11 +31,7 @@
         ],
         "x-ms-client-request-id": "fc725c80-9f6c-60a9-8b3d-6761ea58fef9",
         "x-ms-error-code": "ContainerNotFound",
-<<<<<<< HEAD
-        "x-ms-request-id": "4281a6a1-601e-003f-7d39-f35a98000000",
-=======
         "x-ms-request-id": "9622aefe-f01e-0012-1cfb-093670000000",
->>>>>>> 8d420312
         "x-ms-version": "2019-12-12"
       },
       "ResponseBody": [
