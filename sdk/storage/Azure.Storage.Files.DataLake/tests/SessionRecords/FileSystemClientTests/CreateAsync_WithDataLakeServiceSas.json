{
  "Entries": [
    {
<<<<<<< HEAD
      "RequestUri": "https://seannsecanary.blob.core.windows.net/test-filesystem-bf02e576-641e-4c8d-67e8-f2d02434fdab?sv=2020-04-08\u0026st=2020-06-01T19%3A26%3A39Z\u0026se=2020-06-01T21%3A26%3A39Z\u0026sr=c\u0026sp=racwdl\u0026sig=Sanitized\u0026restype=container",
=======
      "RequestUri": "http://amandaadlscanary2.blob.core.windows.net/test-filesystem-bf02e576-641e-4c8d-67e8-f2d02434fdab?sv=2020-02-10\u0026st=2020-10-29T20%3A48%3A09Z\u0026se=2020-10-29T22%3A48%3A09Z\u0026sr=c\u0026sp=racwdlmeop\u0026sig=Sanitized\u0026restype=container",
>>>>>>> 6833f5c6
      "RequestMethod": "PUT",
      "RequestHeaders": {
        "traceparent": "00-0daad445954e4b4fa627d58a8363d074-cc33c4355e02d049-00",
        "User-Agent": [
          "azsdk-net-Storage.Files.DataLake/12.5.0-alpha.20201029.1",
          "(.NET Core 4.6.29220.03; Microsoft Windows 10.0.19042 )"
        ],
        "x-ms-client-request-id": "ea27fcd9-a94b-2470-4eeb-318b672f593d",
        "x-ms-return-client-request-id": "true",
        "x-ms-version": "2020-04-08"
      },
      "RequestBody": null,
      "StatusCode": 403,
      "ResponseHeaders": {
        "Content-Length": "246",
        "Content-Type": "application/xml",
        "Date": "Thu, 29 Oct 2020 21:48:09 GMT",
        "Server": [
          "Windows-Azure-Blob/1.0",
          "Microsoft-HTTPAPI/2.0"
        ],
        "x-ms-client-request-id": "ea27fcd9-a94b-2470-4eeb-318b672f593d",
        "x-ms-error-code": "AuthorizationFailure",
<<<<<<< HEAD
        "x-ms-request-id": "0a91d9aa-601e-0062-2952-388f87000000",
        "x-ms-version": "2020-04-08"
=======
        "x-ms-request-id": "9b24cf27-701e-001c-633d-aea441000000",
        "x-ms-version": "2020-02-10"
>>>>>>> 6833f5c6
      },
      "ResponseBody": [
        "\uFEFF\u003C?xml version=\u00221.0\u0022 encoding=\u0022utf-8\u0022?\u003E\u003CError\u003E\u003CCode\u003EAuthorizationFailure\u003C/Code\u003E\u003CMessage\u003EThis request is not authorized to perform this operation.\n",
        "RequestId:9b24cf27-701e-001c-633d-aea441000000\n",
        "Time:2020-10-29T21:48:09.9183557Z\u003C/Message\u003E\u003C/Error\u003E"
      ]
    }
  ],
  "Variables": {
    "DateTimeOffsetNow": "2020-10-29T14:48:09.8682450-07:00",
    "RandomSeed": "1211986442",
    "Storage_TestConfigHierarchicalNamespace": "NamespaceTenant\namandaadlscanary2\nU2FuaXRpemVk\nhttp://amandaadlscanary2.blob.core.windows.net\nhttp://amandaadlscanary2.file.core.windows.net\nhttp://amandaadlscanary2.queue.core.windows.net\nhttp://amandaadlscanary2.table.core.windows.net\n\n\n\n\nhttp://amandaadlscanary2-secondary.blob.core.windows.net\nhttp://amandaadlscanary2-secondary.file.core.windows.net\nhttp://amandaadlscanary2-secondary.queue.core.windows.net\n\n68390a19-a643-458b-b726-408abf67b4fc\nSanitized\n72f988bf-86f1-41af-91ab-2d7cd011db47\nhttps://login.microsoftonline.com/\nCloud\nBlobEndpoint=http://amandaadlscanary2.blob.core.windows.net/;QueueEndpoint=http://amandaadlscanary2.queue.core.windows.net/;FileEndpoint=http://amandaadlscanary2.file.core.windows.net/;BlobSecondaryEndpoint=http://amandaadlscanary2-secondary.blob.core.windows.net/;QueueSecondaryEndpoint=http://amandaadlscanary2-secondary.queue.core.windows.net/;FileSecondaryEndpoint=http://amandaadlscanary2-secondary.file.core.windows.net/;AccountName=amandaadlscanary2;AccountKey=Sanitized\n"
  }
}<|MERGE_RESOLUTION|>--- conflicted
+++ resolved
@@ -1,11 +1,7 @@
 {
   "Entries": [
     {
-<<<<<<< HEAD
-      "RequestUri": "https://seannsecanary.blob.core.windows.net/test-filesystem-bf02e576-641e-4c8d-67e8-f2d02434fdab?sv=2020-04-08\u0026st=2020-06-01T19%3A26%3A39Z\u0026se=2020-06-01T21%3A26%3A39Z\u0026sr=c\u0026sp=racwdl\u0026sig=Sanitized\u0026restype=container",
-=======
-      "RequestUri": "http://amandaadlscanary2.blob.core.windows.net/test-filesystem-bf02e576-641e-4c8d-67e8-f2d02434fdab?sv=2020-02-10\u0026st=2020-10-29T20%3A48%3A09Z\u0026se=2020-10-29T22%3A48%3A09Z\u0026sr=c\u0026sp=racwdlmeop\u0026sig=Sanitized\u0026restype=container",
->>>>>>> 6833f5c6
+      "RequestUri": "http://amandaadlscanary2.blob.core.windows.net/test-filesystem-bf02e576-641e-4c8d-67e8-f2d02434fdab?sv=2020-04-08\u0026st=2020-10-29T20%3A48%3A09Z\u0026se=2020-10-29T22%3A48%3A09Z\u0026sr=c\u0026sp=racwdlmeop\u0026sig=Sanitized\u0026restype=container",
       "RequestMethod": "PUT",
       "RequestHeaders": {
         "traceparent": "00-0daad445954e4b4fa627d58a8363d074-cc33c4355e02d049-00",
@@ -29,13 +25,8 @@
         ],
         "x-ms-client-request-id": "ea27fcd9-a94b-2470-4eeb-318b672f593d",
         "x-ms-error-code": "AuthorizationFailure",
-<<<<<<< HEAD
-        "x-ms-request-id": "0a91d9aa-601e-0062-2952-388f87000000",
+        "x-ms-request-id": "9b24cf27-701e-001c-633d-aea441000000",
         "x-ms-version": "2020-04-08"
-=======
-        "x-ms-request-id": "9b24cf27-701e-001c-633d-aea441000000",
-        "x-ms-version": "2020-02-10"
->>>>>>> 6833f5c6
       },
       "ResponseBody": [
         "\uFEFF\u003C?xml version=\u00221.0\u0022 encoding=\u0022utf-8\u0022?\u003E\u003CError\u003E\u003CCode\u003EAuthorizationFailure\u003C/Code\u003E\u003CMessage\u003EThis request is not authorized to perform this operation.\n",
