--- conflicted
+++ resolved
@@ -28,13 +28,8 @@
           "Microsoft-HTTPAPI/2.0"
         ],
         "x-ms-client-request-id": "fbed54ef-520f-b9c4-d64e-05291817601e",
-<<<<<<< HEAD
-        "x-ms-request-id": "c6fca3e0-901e-0066-0552-380280000000",
+        "x-ms-request-id": "326e7ea8-901e-0059-7bd7-6971a2000000",
         "x-ms-version": "2020-02-10"
-=======
-        "x-ms-request-id": "326e7ea8-901e-0059-7bd7-6971a2000000",
-        "x-ms-version": "2019-12-12"
->>>>>>> 23bacf7a
       },
       "ResponseBody": []
     },
@@ -67,22 +62,13 @@
           "Microsoft-HTTPAPI/2.0"
         ],
         "x-ms-client-request-id": "d26bc984-5e62-d11c-7955-aa8a71e7e9d6",
-<<<<<<< HEAD
-        "x-ms-request-id": "c6fca420-901e-0066-3352-380280000000",
+        "x-ms-request-id": "326e7f28-901e-0059-46d7-6971a2000000",
         "x-ms-version": "2020-02-10"
-=======
-        "x-ms-request-id": "326e7f28-901e-0059-46d7-6971a2000000",
-        "x-ms-version": "2019-12-12"
->>>>>>> 23bacf7a
       },
       "ResponseBody": []
     },
     {
-<<<<<<< HEAD
-      "RequestUri": "https://seannsecanary.dfs.core.windows.net/test-filesystem-65109621-1264-17f1-4e79-0a591e2019ee/test-directory-12eb95ad-7e23-a142-04fb-02518366da2a?sv=2020-02-10\u0026si=mhjhrgvchetoooevkmdm\u0026sr=c\u0026sig=Sanitized\u0026resource=directory",
-=======
-      "RequestUri": "http://amandaadlscanary.dfs.core.windows.net/test-filesystem-65109621-1264-17f1-4e79-0a591e2019ee/test-directory-12eb95ad-7e23-a142-04fb-02518366da2a?sv=2019-12-12\u0026si=mhjhrgvchetoooevkmdm\u0026sr=c\u0026sig=Sanitized\u0026resource=directory",
->>>>>>> 23bacf7a
+      "RequestUri": "http://amandaadlscanary.dfs.core.windows.net/test-filesystem-65109621-1264-17f1-4e79-0a591e2019ee/test-directory-12eb95ad-7e23-a142-04fb-02518366da2a?sv=2020-02-10\u0026si=mhjhrgvchetoooevkmdm\u0026sr=c\u0026sig=Sanitized\u0026resource=directory",
       "RequestMethod": "PUT",
       "RequestHeaders": {
         "traceparent": "00-7fdcc2316945a54b970ce5733c597519-d80021c39e82d042-00",
@@ -106,13 +92,8 @@
           "Microsoft-HTTPAPI/2.0"
         ],
         "x-ms-client-request-id": "fec6e3a4-61f9-0614-87ca-cd675bca4d13",
-<<<<<<< HEAD
-        "x-ms-request-id": "937b45b0-201f-0063-3652-38d05b000000",
+        "x-ms-request-id": "34bb877a-801f-0018-68d7-692946000000",
         "x-ms-version": "2020-02-10"
-=======
-        "x-ms-request-id": "34bb877a-801f-0018-68d7-692946000000",
-        "x-ms-version": "2019-12-12"
->>>>>>> 23bacf7a
       },
       "ResponseBody": []
     },
@@ -141,13 +122,8 @@
           "Microsoft-HTTPAPI/2.0"
         ],
         "x-ms-client-request-id": "9fad5d75-db9f-7631-9092-ef0bc9007836",
-<<<<<<< HEAD
-        "x-ms-request-id": "c6fca44a-901e-0066-4f52-380280000000",
+        "x-ms-request-id": "326e814d-901e-0059-09d7-6971a2000000",
         "x-ms-version": "2020-02-10"
-=======
-        "x-ms-request-id": "326e814d-901e-0059-09d7-6971a2000000",
-        "x-ms-version": "2019-12-12"
->>>>>>> 23bacf7a
       },
       "ResponseBody": []
     }
