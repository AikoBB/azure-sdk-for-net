--- conflicted
+++ resolved
@@ -28,11 +28,7 @@
           "Microsoft-HTTPAPI/2.0"
         ],
         "x-ms-client-request-id": "357d513e-ed06-512f-e104-cebad55b5b38",
-<<<<<<< HEAD
-        "x-ms-request-id": "6afaf094-f01e-0012-4d39-f3e9eb000000",
-=======
         "x-ms-request-id": "96229e4f-f01e-0012-7ffb-093670000000",
->>>>>>> 8d420312
         "x-ms-version": "2019-12-12"
       },
       "ResponseBody": []
@@ -68,11 +64,7 @@
         ],
         "x-ms-client-request-id": "b4a47901-ed38-035c-d14f-10027a437cc2",
         "x-ms-lease-id": "0e512148-3a66-2d7f-2404-72ecd51f7407",
-<<<<<<< HEAD
-        "x-ms-request-id": "6afaf098-f01e-0012-4e39-f3e9eb000000",
-=======
         "x-ms-request-id": "96229e5c-f01e-0012-08fb-093670000000",
->>>>>>> 8d420312
         "x-ms-version": "2019-12-12"
       },
       "ResponseBody": []
@@ -108,11 +100,7 @@
         ],
         "x-ms-client-request-id": "d25e9f12-77ad-5157-089e-7ba839842a40",
         "x-ms-lease-id": "3f49c690-af77-0671-3990-b3d7d990932e",
-<<<<<<< HEAD
-        "x-ms-request-id": "6afaf099-f01e-0012-4f39-f3e9eb000000",
-=======
         "x-ms-request-id": "96229e68-f01e-0012-11fb-093670000000",
->>>>>>> 8d420312
         "x-ms-version": "2019-12-12"
       },
       "ResponseBody": []
@@ -146,11 +134,7 @@
           "Microsoft-HTTPAPI/2.0"
         ],
         "x-ms-client-request-id": "39c59b4a-c132-d581-4b98-52dc44264ab4",
-<<<<<<< HEAD
-        "x-ms-request-id": "6afaf09d-f01e-0012-5239-f3e9eb000000",
-=======
         "x-ms-request-id": "96229e70-f01e-0012-19fb-093670000000",
->>>>>>> 8d420312
         "x-ms-version": "2019-12-12"
       },
       "ResponseBody": []
@@ -180,11 +164,7 @@
           "Microsoft-HTTPAPI/2.0"
         ],
         "x-ms-client-request-id": "9e5e27c8-f1bf-fb0e-60df-8cbfcd6a8cd0",
-<<<<<<< HEAD
-        "x-ms-request-id": "6afaf0a7-f01e-0012-5739-f3e9eb000000",
-=======
         "x-ms-request-id": "96229e78-f01e-0012-1efb-093670000000",
->>>>>>> 8d420312
         "x-ms-version": "2019-12-12"
       },
       "ResponseBody": []
