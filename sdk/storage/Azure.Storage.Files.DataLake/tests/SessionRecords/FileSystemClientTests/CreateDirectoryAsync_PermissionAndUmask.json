{
  "Entries": [
    {
      "RequestUri": "http://seannsecanary.blob.core.windows.net/test-filesystem-49750e0c-5302-d69f-1cda-99941a0f9cf8?restype=container",
      "RequestMethod": "PUT",
      "RequestHeaders": {
        "Authorization": "Sanitized",
        "traceparent": "00-5cca289291f42b4986d23aecefe289b8-1efaac8ba0285f45-00",
        "User-Agent": [
          "azsdk-net-Storage.Files.DataLake/12.1.0-dev.20200403.1",
          "(.NET Core 4.6.28325.01; Microsoft Windows 10.0.18362 )"
        ],
        "x-ms-blob-public-access": "container",
        "x-ms-client-request-id": "1e95608d-6170-48f4-5149-6dbfd0e6fbd0",
        "x-ms-date": "Fri, 03 Apr 2020 21:04:20 GMT",
        "x-ms-return-client-request-id": "true",
        "x-ms-version": "2019-12-12"
      },
      "RequestBody": null,
      "StatusCode": 201,
      "ResponseHeaders": {
        "Content-Length": "0",
        "Date": "Fri, 03 Apr 2020 21:04:18 GMT",
        "ETag": "\u00220x8D7D812937F5A73\u0022",
        "Last-Modified": "Fri, 03 Apr 2020 21:04:19 GMT",
        "Server": [
          "Windows-Azure-Blob/1.0",
          "Microsoft-HTTPAPI/2.0"
        ],
        "x-ms-client-request-id": "1e95608d-6170-48f4-5149-6dbfd0e6fbd0",
<<<<<<< HEAD
        "x-ms-request-id": "959f512b-b01e-003c-1639-f3bbfc000000",
=======
        "x-ms-request-id": "96228c93-f01e-0012-06fb-093670000000",
>>>>>>> 8d420312
        "x-ms-version": "2019-12-12"
      },
      "ResponseBody": []
    },
    {
      "RequestUri": "http://seannsecanary.dfs.core.windows.net/test-filesystem-49750e0c-5302-d69f-1cda-99941a0f9cf8/test-directory-2c93b450-01eb-79ec-6a1d-43ea003f2870?resource=directory",
      "RequestMethod": "PUT",
      "RequestHeaders": {
        "Authorization": "Sanitized",
        "traceparent": "00-c74211f732c71b48a7e58647e0dfe249-eb78a0fec549cf44-00",
        "User-Agent": [
          "azsdk-net-Storage.Files.DataLake/12.1.0-dev.20200403.1",
          "(.NET Core 4.6.28325.01; Microsoft Windows 10.0.18362 )"
        ],
        "x-ms-client-request-id": "fa10831c-c218-8ba0-731b-b4521d0a4811",
        "x-ms-date": "Fri, 03 Apr 2020 21:04:20 GMT",
        "x-ms-permissions": "0777",
        "x-ms-return-client-request-id": "true",
        "x-ms-umask": "0057",
        "x-ms-version": "2019-12-12"
      },
      "RequestBody": null,
      "StatusCode": 201,
      "ResponseHeaders": {
        "Content-Length": "0",
        "Date": "Fri, 03 Apr 2020 21:04:18 GMT",
        "ETag": "\u00220x8D7D81293945709\u0022",
        "Last-Modified": "Fri, 03 Apr 2020 21:04:19 GMT",
        "Server": [
          "Windows-Azure-HDFS/1.0",
          "Microsoft-HTTPAPI/2.0"
        ],
        "x-ms-client-request-id": "fa10831c-c218-8ba0-731b-b4521d0a4811",
<<<<<<< HEAD
        "x-ms-request-id": "91ed5818-401f-0017-5339-f33b30000000",
=======
        "x-ms-request-id": "fa44039c-201f-0097-0dfb-091bad000000",
>>>>>>> 8d420312
        "x-ms-version": "2019-12-12"
      },
      "ResponseBody": []
    },
    {
      "RequestUri": "http://seannsecanary.dfs.core.windows.net/test-filesystem-49750e0c-5302-d69f-1cda-99941a0f9cf8/test-directory-2c93b450-01eb-79ec-6a1d-43ea003f2870?action=getAccessControl",
      "RequestMethod": "HEAD",
      "RequestHeaders": {
        "Authorization": "Sanitized",
        "User-Agent": [
          "azsdk-net-Storage.Files.DataLake/12.1.0-dev.20200403.1",
          "(.NET Core 4.6.28325.01; Microsoft Windows 10.0.18362 )"
        ],
        "x-ms-client-request-id": "7dcd2296-2e2f-2957-6c7c-465ec834a378",
        "x-ms-date": "Fri, 03 Apr 2020 21:04:20 GMT",
        "x-ms-return-client-request-id": "true",
        "x-ms-version": "2019-12-12"
      },
      "RequestBody": null,
      "StatusCode": 200,
      "ResponseHeaders": {
        "Date": "Fri, 03 Apr 2020 21:04:19 GMT",
        "ETag": "\u00220x8D7D81293945709\u0022",
        "Last-Modified": "Fri, 03 Apr 2020 21:04:19 GMT",
        "Server": [
          "Windows-Azure-HDFS/1.0",
          "Microsoft-HTTPAPI/2.0"
        ],
        "x-ms-acl": "user::rwx,group::-w-,other::---",
        "x-ms-client-request-id": "7dcd2296-2e2f-2957-6c7c-465ec834a378",
        "x-ms-group": "$superuser",
        "x-ms-owner": "$superuser",
        "x-ms-permissions": "rwx-w----",
<<<<<<< HEAD
        "x-ms-request-id": "91ed581a-401f-0017-5439-f33b30000000",
=======
        "x-ms-request-id": "fa44039e-201f-0097-0efb-091bad000000",
>>>>>>> 8d420312
        "x-ms-version": "2019-12-12"
      },
      "ResponseBody": []
    },
    {
      "RequestUri": "http://seannsecanary.blob.core.windows.net/test-filesystem-49750e0c-5302-d69f-1cda-99941a0f9cf8?restype=container",
      "RequestMethod": "DELETE",
      "RequestHeaders": {
        "Authorization": "Sanitized",
        "traceparent": "00-c38b27805ab9984a99e1040f695b522c-113a19a454a2764a-00",
        "User-Agent": [
          "azsdk-net-Storage.Files.DataLake/12.1.0-dev.20200403.1",
          "(.NET Core 4.6.28325.01; Microsoft Windows 10.0.18362 )"
        ],
        "x-ms-client-request-id": "fbbc2ec8-ca3d-f3e2-a5aa-5662faf709f7",
        "x-ms-date": "Fri, 03 Apr 2020 21:04:20 GMT",
        "x-ms-return-client-request-id": "true",
        "x-ms-version": "2019-12-12"
      },
      "RequestBody": null,
      "StatusCode": 202,
      "ResponseHeaders": {
        "Content-Length": "0",
        "Date": "Fri, 03 Apr 2020 21:04:19 GMT",
        "Server": [
          "Windows-Azure-Blob/1.0",
          "Microsoft-HTTPAPI/2.0"
        ],
        "x-ms-client-request-id": "fbbc2ec8-ca3d-f3e2-a5aa-5662faf709f7",
<<<<<<< HEAD
        "x-ms-request-id": "959f5130-b01e-003c-1a39-f3bbfc000000",
=======
        "x-ms-request-id": "96228cc3-f01e-0012-2ffb-093670000000",
>>>>>>> 8d420312
        "x-ms-version": "2019-12-12"
      },
      "ResponseBody": []
    }
  ],
  "Variables": {
    "RandomSeed": "43226826",
    "Storage_TestConfigHierarchicalNamespace": "NamespaceTenant\nseannsecanary\nU2FuaXRpemVk\nhttp://seannsecanary.blob.core.windows.net\nhttp://seannsecanary.file.core.windows.net\nhttp://seannsecanary.queue.core.windows.net\nhttp://seannsecanary.table.core.windows.net\n\n\n\n\nhttp://seannsecanary-secondary.blob.core.windows.net\nhttp://seannsecanary-secondary.file.core.windows.net\nhttp://seannsecanary-secondary.queue.core.windows.net\nhttp://seannsecanary-secondary.table.core.windows.net\n68390a19-a643-458b-b726-408abf67b4fc\nSanitized\n72f988bf-86f1-41af-91ab-2d7cd011db47\nhttps://login.microsoftonline.com/\nCloud\nBlobEndpoint=http://seannsecanary.blob.core.windows.net/;QueueEndpoint=http://seannsecanary.queue.core.windows.net/;FileEndpoint=http://seannsecanary.file.core.windows.net/;BlobSecondaryEndpoint=http://seannsecanary-secondary.blob.core.windows.net/;QueueSecondaryEndpoint=http://seannsecanary-secondary.queue.core.windows.net/;FileSecondaryEndpoint=http://seannsecanary-secondary.file.core.windows.net/;AccountName=seannsecanary;AccountKey=Sanitized\n"
  }
}<|MERGE_RESOLUTION|>--- conflicted
+++ resolved
@@ -28,11 +28,7 @@
           "Microsoft-HTTPAPI/2.0"
         ],
         "x-ms-client-request-id": "1e95608d-6170-48f4-5149-6dbfd0e6fbd0",
-<<<<<<< HEAD
-        "x-ms-request-id": "959f512b-b01e-003c-1639-f3bbfc000000",
-=======
         "x-ms-request-id": "96228c93-f01e-0012-06fb-093670000000",
->>>>>>> 8d420312
         "x-ms-version": "2019-12-12"
       },
       "ResponseBody": []
@@ -66,11 +62,7 @@
           "Microsoft-HTTPAPI/2.0"
         ],
         "x-ms-client-request-id": "fa10831c-c218-8ba0-731b-b4521d0a4811",
-<<<<<<< HEAD
-        "x-ms-request-id": "91ed5818-401f-0017-5339-f33b30000000",
-=======
         "x-ms-request-id": "fa44039c-201f-0097-0dfb-091bad000000",
->>>>>>> 8d420312
         "x-ms-version": "2019-12-12"
       },
       "ResponseBody": []
@@ -104,11 +96,7 @@
         "x-ms-group": "$superuser",
         "x-ms-owner": "$superuser",
         "x-ms-permissions": "rwx-w----",
-<<<<<<< HEAD
-        "x-ms-request-id": "91ed581a-401f-0017-5439-f33b30000000",
-=======
         "x-ms-request-id": "fa44039e-201f-0097-0efb-091bad000000",
->>>>>>> 8d420312
         "x-ms-version": "2019-12-12"
       },
       "ResponseBody": []
@@ -138,11 +126,7 @@
           "Microsoft-HTTPAPI/2.0"
         ],
         "x-ms-client-request-id": "fbbc2ec8-ca3d-f3e2-a5aa-5662faf709f7",
-<<<<<<< HEAD
-        "x-ms-request-id": "959f5130-b01e-003c-1a39-f3bbfc000000",
-=======
         "x-ms-request-id": "96228cc3-f01e-0012-2ffb-093670000000",
->>>>>>> 8d420312
         "x-ms-version": "2019-12-12"
       },
       "ResponseBody": []
