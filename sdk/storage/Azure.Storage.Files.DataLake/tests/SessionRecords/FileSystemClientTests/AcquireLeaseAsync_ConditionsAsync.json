{
  "Entries": [
    {
      "RequestUri": "http://seannsecanary.blob.core.windows.net/test-filesystem-18b8c113-6327-ea79-b44c-36338c72ecba?restype=container",
      "RequestMethod": "PUT",
      "RequestHeaders": {
        "Authorization": "Sanitized",
        "traceparent": "00-5d48e37ef9f1934288cf980a744ab335-bf647e4b347fc540-00",
        "User-Agent": [
          "azsdk-net-Storage.Files.DataLake/12.1.0-dev.20200403.1",
          "(.NET Core 4.6.28325.01; Microsoft Windows 10.0.18362 )"
        ],
        "x-ms-client-request-id": "3e3581c4-d806-4d3a-b830-e93643aa749f",
        "x-ms-date": "Fri, 03 Apr 2020 21:04:48 GMT",
        "x-ms-return-client-request-id": "true",
        "x-ms-version": "2019-12-12"
      },
      "RequestBody": null,
      "StatusCode": 201,
      "ResponseHeaders": {
        "Content-Length": "0",
        "Date": "Fri, 03 Apr 2020 21:04:46 GMT",
        "ETag": "\u00220x8D7D812A40EC128\u0022",
        "Last-Modified": "Fri, 03 Apr 2020 21:04:46 GMT",
        "Server": [
          "Windows-Azure-Blob/1.0",
          "Microsoft-HTTPAPI/2.0"
        ],
        "x-ms-client-request-id": "3e3581c4-d806-4d3a-b830-e93643aa749f",
<<<<<<< HEAD
        "x-ms-request-id": "9d995ffa-f01e-0002-3e39-f32c83000000",
=======
        "x-ms-request-id": "96229baf-f01e-0012-5cfb-093670000000",
>>>>>>> 8d420312
        "x-ms-version": "2019-12-12"
      },
      "ResponseBody": []
    },
    {
      "RequestUri": "http://seannsecanary.blob.core.windows.net/test-filesystem-18b8c113-6327-ea79-b44c-36338c72ecba?comp=lease\u0026restype=container",
      "RequestMethod": "PUT",
      "RequestHeaders": {
        "Authorization": "Sanitized",
        "traceparent": "00-85f8fb4cb9732544a82daf43b3e2c18f-06647920583f2947-00",
        "User-Agent": [
          "azsdk-net-Storage.Files.DataLake/12.1.0-dev.20200403.1",
          "(.NET Core 4.6.28325.01; Microsoft Windows 10.0.18362 )"
        ],
        "x-ms-client-request-id": "1f2b78f9-129c-d874-85ac-a10b98800254",
        "x-ms-date": "Fri, 03 Apr 2020 21:04:48 GMT",
        "x-ms-lease-action": "acquire",
        "x-ms-lease-duration": "15",
        "x-ms-proposed-lease-id": "d29e0cea-ec91-88fb-9cfa-40b94b64be79",
        "x-ms-return-client-request-id": "true",
        "x-ms-version": "2019-12-12"
      },
      "RequestBody": null,
      "StatusCode": 201,
      "ResponseHeaders": {
        "Content-Length": "0",
        "Date": "Fri, 03 Apr 2020 21:04:46 GMT",
        "ETag": "\u00220x8D7D812A40EC128\u0022",
        "Last-Modified": "Fri, 03 Apr 2020 21:04:46 GMT",
        "Server": [
          "Windows-Azure-Blob/1.0",
          "Microsoft-HTTPAPI/2.0"
        ],
        "x-ms-client-request-id": "1f2b78f9-129c-d874-85ac-a10b98800254",
        "x-ms-lease-id": "d29e0cea-ec91-88fb-9cfa-40b94b64be79",
<<<<<<< HEAD
        "x-ms-request-id": "9d996001-f01e-0002-4239-f32c83000000",
=======
        "x-ms-request-id": "96229bbc-f01e-0012-66fb-093670000000",
>>>>>>> 8d420312
        "x-ms-version": "2019-12-12"
      },
      "ResponseBody": []
    },
    {
      "RequestUri": "http://seannsecanary.blob.core.windows.net/test-filesystem-18b8c113-6327-ea79-b44c-36338c72ecba?restype=container",
      "RequestMethod": "DELETE",
      "RequestHeaders": {
        "Authorization": "Sanitized",
        "traceparent": "00-d50b861649a5d44aa8ab985dd70c791e-b01054e7251b8349-00",
        "User-Agent": [
          "azsdk-net-Storage.Files.DataLake/12.1.0-dev.20200403.1",
          "(.NET Core 4.6.28325.01; Microsoft Windows 10.0.18362 )"
        ],
        "x-ms-client-request-id": "d2c01380-9f38-55dc-bb96-858f0da85061",
        "x-ms-date": "Fri, 03 Apr 2020 21:04:48 GMT",
        "x-ms-lease-id": "d29e0cea-ec91-88fb-9cfa-40b94b64be79",
        "x-ms-return-client-request-id": "true",
        "x-ms-version": "2019-12-12"
      },
      "RequestBody": null,
      "StatusCode": 202,
      "ResponseHeaders": {
        "Content-Length": "0",
        "Date": "Fri, 03 Apr 2020 21:04:46 GMT",
        "Server": [
          "Windows-Azure-Blob/1.0",
          "Microsoft-HTTPAPI/2.0"
        ],
        "x-ms-client-request-id": "d2c01380-9f38-55dc-bb96-858f0da85061",
<<<<<<< HEAD
        "x-ms-request-id": "9d996006-f01e-0002-4739-f32c83000000",
=======
        "x-ms-request-id": "96229bd8-f01e-0012-7cfb-093670000000",
>>>>>>> 8d420312
        "x-ms-version": "2019-12-12"
      },
      "ResponseBody": []
    },
    {
      "RequestUri": "http://seannsecanary.blob.core.windows.net/test-filesystem-304aae60-6720-90f1-16ef-c6e72246ef47?restype=container",
      "RequestMethod": "PUT",
      "RequestHeaders": {
        "Authorization": "Sanitized",
        "traceparent": "00-555387b0d2160a459dc0b8d358f5672c-a02ecd4ba54bdb43-00",
        "User-Agent": [
          "azsdk-net-Storage.Files.DataLake/12.1.0-dev.20200403.1",
          "(.NET Core 4.6.28325.01; Microsoft Windows 10.0.18362 )"
        ],
        "x-ms-client-request-id": "3acd8d64-b7f3-188e-212f-bc49d8f43274",
        "x-ms-date": "Fri, 03 Apr 2020 21:04:48 GMT",
        "x-ms-return-client-request-id": "true",
        "x-ms-version": "2019-12-12"
      },
      "RequestBody": null,
      "StatusCode": 201,
      "ResponseHeaders": {
        "Content-Length": "0",
        "Date": "Fri, 03 Apr 2020 21:04:46 GMT",
        "ETag": "\u00220x8D7D812A43DC932\u0022",
        "Last-Modified": "Fri, 03 Apr 2020 21:04:47 GMT",
        "Server": [
          "Windows-Azure-Blob/1.0",
          "Microsoft-HTTPAPI/2.0"
        ],
        "x-ms-client-request-id": "3acd8d64-b7f3-188e-212f-bc49d8f43274",
<<<<<<< HEAD
        "x-ms-request-id": "50f66a78-701e-0041-4539-f3cadf000000",
=======
        "x-ms-request-id": "96229be2-f01e-0012-04fb-093670000000",
>>>>>>> 8d420312
        "x-ms-version": "2019-12-12"
      },
      "ResponseBody": []
    },
    {
      "RequestUri": "http://seannsecanary.blob.core.windows.net/test-filesystem-304aae60-6720-90f1-16ef-c6e72246ef47?comp=lease\u0026restype=container",
      "RequestMethod": "PUT",
      "RequestHeaders": {
        "Authorization": "Sanitized",
        "If-Modified-Since": "Thu, 02 Apr 2020 21:04:48 GMT",
        "traceparent": "00-fa80fea075a0514eb8c9c26ff68b11ff-9625d2a8d492654c-00",
        "User-Agent": [
          "azsdk-net-Storage.Files.DataLake/12.1.0-dev.20200403.1",
          "(.NET Core 4.6.28325.01; Microsoft Windows 10.0.18362 )"
        ],
        "x-ms-client-request-id": "a5fde346-1307-9892-ec9c-a77a1ae709d5",
        "x-ms-date": "Fri, 03 Apr 2020 21:04:48 GMT",
        "x-ms-lease-action": "acquire",
        "x-ms-lease-duration": "15",
        "x-ms-proposed-lease-id": "1acb3da7-cb1d-30a1-9378-9da70f4cac43",
        "x-ms-return-client-request-id": "true",
        "x-ms-version": "2019-12-12"
      },
      "RequestBody": null,
      "StatusCode": 201,
      "ResponseHeaders": {
        "Content-Length": "0",
        "Date": "Fri, 03 Apr 2020 21:04:46 GMT",
        "ETag": "\u00220x8D7D812A43DC932\u0022",
        "Last-Modified": "Fri, 03 Apr 2020 21:04:47 GMT",
        "Server": [
          "Windows-Azure-Blob/1.0",
          "Microsoft-HTTPAPI/2.0"
        ],
        "x-ms-client-request-id": "a5fde346-1307-9892-ec9c-a77a1ae709d5",
        "x-ms-lease-id": "1acb3da7-cb1d-30a1-9378-9da70f4cac43",
<<<<<<< HEAD
        "x-ms-request-id": "50f66a86-701e-0041-5039-f3cadf000000",
=======
        "x-ms-request-id": "96229bf7-f01e-0012-12fb-093670000000",
>>>>>>> 8d420312
        "x-ms-version": "2019-12-12"
      },
      "ResponseBody": []
    },
    {
      "RequestUri": "http://seannsecanary.blob.core.windows.net/test-filesystem-304aae60-6720-90f1-16ef-c6e72246ef47?restype=container",
      "RequestMethod": "DELETE",
      "RequestHeaders": {
        "Authorization": "Sanitized",
        "traceparent": "00-d6f621f46ab52846b3720e00be0231fd-86fb44ffa6fb0143-00",
        "User-Agent": [
          "azsdk-net-Storage.Files.DataLake/12.1.0-dev.20200403.1",
          "(.NET Core 4.6.28325.01; Microsoft Windows 10.0.18362 )"
        ],
        "x-ms-client-request-id": "2b61ff7e-064e-ae3c-85eb-a8db0dd9f17c",
        "x-ms-date": "Fri, 03 Apr 2020 21:04:48 GMT",
        "x-ms-lease-id": "1acb3da7-cb1d-30a1-9378-9da70f4cac43",
        "x-ms-return-client-request-id": "true",
        "x-ms-version": "2019-12-12"
      },
      "RequestBody": null,
      "StatusCode": 202,
      "ResponseHeaders": {
        "Content-Length": "0",
        "Date": "Fri, 03 Apr 2020 21:04:46 GMT",
        "Server": [
          "Windows-Azure-Blob/1.0",
          "Microsoft-HTTPAPI/2.0"
        ],
        "x-ms-client-request-id": "2b61ff7e-064e-ae3c-85eb-a8db0dd9f17c",
<<<<<<< HEAD
        "x-ms-request-id": "50f66a8d-701e-0041-5739-f3cadf000000",
=======
        "x-ms-request-id": "96229c01-f01e-0012-18fb-093670000000",
>>>>>>> 8d420312
        "x-ms-version": "2019-12-12"
      },
      "ResponseBody": []
    },
    {
      "RequestUri": "http://seannsecanary.blob.core.windows.net/test-filesystem-fa0d8e68-394a-a82c-e70a-bc475de830dc?restype=container",
      "RequestMethod": "PUT",
      "RequestHeaders": {
        "Authorization": "Sanitized",
        "traceparent": "00-7d11dbd94184b444afa597a44cfb1690-da73ac9b4fe96c4e-00",
        "User-Agent": [
          "azsdk-net-Storage.Files.DataLake/12.1.0-dev.20200403.1",
          "(.NET Core 4.6.28325.01; Microsoft Windows 10.0.18362 )"
        ],
        "x-ms-client-request-id": "d94139cd-c302-4476-d2b8-43434af4519d",
        "x-ms-date": "Fri, 03 Apr 2020 21:04:49 GMT",
        "x-ms-return-client-request-id": "true",
        "x-ms-version": "2019-12-12"
      },
      "RequestBody": null,
      "StatusCode": 201,
      "ResponseHeaders": {
        "Content-Length": "0",
        "Date": "Fri, 03 Apr 2020 21:04:47 GMT",
        "ETag": "\u00220x8D7D812A46AFC18\u0022",
        "Last-Modified": "Fri, 03 Apr 2020 21:04:47 GMT",
        "Server": [
          "Windows-Azure-Blob/1.0",
          "Microsoft-HTTPAPI/2.0"
        ],
        "x-ms-client-request-id": "d94139cd-c302-4476-d2b8-43434af4519d",
<<<<<<< HEAD
        "x-ms-request-id": "9c495877-601e-0000-0739-f3923b000000",
=======
        "x-ms-request-id": "96229c0b-f01e-0012-20fb-093670000000",
>>>>>>> 8d420312
        "x-ms-version": "2019-12-12"
      },
      "ResponseBody": []
    },
    {
      "RequestUri": "http://seannsecanary.blob.core.windows.net/test-filesystem-fa0d8e68-394a-a82c-e70a-bc475de830dc?comp=lease\u0026restype=container",
      "RequestMethod": "PUT",
      "RequestHeaders": {
        "Authorization": "Sanitized",
        "If-Unmodified-Since": "Sat, 04 Apr 2020 21:04:48 GMT",
        "traceparent": "00-40b78dea5c60e347b4647cbfaf49329a-c8af95d6904e7044-00",
        "User-Agent": [
          "azsdk-net-Storage.Files.DataLake/12.1.0-dev.20200403.1",
          "(.NET Core 4.6.28325.01; Microsoft Windows 10.0.18362 )"
        ],
        "x-ms-client-request-id": "29ca9e88-be23-f632-42b7-d1700604472b",
        "x-ms-date": "Fri, 03 Apr 2020 21:04:49 GMT",
        "x-ms-lease-action": "acquire",
        "x-ms-lease-duration": "15",
        "x-ms-proposed-lease-id": "26fcccba-d6dc-8af6-0891-bd71fda6b2c7",
        "x-ms-return-client-request-id": "true",
        "x-ms-version": "2019-12-12"
      },
      "RequestBody": null,
      "StatusCode": 201,
      "ResponseHeaders": {
        "Content-Length": "0",
        "Date": "Fri, 03 Apr 2020 21:04:47 GMT",
        "ETag": "\u00220x8D7D812A46AFC18\u0022",
        "Last-Modified": "Fri, 03 Apr 2020 21:04:47 GMT",
        "Server": [
          "Windows-Azure-Blob/1.0",
          "Microsoft-HTTPAPI/2.0"
        ],
        "x-ms-client-request-id": "29ca9e88-be23-f632-42b7-d1700604472b",
        "x-ms-lease-id": "26fcccba-d6dc-8af6-0891-bd71fda6b2c7",
<<<<<<< HEAD
        "x-ms-request-id": "9c49587b-601e-0000-0a39-f3923b000000",
=======
        "x-ms-request-id": "96229c19-f01e-0012-2cfb-093670000000",
>>>>>>> 8d420312
        "x-ms-version": "2019-12-12"
      },
      "ResponseBody": []
    },
    {
      "RequestUri": "http://seannsecanary.blob.core.windows.net/test-filesystem-fa0d8e68-394a-a82c-e70a-bc475de830dc?restype=container",
      "RequestMethod": "DELETE",
      "RequestHeaders": {
        "Authorization": "Sanitized",
        "traceparent": "00-325ec95dbd4ab04ca7f73a90c92157d2-47a3ae818ceb104d-00",
        "User-Agent": [
          "azsdk-net-Storage.Files.DataLake/12.1.0-dev.20200403.1",
          "(.NET Core 4.6.28325.01; Microsoft Windows 10.0.18362 )"
        ],
        "x-ms-client-request-id": "5ee9745f-89dc-66a3-7983-e0ef8568156b",
        "x-ms-date": "Fri, 03 Apr 2020 21:04:49 GMT",
        "x-ms-lease-id": "26fcccba-d6dc-8af6-0891-bd71fda6b2c7",
        "x-ms-return-client-request-id": "true",
        "x-ms-version": "2019-12-12"
      },
      "RequestBody": null,
      "StatusCode": 202,
      "ResponseHeaders": {
        "Content-Length": "0",
        "Date": "Fri, 03 Apr 2020 21:04:47 GMT",
        "Server": [
          "Windows-Azure-Blob/1.0",
          "Microsoft-HTTPAPI/2.0"
        ],
        "x-ms-client-request-id": "5ee9745f-89dc-66a3-7983-e0ef8568156b",
<<<<<<< HEAD
        "x-ms-request-id": "9c49587f-601e-0000-0e39-f3923b000000",
=======
        "x-ms-request-id": "96229c23-f01e-0012-35fb-093670000000",
>>>>>>> 8d420312
        "x-ms-version": "2019-12-12"
      },
      "ResponseBody": []
    }
  ],
  "Variables": {
    "DateTimeOffsetNow": "2020-04-03T14:04:48.4101269-07:00",
    "RandomSeed": "53428987",
    "Storage_TestConfigHierarchicalNamespace": "NamespaceTenant\nseannsecanary\nU2FuaXRpemVk\nhttp://seannsecanary.blob.core.windows.net\nhttp://seannsecanary.file.core.windows.net\nhttp://seannsecanary.queue.core.windows.net\nhttp://seannsecanary.table.core.windows.net\n\n\n\n\nhttp://seannsecanary-secondary.blob.core.windows.net\nhttp://seannsecanary-secondary.file.core.windows.net\nhttp://seannsecanary-secondary.queue.core.windows.net\nhttp://seannsecanary-secondary.table.core.windows.net\n68390a19-a643-458b-b726-408abf67b4fc\nSanitized\n72f988bf-86f1-41af-91ab-2d7cd011db47\nhttps://login.microsoftonline.com/\nCloud\nBlobEndpoint=http://seannsecanary.blob.core.windows.net/;QueueEndpoint=http://seannsecanary.queue.core.windows.net/;FileEndpoint=http://seannsecanary.file.core.windows.net/;BlobSecondaryEndpoint=http://seannsecanary-secondary.blob.core.windows.net/;QueueSecondaryEndpoint=http://seannsecanary-secondary.queue.core.windows.net/;FileSecondaryEndpoint=http://seannsecanary-secondary.file.core.windows.net/;AccountName=seannsecanary;AccountKey=Sanitized\n"
  }
}<|MERGE_RESOLUTION|>--- conflicted
+++ resolved
@@ -27,11 +27,7 @@
           "Microsoft-HTTPAPI/2.0"
         ],
         "x-ms-client-request-id": "3e3581c4-d806-4d3a-b830-e93643aa749f",
-<<<<<<< HEAD
-        "x-ms-request-id": "9d995ffa-f01e-0002-3e39-f32c83000000",
-=======
         "x-ms-request-id": "96229baf-f01e-0012-5cfb-093670000000",
->>>>>>> 8d420312
         "x-ms-version": "2019-12-12"
       },
       "ResponseBody": []
@@ -67,11 +63,7 @@
         ],
         "x-ms-client-request-id": "1f2b78f9-129c-d874-85ac-a10b98800254",
         "x-ms-lease-id": "d29e0cea-ec91-88fb-9cfa-40b94b64be79",
-<<<<<<< HEAD
-        "x-ms-request-id": "9d996001-f01e-0002-4239-f32c83000000",
-=======
         "x-ms-request-id": "96229bbc-f01e-0012-66fb-093670000000",
->>>>>>> 8d420312
         "x-ms-version": "2019-12-12"
       },
       "ResponseBody": []
@@ -102,11 +94,7 @@
           "Microsoft-HTTPAPI/2.0"
         ],
         "x-ms-client-request-id": "d2c01380-9f38-55dc-bb96-858f0da85061",
-<<<<<<< HEAD
-        "x-ms-request-id": "9d996006-f01e-0002-4739-f32c83000000",
-=======
         "x-ms-request-id": "96229bd8-f01e-0012-7cfb-093670000000",
->>>>>>> 8d420312
         "x-ms-version": "2019-12-12"
       },
       "ResponseBody": []
@@ -138,11 +126,7 @@
           "Microsoft-HTTPAPI/2.0"
         ],
         "x-ms-client-request-id": "3acd8d64-b7f3-188e-212f-bc49d8f43274",
-<<<<<<< HEAD
-        "x-ms-request-id": "50f66a78-701e-0041-4539-f3cadf000000",
-=======
         "x-ms-request-id": "96229be2-f01e-0012-04fb-093670000000",
->>>>>>> 8d420312
         "x-ms-version": "2019-12-12"
       },
       "ResponseBody": []
@@ -179,11 +163,7 @@
         ],
         "x-ms-client-request-id": "a5fde346-1307-9892-ec9c-a77a1ae709d5",
         "x-ms-lease-id": "1acb3da7-cb1d-30a1-9378-9da70f4cac43",
-<<<<<<< HEAD
-        "x-ms-request-id": "50f66a86-701e-0041-5039-f3cadf000000",
-=======
         "x-ms-request-id": "96229bf7-f01e-0012-12fb-093670000000",
->>>>>>> 8d420312
         "x-ms-version": "2019-12-12"
       },
       "ResponseBody": []
@@ -214,11 +194,7 @@
           "Microsoft-HTTPAPI/2.0"
         ],
         "x-ms-client-request-id": "2b61ff7e-064e-ae3c-85eb-a8db0dd9f17c",
-<<<<<<< HEAD
-        "x-ms-request-id": "50f66a8d-701e-0041-5739-f3cadf000000",
-=======
         "x-ms-request-id": "96229c01-f01e-0012-18fb-093670000000",
->>>>>>> 8d420312
         "x-ms-version": "2019-12-12"
       },
       "ResponseBody": []
@@ -250,11 +226,7 @@
           "Microsoft-HTTPAPI/2.0"
         ],
         "x-ms-client-request-id": "d94139cd-c302-4476-d2b8-43434af4519d",
-<<<<<<< HEAD
-        "x-ms-request-id": "9c495877-601e-0000-0739-f3923b000000",
-=======
         "x-ms-request-id": "96229c0b-f01e-0012-20fb-093670000000",
->>>>>>> 8d420312
         "x-ms-version": "2019-12-12"
       },
       "ResponseBody": []
@@ -291,11 +263,7 @@
         ],
         "x-ms-client-request-id": "29ca9e88-be23-f632-42b7-d1700604472b",
         "x-ms-lease-id": "26fcccba-d6dc-8af6-0891-bd71fda6b2c7",
-<<<<<<< HEAD
-        "x-ms-request-id": "9c49587b-601e-0000-0a39-f3923b000000",
-=======
         "x-ms-request-id": "96229c19-f01e-0012-2cfb-093670000000",
->>>>>>> 8d420312
         "x-ms-version": "2019-12-12"
       },
       "ResponseBody": []
@@ -326,11 +294,7 @@
           "Microsoft-HTTPAPI/2.0"
         ],
         "x-ms-client-request-id": "5ee9745f-89dc-66a3-7983-e0ef8568156b",
-<<<<<<< HEAD
-        "x-ms-request-id": "9c49587f-601e-0000-0e39-f3923b000000",
-=======
         "x-ms-request-id": "96229c23-f01e-0012-35fb-093670000000",
->>>>>>> 8d420312
         "x-ms-version": "2019-12-12"
       },
       "ResponseBody": []
