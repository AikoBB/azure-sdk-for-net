{
  "Entries": [
    {
      "RequestUri": "http://seannsecanary.blob.core.windows.net/test-filesystem-402ac088-b363-7d60-ef2d-493d9d5ddcde?restype=container",
      "RequestMethod": "PUT",
      "RequestHeaders": {
        "Authorization": "Sanitized",
        "traceparent": "00-86faefe656a447489db1e6c27f0ed6fc-cbaae072a01f8d4e-00",
        "User-Agent": [
          "azsdk-net-Storage.Files.DataLake/12.1.0-dev.20200403.1",
          "(.NET Core 4.6.28325.01; Microsoft Windows 10.0.18362 )"
        ],
        "x-ms-client-request-id": "1b21fa40-a869-687a-ee8f-4e15f48accde",
        "x-ms-date": "Fri, 03 Apr 2020 21:05:16 GMT",
        "x-ms-return-client-request-id": "true",
        "x-ms-version": "2019-12-12"
      },
      "RequestBody": null,
      "StatusCode": 201,
      "ResponseHeaders": {
        "Content-Length": "0",
        "Date": "Fri, 03 Apr 2020 21:05:14 GMT",
        "ETag": "\u00220x8D7D812B4D84EAD\u0022",
        "Last-Modified": "Fri, 03 Apr 2020 21:05:15 GMT",
        "Server": [
          "Windows-Azure-Blob/1.0",
          "Microsoft-HTTPAPI/2.0"
        ],
        "x-ms-client-request-id": "1b21fa40-a869-687a-ee8f-4e15f48accde",
<<<<<<< HEAD
        "x-ms-request-id": "0e69de8f-201e-003e-5539-f30544000000",
=======
        "x-ms-request-id": "9622aaa6-f01e-0012-7ffb-093670000000",
>>>>>>> 8d420312
        "x-ms-version": "2019-12-12"
      },
      "ResponseBody": []
    },
    {
      "RequestUri": "http://seannsecanary.blob.core.windows.net/test-filesystem-402ac088-b363-7d60-ef2d-493d9d5ddcde?comp=lease\u0026restype=container",
      "RequestMethod": "PUT",
      "RequestHeaders": {
        "Authorization": "Sanitized",
        "traceparent": "00-110643a6f9a8804d9bf1510acf232d92-1b0ada2c534da541-00",
        "User-Agent": [
          "azsdk-net-Storage.Files.DataLake/12.1.0-dev.20200403.1",
          "(.NET Core 4.6.28325.01; Microsoft Windows 10.0.18362 )"
        ],
        "x-ms-client-request-id": "749b86e1-c709-f353-bc00-e5f172c619bd",
        "x-ms-date": "Fri, 03 Apr 2020 21:05:16 GMT",
        "x-ms-lease-action": "acquire",
        "x-ms-lease-duration": "15",
        "x-ms-proposed-lease-id": "4f44bc93-4d79-203e-3577-35b44f304ca1",
        "x-ms-return-client-request-id": "true",
        "x-ms-version": "2019-12-12"
      },
      "RequestBody": null,
      "StatusCode": 201,
      "ResponseHeaders": {
        "Content-Length": "0",
        "Date": "Fri, 03 Apr 2020 21:05:14 GMT",
        "ETag": "\u00220x8D7D812B4D84EAD\u0022",
        "Last-Modified": "Fri, 03 Apr 2020 21:05:15 GMT",
        "Server": [
          "Windows-Azure-Blob/1.0",
          "Microsoft-HTTPAPI/2.0"
        ],
        "x-ms-client-request-id": "749b86e1-c709-f353-bc00-e5f172c619bd",
        "x-ms-lease-id": "4f44bc93-4d79-203e-3577-35b44f304ca1",
<<<<<<< HEAD
        "x-ms-request-id": "0e69de91-201e-003e-5639-f30544000000",
=======
        "x-ms-request-id": "9622aaaf-f01e-0012-06fb-093670000000",
>>>>>>> 8d420312
        "x-ms-version": "2019-12-12"
      },
      "ResponseBody": []
    },
    {
      "RequestUri": "http://seannsecanary.blob.core.windows.net/test-filesystem-402ac088-b363-7d60-ef2d-493d9d5ddcde?comp=lease\u0026restype=container",
      "RequestMethod": "PUT",
      "RequestHeaders": {
        "Authorization": "Sanitized",
        "If-Modified-Since": "Sat, 04 Apr 2020 21:05:16 GMT",
        "traceparent": "00-1b75a9a83031854a96eadcdbefc09a56-e9777e327c9cee49-00",
        "User-Agent": [
          "azsdk-net-Storage.Files.DataLake/12.1.0-dev.20200403.1",
          "(.NET Core 4.6.28325.01; Microsoft Windows 10.0.18362 )"
        ],
        "x-ms-client-request-id": "c9d2b5b9-d894-4e98-2909-e63cdb84c9ea",
        "x-ms-date": "Fri, 03 Apr 2020 21:05:16 GMT",
        "x-ms-lease-action": "release",
        "x-ms-lease-id": "4f44bc93-4d79-203e-3577-35b44f304ca1",
        "x-ms-return-client-request-id": "true",
        "x-ms-version": "2019-12-12"
      },
      "RequestBody": null,
      "StatusCode": 412,
      "ResponseHeaders": {
        "Content-Length": "252",
        "Content-Type": "application/xml",
        "Date": "Fri, 03 Apr 2020 21:05:14 GMT",
        "Server": [
          "Windows-Azure-Blob/1.0",
          "Microsoft-HTTPAPI/2.0"
        ],
        "x-ms-client-request-id": "c9d2b5b9-d894-4e98-2909-e63cdb84c9ea",
        "x-ms-error-code": "ConditionNotMet",
<<<<<<< HEAD
        "x-ms-request-id": "0e69de92-201e-003e-5739-f30544000000",
=======
        "x-ms-request-id": "9622aab3-f01e-0012-0afb-093670000000",
>>>>>>> 8d420312
        "x-ms-version": "2019-12-12"
      },
      "ResponseBody": [
        "\uFEFF\u003C?xml version=\u00221.0\u0022 encoding=\u0022utf-8\u0022?\u003E\u003CError\u003E\u003CCode\u003EConditionNotMet\u003C/Code\u003E\u003CMessage\u003EThe condition specified using HTTP conditional header(s) is not met.\n",
        "RequestId:9622aab3-f01e-0012-0afb-093670000000\n",
        "Time:2020-04-03T21:05:15.3001482Z\u003C/Message\u003E\u003C/Error\u003E"
      ]
    },
    {
      "RequestUri": "http://seannsecanary.blob.core.windows.net/test-filesystem-402ac088-b363-7d60-ef2d-493d9d5ddcde?restype=container",
      "RequestMethod": "DELETE",
      "RequestHeaders": {
        "Authorization": "Sanitized",
        "traceparent": "00-ac7372670142cc4181b41eb39b9faec4-07e7355790069f4d-00",
        "User-Agent": [
          "azsdk-net-Storage.Files.DataLake/12.1.0-dev.20200403.1",
          "(.NET Core 4.6.28325.01; Microsoft Windows 10.0.18362 )"
        ],
        "x-ms-client-request-id": "bc3826fa-4ff3-6b29-13b0-4e844465f7c2",
        "x-ms-date": "Fri, 03 Apr 2020 21:05:16 GMT",
        "x-ms-lease-id": "4f44bc93-4d79-203e-3577-35b44f304ca1",
        "x-ms-return-client-request-id": "true",
        "x-ms-version": "2019-12-12"
      },
      "RequestBody": null,
      "StatusCode": 202,
      "ResponseHeaders": {
        "Content-Length": "0",
        "Date": "Fri, 03 Apr 2020 21:05:15 GMT",
        "Server": [
          "Windows-Azure-Blob/1.0",
          "Microsoft-HTTPAPI/2.0"
        ],
        "x-ms-client-request-id": "bc3826fa-4ff3-6b29-13b0-4e844465f7c2",
<<<<<<< HEAD
        "x-ms-request-id": "0e69de94-201e-003e-5839-f30544000000",
=======
        "x-ms-request-id": "9622aab9-f01e-0012-0ffb-093670000000",
>>>>>>> 8d420312
        "x-ms-version": "2019-12-12"
      },
      "ResponseBody": []
    },
    {
      "RequestUri": "http://seannsecanary.blob.core.windows.net/test-filesystem-1031b43e-9728-7247-c31b-e4cbaa97251e?restype=container",
      "RequestMethod": "PUT",
      "RequestHeaders": {
        "Authorization": "Sanitized",
        "traceparent": "00-3bcd1756590e2f48be30d8d81c31a7c3-101a6eabc77e894f-00",
        "User-Agent": [
          "azsdk-net-Storage.Files.DataLake/12.1.0-dev.20200403.1",
          "(.NET Core 4.6.28325.01; Microsoft Windows 10.0.18362 )"
        ],
        "x-ms-client-request-id": "74c26bd2-13d9-6282-dfc5-f9d86b5dc07c",
        "x-ms-date": "Fri, 03 Apr 2020 21:05:17 GMT",
        "x-ms-return-client-request-id": "true",
        "x-ms-version": "2019-12-12"
      },
      "RequestBody": null,
      "StatusCode": 201,
      "ResponseHeaders": {
        "Content-Length": "0",
        "Date": "Fri, 03 Apr 2020 21:05:15 GMT",
        "ETag": "\u00220x8D7D812B531C9B2\u0022",
        "Last-Modified": "Fri, 03 Apr 2020 21:05:15 GMT",
        "Server": [
          "Windows-Azure-Blob/1.0",
          "Microsoft-HTTPAPI/2.0"
        ],
        "x-ms-client-request-id": "74c26bd2-13d9-6282-dfc5-f9d86b5dc07c",
<<<<<<< HEAD
        "x-ms-request-id": "8dea4780-a01e-0042-7c39-f32bbb000000",
=======
        "x-ms-request-id": "9622aaeb-f01e-0012-35fb-093670000000",
>>>>>>> 8d420312
        "x-ms-version": "2019-12-12"
      },
      "ResponseBody": []
    },
    {
      "RequestUri": "http://seannsecanary.blob.core.windows.net/test-filesystem-1031b43e-9728-7247-c31b-e4cbaa97251e?comp=lease\u0026restype=container",
      "RequestMethod": "PUT",
      "RequestHeaders": {
        "Authorization": "Sanitized",
        "traceparent": "00-fff5064de88f804a8f6478a7dfaf7200-987a67c09171494a-00",
        "User-Agent": [
          "azsdk-net-Storage.Files.DataLake/12.1.0-dev.20200403.1",
          "(.NET Core 4.6.28325.01; Microsoft Windows 10.0.18362 )"
        ],
        "x-ms-client-request-id": "c83cddbd-69d0-8f5b-f490-b6709ad9255e",
        "x-ms-date": "Fri, 03 Apr 2020 21:05:17 GMT",
        "x-ms-lease-action": "acquire",
        "x-ms-lease-duration": "15",
        "x-ms-proposed-lease-id": "099e308a-4224-3176-bd69-79a93d807954",
        "x-ms-return-client-request-id": "true",
        "x-ms-version": "2019-12-12"
      },
      "RequestBody": null,
      "StatusCode": 201,
      "ResponseHeaders": {
        "Content-Length": "0",
        "Date": "Fri, 03 Apr 2020 21:05:15 GMT",
        "ETag": "\u00220x8D7D812B531C9B2\u0022",
        "Last-Modified": "Fri, 03 Apr 2020 21:05:15 GMT",
        "Server": [
          "Windows-Azure-Blob/1.0",
          "Microsoft-HTTPAPI/2.0"
        ],
        "x-ms-client-request-id": "c83cddbd-69d0-8f5b-f490-b6709ad9255e",
        "x-ms-lease-id": "099e308a-4224-3176-bd69-79a93d807954",
<<<<<<< HEAD
        "x-ms-request-id": "8dea4788-a01e-0042-8039-f32bbb000000",
=======
        "x-ms-request-id": "9622aaf2-f01e-0012-3bfb-093670000000",
>>>>>>> 8d420312
        "x-ms-version": "2019-12-12"
      },
      "ResponseBody": []
    },
    {
      "RequestUri": "http://seannsecanary.blob.core.windows.net/test-filesystem-1031b43e-9728-7247-c31b-e4cbaa97251e?comp=lease\u0026restype=container",
      "RequestMethod": "PUT",
      "RequestHeaders": {
        "Authorization": "Sanitized",
        "If-Unmodified-Since": "Thu, 02 Apr 2020 21:05:16 GMT",
        "traceparent": "00-d6f415c08b996f48a67fb27441c3367a-c0d47e55a4036a44-00",
        "User-Agent": [
          "azsdk-net-Storage.Files.DataLake/12.1.0-dev.20200403.1",
          "(.NET Core 4.6.28325.01; Microsoft Windows 10.0.18362 )"
        ],
        "x-ms-client-request-id": "5feb410d-b143-3f84-0868-4a44fad438df",
        "x-ms-date": "Fri, 03 Apr 2020 21:05:17 GMT",
        "x-ms-lease-action": "release",
        "x-ms-lease-id": "099e308a-4224-3176-bd69-79a93d807954",
        "x-ms-return-client-request-id": "true",
        "x-ms-version": "2019-12-12"
      },
      "RequestBody": null,
      "StatusCode": 412,
      "ResponseHeaders": {
        "Content-Length": "252",
        "Content-Type": "application/xml",
        "Date": "Fri, 03 Apr 2020 21:05:15 GMT",
        "Server": [
          "Windows-Azure-Blob/1.0",
          "Microsoft-HTTPAPI/2.0"
        ],
        "x-ms-client-request-id": "5feb410d-b143-3f84-0868-4a44fad438df",
        "x-ms-error-code": "ConditionNotMet",
<<<<<<< HEAD
        "x-ms-request-id": "8dea4789-a01e-0042-0139-f32bbb000000",
=======
        "x-ms-request-id": "9622aaf9-f01e-0012-42fb-093670000000",
>>>>>>> 8d420312
        "x-ms-version": "2019-12-12"
      },
      "ResponseBody": [
        "\uFEFF\u003C?xml version=\u00221.0\u0022 encoding=\u0022utf-8\u0022?\u003E\u003CError\u003E\u003CCode\u003EConditionNotMet\u003C/Code\u003E\u003CMessage\u003EThe condition specified using HTTP conditional header(s) is not met.\n",
        "RequestId:9622aaf9-f01e-0012-42fb-093670000000\n",
        "Time:2020-04-03T21:05:15.8895701Z\u003C/Message\u003E\u003C/Error\u003E"
      ]
    },
    {
      "RequestUri": "http://seannsecanary.blob.core.windows.net/test-filesystem-1031b43e-9728-7247-c31b-e4cbaa97251e?restype=container",
      "RequestMethod": "DELETE",
      "RequestHeaders": {
        "Authorization": "Sanitized",
        "traceparent": "00-d9702760603f3048b8867a2f403c9fcf-043dd4a33f58da47-00",
        "User-Agent": [
          "azsdk-net-Storage.Files.DataLake/12.1.0-dev.20200403.1",
          "(.NET Core 4.6.28325.01; Microsoft Windows 10.0.18362 )"
        ],
        "x-ms-client-request-id": "58621772-c5ed-9a1b-1ff0-fefc3662de17",
        "x-ms-date": "Fri, 03 Apr 2020 21:05:17 GMT",
        "x-ms-lease-id": "099e308a-4224-3176-bd69-79a93d807954",
        "x-ms-return-client-request-id": "true",
        "x-ms-version": "2019-12-12"
      },
      "RequestBody": null,
      "StatusCode": 202,
      "ResponseHeaders": {
        "Content-Length": "0",
        "Date": "Fri, 03 Apr 2020 21:05:15 GMT",
        "Server": [
          "Windows-Azure-Blob/1.0",
          "Microsoft-HTTPAPI/2.0"
        ],
        "x-ms-client-request-id": "58621772-c5ed-9a1b-1ff0-fefc3662de17",
<<<<<<< HEAD
        "x-ms-request-id": "8dea4794-a01e-0042-0a39-f32bbb000000",
=======
        "x-ms-request-id": "9622ab06-f01e-0012-4afb-093670000000",
>>>>>>> 8d420312
        "x-ms-version": "2019-12-12"
      },
      "ResponseBody": []
    }
  ],
  "Variables": {
    "DateTimeOffsetNow": "2020-04-03T14:05:16.5752743-07:00",
    "RandomSeed": "376402032",
    "Storage_TestConfigHierarchicalNamespace": "NamespaceTenant\nseannsecanary\nU2FuaXRpemVk\nhttp://seannsecanary.blob.core.windows.net\nhttp://seannsecanary.file.core.windows.net\nhttp://seannsecanary.queue.core.windows.net\nhttp://seannsecanary.table.core.windows.net\n\n\n\n\nhttp://seannsecanary-secondary.blob.core.windows.net\nhttp://seannsecanary-secondary.file.core.windows.net\nhttp://seannsecanary-secondary.queue.core.windows.net\nhttp://seannsecanary-secondary.table.core.windows.net\n68390a19-a643-458b-b726-408abf67b4fc\nSanitized\n72f988bf-86f1-41af-91ab-2d7cd011db47\nhttps://login.microsoftonline.com/\nCloud\nBlobEndpoint=http://seannsecanary.blob.core.windows.net/;QueueEndpoint=http://seannsecanary.queue.core.windows.net/;FileEndpoint=http://seannsecanary.file.core.windows.net/;BlobSecondaryEndpoint=http://seannsecanary-secondary.blob.core.windows.net/;QueueSecondaryEndpoint=http://seannsecanary-secondary.queue.core.windows.net/;FileSecondaryEndpoint=http://seannsecanary-secondary.file.core.windows.net/;AccountName=seannsecanary;AccountKey=Sanitized\n"
  }
}<|MERGE_RESOLUTION|>--- conflicted
+++ resolved
@@ -27,11 +27,7 @@
           "Microsoft-HTTPAPI/2.0"
         ],
         "x-ms-client-request-id": "1b21fa40-a869-687a-ee8f-4e15f48accde",
-<<<<<<< HEAD
-        "x-ms-request-id": "0e69de8f-201e-003e-5539-f30544000000",
-=======
         "x-ms-request-id": "9622aaa6-f01e-0012-7ffb-093670000000",
->>>>>>> 8d420312
         "x-ms-version": "2019-12-12"
       },
       "ResponseBody": []
@@ -67,11 +63,7 @@
         ],
         "x-ms-client-request-id": "749b86e1-c709-f353-bc00-e5f172c619bd",
         "x-ms-lease-id": "4f44bc93-4d79-203e-3577-35b44f304ca1",
-<<<<<<< HEAD
-        "x-ms-request-id": "0e69de91-201e-003e-5639-f30544000000",
-=======
         "x-ms-request-id": "9622aaaf-f01e-0012-06fb-093670000000",
->>>>>>> 8d420312
         "x-ms-version": "2019-12-12"
       },
       "ResponseBody": []
@@ -106,11 +98,7 @@
         ],
         "x-ms-client-request-id": "c9d2b5b9-d894-4e98-2909-e63cdb84c9ea",
         "x-ms-error-code": "ConditionNotMet",
-<<<<<<< HEAD
-        "x-ms-request-id": "0e69de92-201e-003e-5739-f30544000000",
-=======
         "x-ms-request-id": "9622aab3-f01e-0012-0afb-093670000000",
->>>>>>> 8d420312
         "x-ms-version": "2019-12-12"
       },
       "ResponseBody": [
@@ -145,11 +133,7 @@
           "Microsoft-HTTPAPI/2.0"
         ],
         "x-ms-client-request-id": "bc3826fa-4ff3-6b29-13b0-4e844465f7c2",
-<<<<<<< HEAD
-        "x-ms-request-id": "0e69de94-201e-003e-5839-f30544000000",
-=======
         "x-ms-request-id": "9622aab9-f01e-0012-0ffb-093670000000",
->>>>>>> 8d420312
         "x-ms-version": "2019-12-12"
       },
       "ResponseBody": []
@@ -181,11 +165,7 @@
           "Microsoft-HTTPAPI/2.0"
         ],
         "x-ms-client-request-id": "74c26bd2-13d9-6282-dfc5-f9d86b5dc07c",
-<<<<<<< HEAD
-        "x-ms-request-id": "8dea4780-a01e-0042-7c39-f32bbb000000",
-=======
         "x-ms-request-id": "9622aaeb-f01e-0012-35fb-093670000000",
->>>>>>> 8d420312
         "x-ms-version": "2019-12-12"
       },
       "ResponseBody": []
@@ -221,11 +201,7 @@
         ],
         "x-ms-client-request-id": "c83cddbd-69d0-8f5b-f490-b6709ad9255e",
         "x-ms-lease-id": "099e308a-4224-3176-bd69-79a93d807954",
-<<<<<<< HEAD
-        "x-ms-request-id": "8dea4788-a01e-0042-8039-f32bbb000000",
-=======
         "x-ms-request-id": "9622aaf2-f01e-0012-3bfb-093670000000",
->>>>>>> 8d420312
         "x-ms-version": "2019-12-12"
       },
       "ResponseBody": []
@@ -260,11 +236,7 @@
         ],
         "x-ms-client-request-id": "5feb410d-b143-3f84-0868-4a44fad438df",
         "x-ms-error-code": "ConditionNotMet",
-<<<<<<< HEAD
-        "x-ms-request-id": "8dea4789-a01e-0042-0139-f32bbb000000",
-=======
         "x-ms-request-id": "9622aaf9-f01e-0012-42fb-093670000000",
->>>>>>> 8d420312
         "x-ms-version": "2019-12-12"
       },
       "ResponseBody": [
@@ -299,11 +271,7 @@
           "Microsoft-HTTPAPI/2.0"
         ],
         "x-ms-client-request-id": "58621772-c5ed-9a1b-1ff0-fefc3662de17",
-<<<<<<< HEAD
-        "x-ms-request-id": "8dea4794-a01e-0042-0a39-f32bbb000000",
-=======
         "x-ms-request-id": "9622ab06-f01e-0012-4afb-093670000000",
->>>>>>> 8d420312
         "x-ms-version": "2019-12-12"
       },
       "ResponseBody": []
