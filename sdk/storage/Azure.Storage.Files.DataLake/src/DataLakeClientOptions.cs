--- conflicted
+++ resolved
@@ -45,14 +45,6 @@
             /// <summary>
             /// The 2019-12-12 service version.
             /// </summary>
-<<<<<<< HEAD
-            V2019_07_07 = 2,
-
-            /// <summary>
-            /// The 2019-12-12 service version.
-            /// </summary>
-=======
->>>>>>> 994efc63
             V2019_12_12 = 3
 #pragma warning restore CA1707 // Identifiers should not contain underscores
         }
