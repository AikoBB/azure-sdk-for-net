--- conflicted
+++ resolved
@@ -704,7 +704,6 @@
         public long TagCount { get { throw null; } }
         public string VersionId { get { throw null; } }
     }
-<<<<<<< HEAD
     public partial class BlobQueryCsvTextConfiguration : Azure.Storage.Blobs.Models.BlobQueryTextConfiguration
     {
         public BlobQueryCsvTextConfiguration() { }
@@ -713,10 +712,7 @@
         public char? FieldQuote { get { throw null; } set { } }
         public bool HasHeaders { get { throw null; } set { } }
     }
-    public partial class BlobQueryCsvTextOptions : Azure.Storage.Blobs.Models.BlobQueryTextOptions
-=======
     public partial class BlobQueryCsvTextOptions : Azure.Storage.Blobs.Models.IBlobQueryTextOptions
->>>>>>> 55290b04
     {
         public BlobQueryCsvTextOptions() { }
         public string ColumnSeparator { get { throw null; } set { } }
@@ -733,15 +729,11 @@
         public string Name { get { throw null; } }
         public long Position { get { throw null; } }
     }
-<<<<<<< HEAD
     public partial class BlobQueryJsonTextConfiguration : Azure.Storage.Blobs.Models.BlobQueryTextConfiguration
     {
         public BlobQueryJsonTextConfiguration() { }
     }
-    public partial class BlobQueryJsonTextOptions : Azure.Storage.Blobs.Models.BlobQueryTextOptions
-=======
     public partial class BlobQueryJsonTextOptions : Azure.Storage.Blobs.Models.IBlobQueryTextOptions
->>>>>>> 55290b04
     {
         public BlobQueryJsonTextOptions() { }
         public string RecordSeparator { get { throw null; } set { } }
@@ -755,21 +747,11 @@
         public System.IProgress<long> ProgressHandler { get { throw null; } set { } }
         public event System.Action<Azure.Storage.Blobs.Models.BlobQueryError> ErrorHandler { add { } remove { } }
     }
-<<<<<<< HEAD
     public abstract partial class BlobQueryTextConfiguration
     {
         protected BlobQueryTextConfiguration() { }
         public string RecordSeparator { get { throw null; } set { } }
     }
-    public abstract partial class BlobQueryTextOptions
-    {
-        protected BlobQueryTextOptions() { }
-        public string RecordSeparator { get { throw null; } set { } }
-        public static Azure.Storage.Blobs.Models.BlobQueryCsvTextOptions BlobQueryCsvTextOptions(string recordSeparator, string columnSeparator, char? quotationCharacter, char? escapeCharacter, bool hasHeaders) { throw null; }
-        public static Azure.Storage.Blobs.Models.BlobQueryJsonTextOptions BlobQueryJsonTextOptions(string recordSeparator) { throw null; }
-    }
-=======
->>>>>>> 55290b04
     public partial class BlobRequestConditions : Azure.Storage.Blobs.Models.BlobLeaseRequestConditions
     {
         public BlobRequestConditions() { }
