﻿// Copyright (c) Microsoft Corporation. All rights reserved.
// Licensed under the MIT License.

using System;
using System.Text;
using Azure.Storage.Sas;

namespace Azure.Storage.Sas
{
    /// <summary>
    /// <see cref="BlobContainerSasPermissions"/> contains the list of
    /// permissions that can be set for a blob's access policy.  Use
    /// <see cref="BlobSasBuilder.SetPermissions(BlobContainerSasPermissions)"/>
    /// to set the permissions on the <see cref="BlobSasBuilder"/>.
    /// </summary>
    [Flags]
    public enum BlobContainerSasPermissions
    {
        /// <summary>
        /// Indicates that Read is permitted.
        /// </summary>
        Read = 1,

        /// <summary>
        /// Indicates that Add is permitted.
        /// </summary>
        Add = 2,

        /// <summary>
        /// Indicates that Create is permitted.
        /// </summary>
        Create = 4,

        /// <summary>
        /// Indicates that Write is permitted.
        /// </summary>
        Write = 8,

        /// <summary>
        /// Indicates that Delete is permitted.
        /// </summary>
        Delete = 16,

        /// <summary>
        /// Indicates that List is permitted.
        /// </summary>
        List = 32,

        /// <summary>
        /// Indicates that reading and writing Tags are permitted.
        /// </summary>
        Tag = 64,

        /// <summary>
<<<<<<< HEAD
=======
        /// Indicates that deleting a Blob Version is permitted.
        /// </summary>
        DeleteBlobVersion = 128,

        /// <summary>
>>>>>>> 994efc63
        /// Indicates that all permissions are set.
        /// </summary>
        All = ~0
    }
}

namespace Azure.Storage.Blobs
{
    /// <summary>
    /// Blob enum extensions.
    /// </summary>
    internal static partial class BlobExtensions
    {

        /// <summary>
        /// Create a permissions string to provide
        /// <see cref="BlobSasBuilder.Permissions"/>.
        /// </summary>
        /// <returns>A permissions string.</returns>
        internal static string ToPermissionsString(this BlobContainerSasPermissions permissions)
        {
            var sb = new StringBuilder();
            if ((permissions & BlobContainerSasPermissions.Read) == BlobContainerSasPermissions.Read)
            {
                sb.Append(Constants.Sas.Permissions.Read);
            }
            if ((permissions & BlobContainerSasPermissions.Add) == BlobContainerSasPermissions.Add)
            {
                sb.Append(Constants.Sas.Permissions.Add);
            }
            if ((permissions & BlobContainerSasPermissions.Create) == BlobContainerSasPermissions.Create)
            {
                sb.Append(Constants.Sas.Permissions.Create);
            }
            if ((permissions & BlobContainerSasPermissions.Write) == BlobContainerSasPermissions.Write)
            {
                sb.Append(Constants.Sas.Permissions.Write);
            }
            if ((permissions & BlobContainerSasPermissions.Delete) == BlobContainerSasPermissions.Delete)
            {
                sb.Append(Constants.Sas.Permissions.Delete);
            }
            if ((permissions & BlobContainerSasPermissions.DeleteBlobVersion) == BlobContainerSasPermissions.DeleteBlobVersion)
            {
                sb.Append(Constants.Sas.Permissions.DeleteBlobVersion);
            }
            if ((permissions & BlobContainerSasPermissions.List) == BlobContainerSasPermissions.List)
            {
                sb.Append(Constants.Sas.Permissions.List);
            }
            if ((permissions & BlobContainerSasPermissions.Tag) == BlobContainerSasPermissions.Tag)
            {
                sb.Append(Constants.Sas.Permissions.Tag);
            }
            return sb.ToString();
        }
    }
}<|MERGE_RESOLUTION|>--- conflicted
+++ resolved
@@ -52,14 +52,11 @@
         Tag = 64,
 
         /// <summary>
-<<<<<<< HEAD
-=======
         /// Indicates that deleting a Blob Version is permitted.
         /// </summary>
         DeleteBlobVersion = 128,
 
         /// <summary>
->>>>>>> 994efc63
         /// Indicates that all permissions are set.
         /// </summary>
         All = ~0
