--- conflicted
+++ resolved
@@ -685,11 +685,7 @@
                 .ConfigureAwait(false);
 
         /// <summary>
-<<<<<<< HEAD
-        /// The <see cref="Upload(Stream, UploadBlobOptions, CancellationToken)"/>
-=======
         /// The <see cref="Upload(Stream, BlobUploadOptions, CancellationToken)"/>
->>>>>>> 994efc63
         /// operation creates a new block blob or updates the content of an
         /// existing block blob.  Updating an existing block blob overwrites
         /// any existing metadata on the blob.
@@ -699,13 +695,9 @@
         /// append blobs, please see <see cref="PageBlobClient"/> or
         /// <see cref="AppendBlobClient"/>.
         ///
-<<<<<<< HEAD
-        /// For more information, see <see href="https://docs.microsoft.com/rest/api/storageservices/put-blob" />.
-=======
-        /// For more information, see
-        /// <see href="https://docs.microsoft.com/rest/api/storageservices/put-blob">
-        /// Put Blob</see>.
->>>>>>> 994efc63
+        /// For more information, see
+        /// <see href="https://docs.microsoft.com/rest/api/storageservices/put-blob">
+        /// Put Blob</see>.
         /// </summary>
         /// <param name="content">
         /// A <see cref="Stream"/> containing the content to upload.
@@ -727,11 +719,7 @@
         /// </remarks>
         public virtual Response<BlobContentInfo> Upload(
             Stream content,
-<<<<<<< HEAD
-            UploadBlobOptions options,
-=======
             BlobUploadOptions options,
->>>>>>> 994efc63
             CancellationToken cancellationToken = default) =>
             StagedUploadInternal(
                 content,
@@ -805,11 +793,7 @@
             CancellationToken cancellationToken = default) =>
             StagedUploadInternal(
                 content,
-<<<<<<< HEAD
-                new UploadBlobOptions
-=======
                 new BlobUploadOptions
->>>>>>> 994efc63
                 {
                     HttpHeaders = httpHeaders,
                     Metadata = metadata,
@@ -823,11 +807,7 @@
                 .EnsureCompleted();
 
         /// <summary>
-<<<<<<< HEAD
-        /// The <see cref="Upload(string, UploadBlobOptions, CancellationToken)"/>
-=======
         /// The <see cref="Upload(string, BlobUploadOptions, CancellationToken)"/>
->>>>>>> 994efc63
         /// operation creates a new block blob or updates the content of an
         /// existing block blob.  Updating an existing block blob overwrites
         /// any existing metadata on the blob.
@@ -837,13 +817,9 @@
         /// append blobs, please see <see cref="PageBlobClient"/> or
         /// <see cref="AppendBlobClient"/>.
         ///
-<<<<<<< HEAD
-        /// For more information, see <see href="https://docs.microsoft.com/rest/api/storageservices/put-blob" />.
-=======
-        /// For more information, see
-        /// <see href="https://docs.microsoft.com/rest/api/storageservices/put-blob">
-        /// Put Blob</see>.
->>>>>>> 994efc63
+        /// For more information, see
+        /// <see href="https://docs.microsoft.com/rest/api/storageservices/put-blob">
+        /// Put Blob</see>.
         /// </summary>
         /// <param name="path">
         /// A file path containing the content to upload.
@@ -865,11 +841,7 @@
         /// </remarks>
         public virtual Response<BlobContentInfo> Upload(
             string path,
-<<<<<<< HEAD
-            UploadBlobOptions options,
-=======
             BlobUploadOptions options,
->>>>>>> 994efc63
             CancellationToken cancellationToken = default)
         {
             using (FileStream stream = new FileStream(path, FileMode.Open, FileAccess.Read))
@@ -951,11 +923,7 @@
             {
                 return StagedUploadInternal(
                     stream,
-<<<<<<< HEAD
-                    new UploadBlobOptions
-=======
                     new BlobUploadOptions
->>>>>>> 994efc63
                     {
                         HttpHeaders = httpHeaders,
                         Metadata = metadata,
@@ -1028,48 +996,6 @@
         /// For more information, see
         /// <see href="https://docs.microsoft.com/rest/api/storageservices/put-blob">
         /// Put Blob</see>.
-        /// </summary>
-        /// <param name="content">
-        /// A <see cref="Stream"/> containing the content to upload.
-        /// </param>
-        /// <param name="options">
-        /// Optional parameters.
-        /// </param>
-        /// <param name="cancellationToken">
-        /// Optional <see cref="CancellationToken"/> to propagate
-        /// notifications that the operation should be cancelled.
-        /// </param>
-        /// <returns>
-        /// A <see cref="Response{BlobContentInfo}"/> describing the
-        /// state of the updated block blob.
-        /// </returns>
-        /// <remarks>
-        /// A <see cref="RequestFailedException"/> will be thrown if
-        /// a failure occurs.
-        /// </remarks>
-        public virtual async Task<Response<BlobContentInfo>> UploadAsync(
-            Stream content,
-            UploadBlobOptions options,
-            CancellationToken cancellationToken = default) =>
-            await StagedUploadInternal(
-                content,
-                options,
-                async: true,
-                cancellationToken: cancellationToken)
-            .ConfigureAwait(false);
-
-        /// <summary>
-        /// The <see cref="UploadAsync(Stream, BlobHttpHeaders, Metadata, BlobRequestConditions, IProgress{long}, AccessTier?, StorageTransferOptions, CancellationToken)"/>
-        /// operation creates a new block blob or updates the content of an
-        /// existing block blob.  Updating an existing block blob overwrites
-        /// any existing metadata on the blob.
-        ///
-        /// For partial block blob updates and other advanced features, please
-        /// see <see cref="BlockBlobClient"/>.  To create or modify page or
-        /// append blobs, please see <see cref="PageBlobClient"/> or
-        /// <see cref="AppendBlobClient"/>.
-        ///
-        /// For more information, see <see href="https://docs.microsoft.com/rest/api/storageservices/put-blob" />.
         /// </summary>
         /// <param name="content">
         /// A <see cref="Stream"/> containing the content to upload.
@@ -1122,11 +1048,7 @@
             CancellationToken cancellationToken = default) =>
             StagedUploadInternal(
                 content,
-<<<<<<< HEAD
-                new UploadBlobOptions
-=======
                 new BlobUploadOptions
->>>>>>> 994efc63
                 {
                     HttpHeaders = httpHeaders,
                     Metadata = metadata,
@@ -1139,11 +1061,7 @@
                 cancellationToken: cancellationToken);
 
         /// <summary>
-<<<<<<< HEAD
-        /// The <see cref="UploadAsync(Stream, UploadBlobOptions, CancellationToken)"/>
-=======
         /// The <see cref="UploadAsync(Stream, BlobUploadOptions, CancellationToken)"/>
->>>>>>> 994efc63
         /// operation creates a new block blob or updates the content of an
         /// existing block blob.  Updating an existing block blob overwrites
         /// any existing metadata on the blob.
@@ -1153,13 +1071,9 @@
         /// append blobs, please see <see cref="PageBlobClient"/> or
         /// <see cref="AppendBlobClient"/>.
         ///
-<<<<<<< HEAD
-        /// For more information, see <see href="https://docs.microsoft.com/rest/api/storageservices/put-blob" />.
-=======
         /// For more information, see
         /// <see href="https://docs.microsoft.com/rest/api/storageservices/put-blob">
         /// Put Blob</see>..
->>>>>>> 994efc63
         /// </summary>
         /// <param name="path">
         /// A file path containing the content to upload.
@@ -1181,11 +1095,7 @@
         /// </remarks>
         public virtual async Task<Response<BlobContentInfo>> UploadAsync(
             string path,
-<<<<<<< HEAD
-            UploadBlobOptions options,
-=======
             BlobUploadOptions options,
->>>>>>> 994efc63
             CancellationToken cancellationToken = default)
         {
             using (FileStream stream = new FileStream(path, FileMode.Open, FileAccess.Read))
@@ -1268,11 +1178,7 @@
             {
                 return await StagedUploadInternal(
                     stream,
-<<<<<<< HEAD
-                    new UploadBlobOptions
-=======
                     new BlobUploadOptions
->>>>>>> 994efc63
                     {
                         HttpHeaders = httpHeaders,
                         Metadata = metadata,
@@ -1314,11 +1220,7 @@
         /// </remarks>
         internal async Task<Response<BlobContentInfo>> StagedUploadInternal(
             Stream content,
-<<<<<<< HEAD
-            UploadBlobOptions options,
-=======
             BlobUploadOptions options,
->>>>>>> 994efc63
             bool async = true,
             CancellationToken cancellationToken = default)
         {
@@ -1372,11 +1274,7 @@
         /// </remarks>
         internal async Task<Response<BlobContentInfo>> StagedUploadInternal(
             string path,
-<<<<<<< HEAD
-            UploadBlobOptions options,
-=======
             BlobUploadOptions options,
->>>>>>> 994efc63
             bool async = true,
             CancellationToken cancellationToken = default)
         {
@@ -1414,11 +1312,7 @@
         }
         #endregion Upload
 
-<<<<<<< HEAD
-        internal PartitionedUploader<UploadBlobOptions, BlobContentInfo> GetPartitionedUploader(
-=======
         internal PartitionedUploader<BlobUploadOptions, BlobContentInfo> GetPartitionedUploader(
->>>>>>> 994efc63
             StorageTransferOptions transferOptions,
             ArrayPool<byte> arrayPool = null,
             string operationName = null)
