--- conflicted
+++ resolved
@@ -175,11 +175,7 @@
             BlobClient blob = InstrumentClient(test.Container.GetBlobClient(name));
             var data = GetRandomBuffer(Constants.KB);
             IDictionary<string, string> tags = BuildTags();
-<<<<<<< HEAD
-            UploadBlobOptions options = new UploadBlobOptions
-=======
             BlobUploadOptions options = new BlobUploadOptions
->>>>>>> 994efc63
             {
                 Tags = tags
             };
@@ -190,17 +186,10 @@
                 await blob.UploadAsync(stream, options);
             }
 
-<<<<<<< HEAD
-            Response<IDictionary<string, string>> response = await blob.GetTagsAsync();
-
-            // Assert
-            AssertDictionaryEquality(tags, response.Value);
-=======
             Response<GetBlobTagResult> response = await blob.GetTagsAsync();
 
             // Assert
             AssertDictionaryEquality(tags, response.Value.Tags);
->>>>>>> 994efc63
         }
 
         [Test]
@@ -357,11 +346,7 @@
             BlobClient blob = InstrumentClient(test.Container.GetBlobClient(name));
             var data = GetRandomBuffer(Constants.KB);
             IDictionary<string, string> tags = BuildTags();
-<<<<<<< HEAD
-            UploadBlobOptions options = new UploadBlobOptions
-=======
             BlobUploadOptions options = new BlobUploadOptions
->>>>>>> 994efc63
             {
                 Tags = tags
             };
@@ -391,17 +376,10 @@
                 }
             }
 
-<<<<<<< HEAD
-            Response<IDictionary<string, string>> response = await blob.GetTagsAsync();
-
-            // Assert
-            AssertDictionaryEquality(tags, response.Value);
-=======
             Response<GetBlobTagResult> response = await blob.GetTagsAsync();
 
             // Assert
             AssertDictionaryEquality(tags, response.Value.Tags);
->>>>>>> 994efc63
         }
 
         [Test]
@@ -612,11 +590,7 @@
 
             await blob.StagedUploadInternal(
                 content: stream,
-<<<<<<< HEAD
-                new UploadBlobOptions
-=======
                 new BlobUploadOptions
->>>>>>> 994efc63
                 {
                     TransferOptions = transferOptions
                 },
@@ -651,11 +625,7 @@
 
                 await blob.StagedUploadInternal(
                     path: path,
-<<<<<<< HEAD
-                    new UploadBlobOptions
-=======
                     new BlobUploadOptions
->>>>>>> 994efc63
                     {
                         TransferOptions = transferOptions
                     },
