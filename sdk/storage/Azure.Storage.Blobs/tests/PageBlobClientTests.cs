--- conflicted
+++ resolved
@@ -129,28 +129,17 @@
             // Arrange
             await using DisposingContainer test = await GetTestContainerAsync();
             PageBlobClient blob = InstrumentClient(test.Container.GetPageBlobClient(GetNewBlobName()));
-<<<<<<< HEAD
-            CreatePageBlobOptions options = new CreatePageBlobOptions
-=======
             PageBlobCreateOptions options = new PageBlobCreateOptions
->>>>>>> 994efc63
             {
                 Tags = BuildTags()
             };
 
             // Act
             await blob.CreateAsync(Constants.KB, options);
-<<<<<<< HEAD
-            Response<IDictionary<string, string>> response = await blob.GetTagsAsync();
-
-            // Assert
-            AssertDictionaryEquality(options.Tags, response.Value);
-=======
             Response<GetBlobTagResult> response = await blob.GetTagsAsync();
 
             // Assert
             AssertDictionaryEquality(options.Tags, response.Value.Tags);
->>>>>>> 994efc63
         }
 
         [Test]
@@ -1334,104 +1323,6 @@
             }
         }
 
-<<<<<<< HEAD
-        [Test]
-        [ServiceVersion(Min = BlobClientOptions.ServiceVersion.V2019_12_12)]
-        public async Task GetPageRangesDiffAsyncIfTags()
-        {
-            await using DisposingContainer test = await GetTestContainerAsync();
-
-            // Arrange
-            PageBlobClient blob = await CreatePageBlobClientAsync(test.Container, 4 * Constants.KB);
-
-            // Upload some Pages
-            var data = GetRandomBuffer(Constants.KB);
-            using (var stream = new MemoryStream(data))
-            {
-                await blob.UploadPagesAsync(stream, 0);
-            }
-
-            // Create prevSnapshot
-            Response<BlobSnapshotInfo> response = await blob.CreateSnapshotAsync();
-            var prevSnapshot = response.Value.Snapshot;
-
-            // Upload additional Pages
-            using (var stream = new MemoryStream(data))
-            {
-                await blob.UploadPagesAsync(stream, 2 * Constants.KB);
-            }
-
-            Dictionary<string, string> tags = new Dictionary<string, string>
-            {
-                { "coolTag", "true" }
-            };
-            await blob.SetTagsAsync(tags);
-
-            // create snapshot
-            response = await blob.CreateSnapshotAsync();
-            var snapshot = response.Value.Snapshot;
-
-            PageBlobRequestConditions conditions = new PageBlobRequestConditions
-            {
-                TagConditions = "\"coolTag\" = 'true'"
-            };
-
-            // Act
-            await blob.GetPageRangesDiffAsync(
-                range: new HttpRange(0, 4 * Constants.KB),
-                snapshot,
-                prevSnapshot,
-                conditions: conditions);
-        }
-
-        [Test]
-        [ServiceVersion(Min = BlobClientOptions.ServiceVersion.V2019_12_12)]
-        public async Task GetPageRangesDiffAsyncIfTags_Failed()
-        {
-            await using DisposingContainer test = await GetTestContainerAsync();
-
-            // Arrange
-            PageBlobClient blob = await CreatePageBlobClientAsync(test.Container, 4 * Constants.KB);
-
-            // Upload some Pages
-            var data = GetRandomBuffer(Constants.KB);
-            using (var stream = new MemoryStream(data))
-            {
-                await blob.UploadPagesAsync(stream, 0);
-            }
-
-            // Create prevSnapshot
-            Response<BlobSnapshotInfo> response = await blob.CreateSnapshotAsync();
-            var prevSnapshot = response.Value.Snapshot;
-
-            // Upload additional Pages
-            using (var stream = new MemoryStream(data))
-            {
-                await blob.UploadPagesAsync(stream, 2 * Constants.KB);
-            }
-
-            // create snapshot
-            response = await blob.CreateSnapshotAsync();
-            var snapshot = response.Value.Snapshot;
-
-            PageBlobRequestConditions conditions = new PageBlobRequestConditions
-            {
-                TagConditions = "\"coolTag\" = 'true'"
-            };
-
-            // Act
-            await TestHelper.AssertExpectedExceptionAsync<RequestFailedException>(
-                blob.GetPageRangesDiffAsync(
-                    range: new HttpRange(0, 4 * Constants.KB),
-                    snapshot,
-                    prevSnapshot,
-                    conditions: conditions),
-                e => Assert.AreEqual("ConditionNotMet", e.ErrorCode));
-        }
-
-        [Ignore("#9855: Not possible to programmatically create a Managed Disk account")]
-=======
->>>>>>> 994efc63
         [Test]
         [ServiceVersion(Min = BlobClientOptions.ServiceVersion.V2019_12_12)]
         public async Task GetPageRangesDiffAsyncIfTags()
@@ -2859,7 +2750,6 @@
         [Test]
         [ServiceVersion(Min = BlobClientOptions.ServiceVersion.V2019_12_12)]
         public async Task UploadPagesFromUriAsync_IfTags()
-<<<<<<< HEAD
         {
             await using DisposingContainer test = await GetTestContainerAsync();
             // Arrange
@@ -2937,85 +2827,6 @@
 
         [Test]
         public void WithSnapshot()
-=======
->>>>>>> 994efc63
-        {
-            await using DisposingContainer test = await GetTestContainerAsync();
-            // Arrange
-
-            await test.Container.SetAccessPolicyAsync(PublicAccessType.BlobContainer);
-
-            var data = GetRandomBuffer(Constants.KB);
-
-            using Stream stream = new MemoryStream(data);
-
-            PageBlobClient sourceBlob = InstrumentClient(test.Container.GetPageBlobClient(GetNewBlobName()));
-            await sourceBlob.CreateAsync(Constants.KB);
-            await sourceBlob.UploadPagesAsync(stream, 0);
-
-            PageBlobClient destBlob = InstrumentClient(test.Container.GetPageBlobClient(GetNewBlobName()));
-            await destBlob.CreateAsync(Constants.KB);
-
-            Dictionary<string, string> tags = new Dictionary<string, string>
-            {
-                { "coolTag", "true" }
-            };
-            await destBlob.SetTagsAsync(tags);
-
-            PageBlobRequestConditions conditions = new PageBlobRequestConditions
-            {
-                TagConditions = "\"coolTag\" = 'true'"
-            };
-
-            var range = new HttpRange(0, Constants.KB);
-
-            // Act
-            await destBlob.UploadPagesFromUriAsync(
-                sourceUri: sourceBlob.Uri,
-                sourceRange: range,
-                range: range,
-                conditions: conditions);
-        }
-
-        [Test]
-        [ServiceVersion(Min = BlobClientOptions.ServiceVersion.V2019_12_12)]
-        public async Task UploadPagesFromUriAsync_IfTagsFailed()
-        {
-            await using DisposingContainer test = await GetTestContainerAsync();
-            // Arrange
-
-            await test.Container.SetAccessPolicyAsync(PublicAccessType.BlobContainer);
-
-            var data = GetRandomBuffer(Constants.KB);
-
-            using Stream stream = new MemoryStream(data);
-
-            PageBlobClient sourceBlob = InstrumentClient(test.Container.GetPageBlobClient(GetNewBlobName()));
-            await sourceBlob.CreateAsync(Constants.KB);
-            await sourceBlob.UploadPagesAsync(stream, 0);
-
-            PageBlobClient destBlob = InstrumentClient(test.Container.GetPageBlobClient(GetNewBlobName()));
-            await destBlob.CreateAsync(Constants.KB);
-
-            PageBlobRequestConditions conditions = new PageBlobRequestConditions
-            {
-                TagConditions = "\"coolTag\" = 'true'"
-            };
-
-            var range = new HttpRange(0, Constants.KB);
-
-            // Act
-            await TestHelper.AssertExpectedExceptionAsync<RequestFailedException>(
-                destBlob.UploadPagesFromUriAsync(
-                    sourceUri: sourceBlob.Uri,
-                    sourceRange: range,
-                    range: range,
-                    conditions: conditions),
-                e => Assert.AreEqual("ConditionNotMet", e.ErrorCode));
-        }
-
-        [Test]
-        public void WithSnapshot()
         {
             // Arrange
             string accountName = "accountname";
@@ -3070,35 +2881,6 @@
             Assert.AreEqual(blobName, blobUriBuilder.BlobName);
             Assert.AreEqual(versionId, blobUriBuilder.VersionId);
             Assert.AreEqual(versionUri, blobUriBuilder.ToUri());
-        }
-
-        [Test]
-        public void WithVersion()
-        {
-            var containerName = GetNewContainerName();
-            var blobName = GetNewBlobName();
-
-            BlobServiceClient service = GetServiceClient_SharedKey();
-
-            BlobContainerClient container = InstrumentClient(service.GetBlobContainerClient(containerName));
-
-            PageBlobClient blob = InstrumentClient(container.GetPageBlobClient(blobName));
-
-            var builder = new BlobUriBuilder(blob.Uri);
-
-            Assert.AreEqual("", builder.VersionId);
-
-            blob = InstrumentClient(blob.WithVersion("foo"));
-
-            builder = new BlobUriBuilder(blob.Uri);
-
-            Assert.AreEqual("foo", builder.VersionId);
-
-            blob = InstrumentClient(blob.WithVersion(null));
-
-            builder = new BlobUriBuilder(blob.Uri);
-
-            Assert.AreEqual("", builder.VersionId);
         }
 
         [Test]
