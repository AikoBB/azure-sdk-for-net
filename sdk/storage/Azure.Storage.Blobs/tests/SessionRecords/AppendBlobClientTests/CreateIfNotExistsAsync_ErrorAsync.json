{
  "Entries": [
    {
      "RequestUri": "https://seanmcccanary.blob.core.windows.net/test-container-d054533c-80ee-56f0-a4a9-28a3ed380941?restype=container",
      "RequestMethod": "PUT",
      "RequestHeaders": {
        "Authorization": "Sanitized",
        "traceparent": "00-63fed8c73ecabf4a811eb5cc507cefd7-aad76de29e80ec42-00",
        "User-Agent": [
          "azsdk-net-Storage.Blobs/12.5.0-dev.20200402.1",
          "(.NET Core 4.6.28325.01; Microsoft Windows 10.0.18362 )"
        ],
        "x-ms-blob-public-access": "container",
        "x-ms-client-request-id": "a916d5cf-4e35-fd67-9652-c910f290d6fa",
        "x-ms-date": "Thu, 02 Apr 2020 23:40:42 GMT",
        "x-ms-return-client-request-id": "true",
        "x-ms-version": "2019-12-12"
      },
      "RequestBody": null,
      "StatusCode": 201,
      "ResponseHeaders": {
        "Content-Length": "0",
        "Date": "Thu, 02 Apr 2020 23:40:41 GMT",
        "ETag": "\u00220x8D7D75F41B24901\u0022",
        "Last-Modified": "Thu, 02 Apr 2020 23:40:42 GMT",
        "Server": [
          "Windows-Azure-Blob/1.0",
          "Microsoft-HTTPAPI/2.0"
        ],
        "x-ms-client-request-id": "a916d5cf-4e35-fd67-9652-c910f290d6fa",
<<<<<<< HEAD
        "x-ms-request-id": "27a9714e-e01e-000e-412f-f3bb8b000000",
=======
        "x-ms-request-id": "ae137d1d-001e-0016-4648-09bb77000000",
>>>>>>> 8d420312
        "x-ms-version": "2019-12-12"
      },
      "ResponseBody": []
    },
    {
      "RequestUri": "https://seanmcccanary.blob.core.windows.net/test-container-d054533c-80ee-56f0-a4a9-28a3ed380941/",
      "RequestMethod": "PUT",
      "RequestHeaders": {
        "Authorization": "Sanitized",
        "Content-Length": "0",
        "If-None-Match": "*",
        "traceparent": "00-827de640b64a7c469f2b4b0a41d9044c-9333c4e953174a45-00",
        "User-Agent": [
          "azsdk-net-Storage.Blobs/12.5.0-dev.20200402.1",
          "(.NET Core 4.6.28325.01; Microsoft Windows 10.0.18362 )"
        ],
        "x-ms-blob-type": "AppendBlob",
        "x-ms-client-request-id": "17d4b915-5f22-c70c-7314-1b4703e18ef6",
        "x-ms-date": "Thu, 02 Apr 2020 23:40:42 GMT",
        "x-ms-return-client-request-id": "true",
        "x-ms-version": "2019-12-12"
      },
      "RequestBody": null,
      "StatusCode": 400,
      "ResponseHeaders": {
        "Content-Length": "358",
        "Content-Type": "application/xml",
        "Date": "Thu, 02 Apr 2020 23:40:41 GMT",
        "Server": "Microsoft-HTTPAPI/2.0",
        "x-ms-error-code": "InvalidUri",
        "x-ms-request-id": "ae137d33-001e-0016-5a48-09bb77000000"
      },
      "ResponseBody": [
        "\uFEFF\u003C?xml version=\u00221.0\u0022 encoding=\u0022utf-8\u0022?\u003E\u003CError\u003E\u003CCode\u003EInvalidUri\u003C/Code\u003E\u003CMessage\u003EThe requested URI does not represent any resource on the server.\n",
        "RequestId:ae137d33-001e-0016-5a48-09bb77000000\n",
        "Time:2020-04-02T23:40:42.1093198Z\u003C/Message\u003E\u003CUriPath\u003Ehttps://seanmcccanary.blob.core.windows.net/test-container-d054533c-80ee-56f0-a4a9-28a3ed380941/\u003C/UriPath\u003E\u003C/Error\u003E"
      ]
    },
    {
      "RequestUri": "https://seanmcccanary.blob.core.windows.net/test-container-d054533c-80ee-56f0-a4a9-28a3ed380941?restype=container",
      "RequestMethod": "DELETE",
      "RequestHeaders": {
        "Authorization": "Sanitized",
        "traceparent": "00-d7ff332331f1f34e82688bb702754f2e-8326f55cb445fc4b-00",
        "User-Agent": [
          "azsdk-net-Storage.Blobs/12.5.0-dev.20200402.1",
          "(.NET Core 4.6.28325.01; Microsoft Windows 10.0.18362 )"
        ],
        "x-ms-client-request-id": "38fb2b6d-bfbb-64d8-f2c8-ab5f5dd36c7f",
        "x-ms-date": "Thu, 02 Apr 2020 23:40:43 GMT",
        "x-ms-return-client-request-id": "true",
        "x-ms-version": "2019-12-12"
      },
      "RequestBody": null,
      "StatusCode": 202,
      "ResponseHeaders": {
        "Content-Length": "0",
        "Date": "Thu, 02 Apr 2020 23:40:41 GMT",
        "Server": [
          "Windows-Azure-Blob/1.0",
          "Microsoft-HTTPAPI/2.0"
        ],
        "x-ms-client-request-id": "38fb2b6d-bfbb-64d8-f2c8-ab5f5dd36c7f",
<<<<<<< HEAD
        "x-ms-request-id": "27a97151-e01e-000e-432f-f3bb8b000000",
=======
        "x-ms-request-id": "ae137d37-001e-0016-5e48-09bb77000000",
>>>>>>> 8d420312
        "x-ms-version": "2019-12-12"
      },
      "ResponseBody": []
    }
  ],
  "Variables": {
    "RandomSeed": "48062887",
    "Storage_TestConfigDefault": "ProductionTenant\nseanmcccanary\nU2FuaXRpemVk\nhttps://seanmcccanary.blob.core.windows.net\nhttps://seanmcccanary.file.core.windows.net\nhttps://seanmcccanary.queue.core.windows.net\nhttps://seanmcccanary.table.core.windows.net\n\n\n\n\nhttps://seanmcccanary-secondary.blob.core.windows.net\nhttps://seanmcccanary-secondary.file.core.windows.net\nhttps://seanmcccanary-secondary.queue.core.windows.net\nhttps://seanmcccanary-secondary.table.core.windows.net\n\nSanitized\n\n\nCloud\nBlobEndpoint=https://seanmcccanary.blob.core.windows.net/;QueueEndpoint=https://seanmcccanary.queue.core.windows.net/;FileEndpoint=https://seanmcccanary.file.core.windows.net/;BlobSecondaryEndpoint=https://seanmcccanary-secondary.blob.core.windows.net/;QueueSecondaryEndpoint=https://seanmcccanary-secondary.queue.core.windows.net/;FileSecondaryEndpoint=https://seanmcccanary-secondary.file.core.windows.net/;AccountName=seanmcccanary;AccountKey=Sanitized\nseanscope1"
  }
}<|MERGE_RESOLUTION|>--- conflicted
+++ resolved
@@ -28,11 +28,7 @@
           "Microsoft-HTTPAPI/2.0"
         ],
         "x-ms-client-request-id": "a916d5cf-4e35-fd67-9652-c910f290d6fa",
-<<<<<<< HEAD
-        "x-ms-request-id": "27a9714e-e01e-000e-412f-f3bb8b000000",
-=======
         "x-ms-request-id": "ae137d1d-001e-0016-4648-09bb77000000",
->>>>>>> 8d420312
         "x-ms-version": "2019-12-12"
       },
       "ResponseBody": []
@@ -96,11 +92,7 @@
           "Microsoft-HTTPAPI/2.0"
         ],
         "x-ms-client-request-id": "38fb2b6d-bfbb-64d8-f2c8-ab5f5dd36c7f",
-<<<<<<< HEAD
-        "x-ms-request-id": "27a97151-e01e-000e-432f-f3bb8b000000",
-=======
         "x-ms-request-id": "ae137d37-001e-0016-5e48-09bb77000000",
->>>>>>> 8d420312
         "x-ms-version": "2019-12-12"
       },
       "ResponseBody": []
