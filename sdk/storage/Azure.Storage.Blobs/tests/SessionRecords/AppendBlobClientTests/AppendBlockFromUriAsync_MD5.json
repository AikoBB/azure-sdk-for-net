--- conflicted
+++ resolved
@@ -28,11 +28,7 @@
           "Microsoft-HTTPAPI/2.0"
         ],
         "x-ms-client-request-id": "67c1ee56-887f-6b26-faed-d91890939ef1",
-<<<<<<< HEAD
-        "x-ms-request-id": "e9adec66-801e-0045-5c47-099843000000",
-=======
         "x-ms-request-id": "59886828-701e-005a-7a46-98c131000000",
->>>>>>> 365f255a
         "x-ms-version": "2020-02-10"
       },
       "ResponseBody": []
@@ -67,11 +63,7 @@
           "Microsoft-HTTPAPI/2.0"
         ],
         "x-ms-client-request-id": "c1f945fe-07f7-b6e4-8b28-9da67e96f571",
-<<<<<<< HEAD
-        "x-ms-request-id": "e9adec73-801e-0045-6547-099843000000",
-=======
         "x-ms-request-id": "59886845-701e-005a-0f46-98c131000000",
->>>>>>> 365f255a
         "x-ms-version": "2020-02-10"
       },
       "ResponseBody": []
@@ -250,11 +242,7 @@
           "Microsoft-HTTPAPI/2.0"
         ],
         "x-ms-client-request-id": "b9c8342c-17af-68fc-b3ab-995763ab4977",
-<<<<<<< HEAD
-        "x-ms-request-id": "e9adeca8-801e-0045-1547-099843000000",
-=======
         "x-ms-request-id": "598868b2-701e-005a-7346-98c131000000",
->>>>>>> 365f255a
         "x-ms-version": "2020-02-10"
       },
       "ResponseBody": []
