{
  "Entries": [
    {
      "RequestUri": "https://seanmcccanary.blob.core.windows.net/test-container-1e8fdfb6-d2bc-4c16-1eb0-75ec6e616197?restype=container",
      "RequestMethod": "PUT",
      "RequestHeaders": {
        "Authorization": "Sanitized",
        "traceparent": "00-1137884033dd4643ad319ae02a89530c-2b1e97d7797b7641-00",
        "User-Agent": [
          "azsdk-net-Storage.Blobs/12.5.0-dev.20200402.1",
          "(.NET Core 4.6.28325.01; Microsoft Windows 10.0.18362 )"
        ],
        "x-ms-blob-public-access": "container",
        "x-ms-client-request-id": "dd681a83-58d4-a047-a121-af3166d2b9d2",
        "x-ms-date": "Thu, 02 Apr 2020 23:38:56 GMT",
        "x-ms-return-client-request-id": "true",
        "x-ms-version": "2019-12-12"
      },
      "RequestBody": null,
      "StatusCode": 201,
      "ResponseHeaders": {
        "Content-Length": "0",
        "Date": "Thu, 02 Apr 2020 23:38:55 GMT",
        "ETag": "\u00220x8D7D75F025C6FA9\u0022",
        "Last-Modified": "Thu, 02 Apr 2020 23:38:55 GMT",
        "Server": [
          "Windows-Azure-Blob/1.0",
          "Microsoft-HTTPAPI/2.0"
        ],
        "x-ms-client-request-id": "dd681a83-58d4-a047-a121-af3166d2b9d2",
<<<<<<< HEAD
        "x-ms-request-id": "962584a2-f01e-002d-562f-f32148000000",
=======
        "x-ms-request-id": "c7ff2f89-d01e-0067-1b47-095d5c000000",
>>>>>>> 8d420312
        "x-ms-version": "2019-12-12"
      },
      "ResponseBody": []
    },
    {
      "RequestUri": "https://seanmcccanary.blob.core.windows.net/test-container-1e8fdfb6-d2bc-4c16-1eb0-75ec6e616197/test-blob-a627ef90-9939-f474-5e3f-40cd88fdd0e7?comp=appendblock",
      "RequestMethod": "PUT",
      "RequestHeaders": {
        "Authorization": "Sanitized",
        "Content-Length": "1024",
        "traceparent": "00-338026e599d4af4b84e284142aa16f32-4cc19467853d5941-00",
        "User-Agent": [
          "azsdk-net-Storage.Blobs/12.5.0-dev.20200402.1",
          "(.NET Core 4.6.28325.01; Microsoft Windows 10.0.18362 )"
        ],
        "x-ms-client-request-id": "2d0e4397-50c0-5a26-93c6-31e01e2c5dfa",
        "x-ms-date": "Thu, 02 Apr 2020 23:38:56 GMT",
        "x-ms-return-client-request-id": "true",
        "x-ms-version": "2019-12-12"
      },
      "RequestBody": "wrxoU/iEwnYwS5\u002BqEk/qCzZ3iYwPR4DqpnR\u002BlRd6F6RRyG6qaWXZDCywde35yuIPVDSWEHND2Hs8fq2EBi1ftjT6WEngP6HQnn1gXtGS8NuSbkDi4wcwDvDzbuu4VAX/Ub\u002B5/3KYLxWTxnH243qpqY3R8pfsfNMtyUlZ7NG1GEp3YAwS2fFp\u002BT8rTx2VOit2ScRe5mJuEtXrizUoP0JD3a0nf4Jtl8\u002BcaPlYwSy2mI8e4qIMVzHoCU42Jk28QLn853FvbbqpCLH1wX1oFlGoNfOlClyfN4V7P3Y0N3GC4Cc/W9m7RirUdNrwF5a0f/P9jfBaFjZdXLDr8y1EddFAcuFWKbp37e7I0JWBryDvx8CCNqmAJ8nx4v4pz1P8kP8JsKS0XVU4haACkUag262Q\u002ByttwT4nv0sYZEe8Th6bzECWeP57O2lqSrEJfpaCUQZQmdMnj87A4fBZm/kOfDeCZ8UGCWKvFMDCAneNHkG0lRNAa7VKczxy1ZYNIp9wXM56hxfRfEejoYQTZYxWM8OvpAXlzRCBN/OIlDTMofIgUaapEpcp4xnLnMowNw6vG6HTXX2Zio\u002B9\u002BE8kSOgT1/\u002BS8hPmrSAshsDsGTBFUf/k2XiS\u002BUN0hscX6xpHBZswuMXLnkT7yG6Ap9e8rXBeeKdPP29vgN67HmxMz8EG5IAlu2FrerK76RAKEVJrt9hWuHNz98UswDjnD4DYrvmsesJWl/EP8/30lFZeZW6MUGaT9RdOku27\u002Bfoog2sy4zoXXpePFSDnRsV2f2NvzVvJW78ZRLjhXujVm5725m\u002BRwrEbRwfW/DpGrK9R2BKKTCufXiisGJ6BNf\u002BvuXqB8GBV5L2xU4VU8l6E05gJkIbVS09yV4hG5aoSmhIHJ0LAxLtO\u002B/NV2PilSmvKKEQGeKR52m4rD5jYD/8Tn7lzTMsbww7cupSSf3NWzAwce7xlCyFtjk3UlbUjduz0Qjg/Mv6gr2Q1Kr0Q5lr71EKLu5NCrZSXBb59Ry5ZuUOnnj06FpoOe8xYL\u002BBkXafz2cBzl7tZsZSkqC1AImg23HF5aUcdwL6ofUDG6n6zMqgWim5t5SGITu2olm5szlhkIVNv6/Ng1RgCyxl7ksYW8HWFKZj5yPZP8BpadClPO67nYsgrQ0e0trVVaxoIDbsmkqb556TAalhcIPrYBWDvso9rkzD96q0t0HPipF3bR\u002BNeM\u002BKDVlQJJvdwziNN27BUZriKnXmLKaf5yxYx3cX7gNkWetJ\u002Ba1s7YW04jRyK4PXCjj6kUapp0wo7ios92EgxdE1JNmHe1vpcTzsMU5uLbusgbk\u002BHVi8vrabIQ\u002BHQ/YgkBxjOQKmT5LhESAFuXIBurxufHWn4qR4eGg==",
      "StatusCode": 404,
      "ResponseHeaders": {
        "Content-Length": "215",
        "Content-Type": "application/xml",
        "Date": "Thu, 02 Apr 2020 23:38:55 GMT",
        "Server": [
          "Windows-Azure-Blob/1.0",
          "Microsoft-HTTPAPI/2.0"
        ],
        "x-ms-client-request-id": "2d0e4397-50c0-5a26-93c6-31e01e2c5dfa",
        "x-ms-error-code": "BlobNotFound",
<<<<<<< HEAD
        "x-ms-request-id": "962584a4-f01e-002d-572f-f32148000000",
=======
        "x-ms-request-id": "c7ff2f9a-d01e-0067-2847-095d5c000000",
>>>>>>> 8d420312
        "x-ms-version": "2019-12-12"
      },
      "ResponseBody": [
        "\uFEFF\u003C?xml version=\u00221.0\u0022 encoding=\u0022utf-8\u0022?\u003E\u003CError\u003E\u003CCode\u003EBlobNotFound\u003C/Code\u003E\u003CMessage\u003EThe specified blob does not exist.\n",
        "RequestId:c7ff2f9a-d01e-0067-2847-095d5c000000\n",
        "Time:2020-04-02T23:38:55.8552438Z\u003C/Message\u003E\u003C/Error\u003E"
      ]
    },
    {
      "RequestUri": "https://seanmcccanary.blob.core.windows.net/test-container-1e8fdfb6-d2bc-4c16-1eb0-75ec6e616197?restype=container",
      "RequestMethod": "DELETE",
      "RequestHeaders": {
        "Authorization": "Sanitized",
        "traceparent": "00-4f9740763606b446aebb1a6338333d1c-d59aecce35a41d45-00",
        "User-Agent": [
          "azsdk-net-Storage.Blobs/12.5.0-dev.20200402.1",
          "(.NET Core 4.6.28325.01; Microsoft Windows 10.0.18362 )"
        ],
        "x-ms-client-request-id": "6661e08f-f010-3859-93bb-00525a7094bb",
        "x-ms-date": "Thu, 02 Apr 2020 23:38:56 GMT",
        "x-ms-return-client-request-id": "true",
        "x-ms-version": "2019-12-12"
      },
      "RequestBody": null,
      "StatusCode": 202,
      "ResponseHeaders": {
        "Content-Length": "0",
        "Date": "Thu, 02 Apr 2020 23:38:55 GMT",
        "Server": [
          "Windows-Azure-Blob/1.0",
          "Microsoft-HTTPAPI/2.0"
        ],
        "x-ms-client-request-id": "6661e08f-f010-3859-93bb-00525a7094bb",
<<<<<<< HEAD
        "x-ms-request-id": "962584a5-f01e-002d-582f-f32148000000",
=======
        "x-ms-request-id": "c7ff2fa1-d01e-0067-2d47-095d5c000000",
>>>>>>> 8d420312
        "x-ms-version": "2019-12-12"
      },
      "ResponseBody": []
    }
  ],
  "Variables": {
    "RandomSeed": "1136490439",
    "Storage_TestConfigDefault": "ProductionTenant\nseanmcccanary\nU2FuaXRpemVk\nhttps://seanmcccanary.blob.core.windows.net\nhttps://seanmcccanary.file.core.windows.net\nhttps://seanmcccanary.queue.core.windows.net\nhttps://seanmcccanary.table.core.windows.net\n\n\n\n\nhttps://seanmcccanary-secondary.blob.core.windows.net\nhttps://seanmcccanary-secondary.file.core.windows.net\nhttps://seanmcccanary-secondary.queue.core.windows.net\nhttps://seanmcccanary-secondary.table.core.windows.net\n\nSanitized\n\n\nCloud\nBlobEndpoint=https://seanmcccanary.blob.core.windows.net/;QueueEndpoint=https://seanmcccanary.queue.core.windows.net/;FileEndpoint=https://seanmcccanary.file.core.windows.net/;BlobSecondaryEndpoint=https://seanmcccanary-secondary.blob.core.windows.net/;QueueSecondaryEndpoint=https://seanmcccanary-secondary.queue.core.windows.net/;FileSecondaryEndpoint=https://seanmcccanary-secondary.file.core.windows.net/;AccountName=seanmcccanary;AccountKey=Sanitized\nseanscope1"
  }
}<|MERGE_RESOLUTION|>--- conflicted
+++ resolved
@@ -28,11 +28,7 @@
           "Microsoft-HTTPAPI/2.0"
         ],
         "x-ms-client-request-id": "dd681a83-58d4-a047-a121-af3166d2b9d2",
-<<<<<<< HEAD
-        "x-ms-request-id": "962584a2-f01e-002d-562f-f32148000000",
-=======
         "x-ms-request-id": "c7ff2f89-d01e-0067-1b47-095d5c000000",
->>>>>>> 8d420312
         "x-ms-version": "2019-12-12"
       },
       "ResponseBody": []
@@ -65,11 +61,7 @@
         ],
         "x-ms-client-request-id": "2d0e4397-50c0-5a26-93c6-31e01e2c5dfa",
         "x-ms-error-code": "BlobNotFound",
-<<<<<<< HEAD
-        "x-ms-request-id": "962584a4-f01e-002d-572f-f32148000000",
-=======
         "x-ms-request-id": "c7ff2f9a-d01e-0067-2847-095d5c000000",
->>>>>>> 8d420312
         "x-ms-version": "2019-12-12"
       },
       "ResponseBody": [
@@ -103,11 +95,7 @@
           "Microsoft-HTTPAPI/2.0"
         ],
         "x-ms-client-request-id": "6661e08f-f010-3859-93bb-00525a7094bb",
-<<<<<<< HEAD
-        "x-ms-request-id": "962584a5-f01e-002d-582f-f32148000000",
-=======
         "x-ms-request-id": "c7ff2fa1-d01e-0067-2d47-095d5c000000",
->>>>>>> 8d420312
         "x-ms-version": "2019-12-12"
       },
       "ResponseBody": []
