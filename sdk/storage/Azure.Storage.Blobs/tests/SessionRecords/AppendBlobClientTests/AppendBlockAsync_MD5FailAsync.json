{
  "Entries": [
    {
      "RequestUri": "https://storagedotnettesting.blob.core.windows.net/test-container-48fa38ad-2f2f-47ec-0762-c62355ec61fd?restype=container",
      "RequestMethod": "PUT",
      "RequestHeaders": {
        "Authorization": "Sanitized",
        "traceparent": "00-e44f97a996ae794fa554af207e9f544b-0e834adae4ed9e46-00",
        "User-Agent": [
          "azsdk-net-Storage.Blobs/12.7.0-alpha.20201001.1",
          "(.NET Core 4.6.29220.03; Microsoft Windows 10.0.19041 )"
        ],
        "x-ms-blob-public-access": "container",
        "x-ms-client-request-id": "5b69c193-08ab-1aa0-5052-3d2fe4a52558",
        "x-ms-date": "Thu, 01 Oct 2020 22:56:56 GMT",
        "x-ms-return-client-request-id": "true",
        "x-ms-version": "2020-02-10"
      },
      "RequestBody": null,
      "StatusCode": 201,
      "ResponseHeaders": {
        "Content-Length": "0",
        "Date": "Thu, 01 Oct 2020 22:56:56 GMT",
        "ETag": "\u00220x8D8665D4BD27995\u0022",
        "Last-Modified": "Thu, 01 Oct 2020 22:56:56 GMT",
        "Server": [
          "Windows-Azure-Blob/1.0",
          "Microsoft-HTTPAPI/2.0"
        ],
        "x-ms-client-request-id": "5b69c193-08ab-1aa0-5052-3d2fe4a52558",
<<<<<<< HEAD
        "x-ms-request-id": "109fd092-e01e-0043-3848-09abfc000000",
=======
        "x-ms-request-id": "2af312e5-901e-006d-2446-98139d000000",
>>>>>>> 365f255a
        "x-ms-version": "2020-02-10"
      },
      "ResponseBody": []
    },
    {
      "RequestUri": "https://storagedotnettesting.blob.core.windows.net/test-container-48fa38ad-2f2f-47ec-0762-c62355ec61fd/test-blob-c4fd8754-feba-9d52-2041-6f99a0d2ae47",
      "RequestMethod": "PUT",
      "RequestHeaders": {
        "Authorization": "Sanitized",
        "Content-Length": "0",
        "If-None-Match": "*",
        "traceparent": "00-d4225d9a7760ae4d991c0a56f3b2de73-17b9e45f6bd3654e-00",
        "User-Agent": [
          "azsdk-net-Storage.Blobs/12.7.0-alpha.20201001.1",
          "(.NET Core 4.6.29220.03; Microsoft Windows 10.0.19041 )"
        ],
        "x-ms-blob-type": "AppendBlob",
        "x-ms-client-request-id": "11c53570-3bc2-951a-6ecb-3b699807797e",
        "x-ms-date": "Thu, 01 Oct 2020 22:56:56 GMT",
        "x-ms-return-client-request-id": "true",
        "x-ms-version": "2020-02-10"
      },
      "RequestBody": null,
      "StatusCode": 201,
      "ResponseHeaders": {
        "Content-Length": "0",
        "Date": "Thu, 01 Oct 2020 22:56:56 GMT",
        "ETag": "\u00220x8D8665D4BD65406\u0022",
        "Last-Modified": "Thu, 01 Oct 2020 22:56:56 GMT",
        "Server": [
          "Windows-Azure-Blob/1.0",
          "Microsoft-HTTPAPI/2.0"
        ],
        "x-ms-client-request-id": "11c53570-3bc2-951a-6ecb-3b699807797e",
        "x-ms-request-id": "2af312f0-901e-006d-2c46-98139d000000",
        "x-ms-request-server-encrypted": "true",
        "x-ms-version": "2020-02-10"
      },
      "ResponseBody": []
    },
    {
      "RequestUri": "https://storagedotnettesting.blob.core.windows.net/test-container-48fa38ad-2f2f-47ec-0762-c62355ec61fd/test-blob-c4fd8754-feba-9d52-2041-6f99a0d2ae47?comp=appendblock",
      "RequestMethod": "PUT",
      "RequestHeaders": {
        "Authorization": "Sanitized",
        "Content-Length": "1024",
        "Content-MD5": "yOjfiVwsrhZrrQJ/3xUzWw==",
        "traceparent": "00-abe88cdcc96fc846965b6177a441006e-f8c66954999d8540-00",
        "User-Agent": [
          "azsdk-net-Storage.Blobs/12.7.0-alpha.20201001.1",
          "(.NET Core 4.6.29220.03; Microsoft Windows 10.0.19041 )"
        ],
        "x-ms-client-request-id": "9d6faf23-2e96-0443-94da-9b0277b05d00",
        "x-ms-date": "Thu, 01 Oct 2020 22:56:56 GMT",
        "x-ms-return-client-request-id": "true",
        "x-ms-version": "2020-02-10"
      },
      "RequestBody": "pPXM8xWQ1k80F9f\u002BXDXKOG08KGsMnIUn1vomtsnpTeVCJHndHOEd4F923apjHDk5AQP8W98OcQhvpBwbah\u002BFS8nxuze87RyLH0gLlb/axLnB7LXG7PIGM7JwbXfEAXVA8ZHhcmEBfRPmcDyWA9tJlOBjWn5pvl7X64iFS3\u002Bkxx3SyqQt\u002BVJYwG\u002Bi33y2bzDWJ9iXYaf31zMyCobYezGTQqgexDk3G5uOCpkOx97iIXtXryOnDGV22/Nx\u002B\u002B7Lf0Q9Dp3Tl6v3ngw8CVcN6BBUT\u002BkLgMwO7DVDp\u002BlFxh\u002BtwopV0bhBD4nQYBAWagMOaPLjHKsFv/54LiFnkO/Bsdjsj0bMuBdXE0BgOiC894IyND/3Yql0pwKM3KKW2X6ZDq83Ktq8QrDaiwlqpYTevDefNVuwyk4ueOhDQNt1wDrCxixwhM2odfGOHNegCgJ\u002BrSBr96Mi6UNgCLHyeQLUZcrOqN5YbTdp9sBqIa53jm7lxZK7CcmXn93pD3sbtvzvurYM0mEjJT/oAQDiuMeU6XpDDLNvGFsBNwgBb167TkDEemf4arwMwp9T0gjItOYVVCYB2KlIf6FaCppZIbbhLbPAHj1fnH6\u002BN0oTHEZTOYIh7Bo3unaXe/rFnWAhs6DpcaVVCJWotbenQqBeNGNbB9EXNzWbqXI8KKJDmv4enYSqKqqg/THteDZjkHfVOEaXapaOCXtqTccyGN/yZRu5iaUctAq4ugqfKr7/OBn7Z/BcrC9oj5MIP9zibeRR\u002BhMaqgfRuIM83q\u002BL7t68axWuN7HvlrnsUPkRFHUu1UwlTjCr5I4SKa9sIM1/3KC1S9PHNDYzYmNZLlkNwKQODQliZqCtEYeGnA0BgnbsbHNYXMiiZqEW8uvNUbU0BGkKXhLEHXb/BzpMQJgoMeDsbcLmtGTbbKdoTHO14L/RUpek9iNkJ0/8WVSOVSYI7cAK4OTzTVAELvJrXNACSid6eu0BhDq8iEVz6lsPTRaAX16zqv/b3QRGn8gx\u002Bct\u002B\u002BQ4tFNo4B2mFTleegGP19eHc6vxxT58nnp3puuRyio959PBM4jk7R1f1LVyoPVygUarmVQ7ODKpuBXY9T02FEsPIJIxzqBKooKKlfCFDf2BASGk5jDWAq\u002BdG3d3C/fgKcBqY3xjQLaiXPrRsKZCIK4UV/AbkS4aNR3mkLMs15aKpmgwGq59IcBvAoU2BFIFXvbJXrQHyJiSTCpifLADdYlgRwo\u002BEgYDmzYzqI6o4DDL4TW4Y3jeht3TncqAGqEMb4j/1b1Ly0jwyceB0BwJ6W/5mp9\u002BRxYQgbwoanA7f3yRJz0FqQ53fBnoy5mxXLbBxbReioAFkih261P9I1zYtUpG7KzjBDxdghw==",
      "StatusCode": 400,
      "ResponseHeaders": {
        "Content-Length": "405",
        "Content-Type": "application/xml",
        "Date": "Thu, 01 Oct 2020 22:56:56 GMT",
        "Server": [
          "Windows-Azure-Blob/1.0",
          "Microsoft-HTTPAPI/2.0"
        ],
        "x-ms-client-request-id": "9d6faf23-2e96-0443-94da-9b0277b05d00",
        "x-ms-error-code": "Md5Mismatch",
<<<<<<< HEAD
        "x-ms-request-id": "109fd099-e01e-0043-3b48-09abfc000000",
=======
        "x-ms-request-id": "2af31303-901e-006d-3d46-98139d000000",
>>>>>>> 365f255a
        "x-ms-version": "2020-02-10"
      },
      "ResponseBody": [
        "\uFEFF\u003C?xml version=\u00221.0\u0022 encoding=\u0022utf-8\u0022?\u003E\u003CError\u003E\u003CCode\u003EMd5Mismatch\u003C/Code\u003E\u003CMessage\u003EThe MD5 value specified in the request did not match with the MD5 value calculated by the server.\n",
        "RequestId:2af31303-901e-006d-3d46-98139d000000\n",
        "Time:2020-10-01T22:56:56.3602309Z\u003C/Message\u003E\u003CUserSpecifiedMd5\u003EyOjfiVwsrhZrrQJ/3xUzWw==\u003C/UserSpecifiedMd5\u003E\u003CServerCalculatedMd5\u003EEonbwZhMwbmb8LMLCQkKUQ==\u003C/ServerCalculatedMd5\u003E\u003C/Error\u003E"
      ]
    },
    {
      "RequestUri": "https://storagedotnettesting.blob.core.windows.net/test-container-48fa38ad-2f2f-47ec-0762-c62355ec61fd?restype=container",
      "RequestMethod": "DELETE",
      "RequestHeaders": {
        "Authorization": "Sanitized",
        "traceparent": "00-43c6185431c1de4e8d26efc422f0abe9-a586316231221b42-00",
        "User-Agent": [
          "azsdk-net-Storage.Blobs/12.7.0-alpha.20201001.1",
          "(.NET Core 4.6.29220.03; Microsoft Windows 10.0.19041 )"
        ],
        "x-ms-client-request-id": "5f9df346-c3a8-72f0-2159-4a3c2e3fe2f8",
        "x-ms-date": "Thu, 01 Oct 2020 22:56:56 GMT",
        "x-ms-return-client-request-id": "true",
        "x-ms-version": "2020-02-10"
      },
      "RequestBody": null,
      "StatusCode": 202,
      "ResponseHeaders": {
        "Content-Length": "0",
        "Date": "Thu, 01 Oct 2020 22:56:56 GMT",
        "Server": [
          "Windows-Azure-Blob/1.0",
          "Microsoft-HTTPAPI/2.0"
        ],
        "x-ms-client-request-id": "5f9df346-c3a8-72f0-2159-4a3c2e3fe2f8",
<<<<<<< HEAD
        "x-ms-request-id": "109fd09b-e01e-0043-3d48-09abfc000000",
=======
        "x-ms-request-id": "2af3130f-901e-006d-4746-98139d000000",
>>>>>>> 365f255a
        "x-ms-version": "2020-02-10"
      },
      "ResponseBody": []
    }
  ],
  "Variables": {
    "RandomSeed": "823260430",
    "Storage_TestConfigDefault": "ProductionTenant\nstoragedotnettesting\nU2FuaXRpemVk\nhttps://storagedotnettesting.blob.core.windows.net\nhttps://storagedotnettesting.file.core.windows.net\nhttps://storagedotnettesting.queue.core.windows.net\nhttps://storagedotnettesting.table.core.windows.net\n\n\n\n\nhttps://storagedotnettesting-secondary.blob.core.windows.net\nhttps://storagedotnettesting-secondary.file.core.windows.net\nhttps://storagedotnettesting-secondary.queue.core.windows.net\nhttps://storagedotnettesting-secondary.table.core.windows.net\n\nSanitized\n\n\nCloud\nBlobEndpoint=https://storagedotnettesting.blob.core.windows.net/;QueueEndpoint=https://storagedotnettesting.queue.core.windows.net/;FileEndpoint=https://storagedotnettesting.file.core.windows.net/;BlobSecondaryEndpoint=https://storagedotnettesting-secondary.blob.core.windows.net/;QueueSecondaryEndpoint=https://storagedotnettesting-secondary.queue.core.windows.net/;FileSecondaryEndpoint=https://storagedotnettesting-secondary.file.core.windows.net/;AccountName=storagedotnettesting;AccountKey=Kg==;\n"
  }
}<|MERGE_RESOLUTION|>--- conflicted
+++ resolved
@@ -28,11 +28,7 @@
           "Microsoft-HTTPAPI/2.0"
         ],
         "x-ms-client-request-id": "5b69c193-08ab-1aa0-5052-3d2fe4a52558",
-<<<<<<< HEAD
-        "x-ms-request-id": "109fd092-e01e-0043-3848-09abfc000000",
-=======
         "x-ms-request-id": "2af312e5-901e-006d-2446-98139d000000",
->>>>>>> 365f255a
         "x-ms-version": "2020-02-10"
       },
       "ResponseBody": []
@@ -102,11 +98,7 @@
         ],
         "x-ms-client-request-id": "9d6faf23-2e96-0443-94da-9b0277b05d00",
         "x-ms-error-code": "Md5Mismatch",
-<<<<<<< HEAD
-        "x-ms-request-id": "109fd099-e01e-0043-3b48-09abfc000000",
-=======
         "x-ms-request-id": "2af31303-901e-006d-3d46-98139d000000",
->>>>>>> 365f255a
         "x-ms-version": "2020-02-10"
       },
       "ResponseBody": [
@@ -140,11 +132,7 @@
           "Microsoft-HTTPAPI/2.0"
         ],
         "x-ms-client-request-id": "5f9df346-c3a8-72f0-2159-4a3c2e3fe2f8",
-<<<<<<< HEAD
-        "x-ms-request-id": "109fd09b-e01e-0043-3d48-09abfc000000",
-=======
         "x-ms-request-id": "2af3130f-901e-006d-4746-98139d000000",
->>>>>>> 365f255a
         "x-ms-version": "2020-02-10"
       },
       "ResponseBody": []
