{
  "Entries": [
    {
      "RequestUri": "https://seanmcccanary.blob.core.windows.net/test-container-acf46f6f-c185-a3fc-1a18-5a306d829cd8?restype=container",
      "RequestMethod": "PUT",
      "RequestHeaders": {
        "Authorization": "Sanitized",
        "traceparent": "00-0da808f6c3b1154999d5612fe30a98ef-0f7ff2631bdeec40-00",
        "User-Agent": [
          "azsdk-net-Storage.Blobs/12.5.0-dev.20200402.1",
          "(.NET Core 4.6.28325.01; Microsoft Windows 10.0.18362 )"
        ],
        "x-ms-blob-public-access": "container",
        "x-ms-client-request-id": "9cc9d48a-88ce-e442-18db-a6135e31e9cd",
        "x-ms-date": "Thu, 02 Apr 2020 23:39:30 GMT",
        "x-ms-return-client-request-id": "true",
        "x-ms-version": "2019-12-12"
      },
      "RequestBody": null,
      "StatusCode": 201,
      "ResponseHeaders": {
        "Content-Length": "0",
        "Date": "Thu, 02 Apr 2020 23:39:28 GMT",
        "ETag": "\u00220x8D7D75F167CE259\u0022",
        "Last-Modified": "Thu, 02 Apr 2020 23:39:29 GMT",
        "Server": [
          "Windows-Azure-Blob/1.0",
          "Microsoft-HTTPAPI/2.0"
        ],
        "x-ms-client-request-id": "9cc9d48a-88ce-e442-18db-a6135e31e9cd",
<<<<<<< HEAD
        "x-ms-request-id": "9d984cea-f01e-0002-4f2f-f32c83000000",
=======
        "x-ms-request-id": "29420eaf-e01e-0098-3847-096dc1000000",
>>>>>>> 8d420312
        "x-ms-version": "2019-12-12"
      },
      "ResponseBody": []
    },
    {
      "RequestUri": "https://seanmcccanary.blob.core.windows.net/test-container-acf46f6f-c185-a3fc-1a18-5a306d829cd8?restype=container\u0026comp=acl",
      "RequestMethod": "PUT",
      "RequestHeaders": {
        "Authorization": "Sanitized",
        "Content-Length": "21",
        "Content-Type": "application/xml",
        "traceparent": "00-564e1a596b94814b83725e8e6d14b135-e3e0e6f483613948-00",
        "User-Agent": [
          "azsdk-net-Storage.Blobs/12.5.0-dev.20200402.1",
          "(.NET Core 4.6.28325.01; Microsoft Windows 10.0.18362 )"
        ],
        "x-ms-blob-public-access": "container",
        "x-ms-client-request-id": "98a6e720-00b9-b109-e985-607fe6e71edd",
        "x-ms-date": "Thu, 02 Apr 2020 23:39:30 GMT",
        "x-ms-return-client-request-id": "true",
        "x-ms-version": "2019-12-12"
      },
      "RequestBody": "\u003CSignedIdentifiers /\u003E",
      "StatusCode": 200,
      "ResponseHeaders": {
        "Content-Length": "0",
        "Date": "Thu, 02 Apr 2020 23:39:28 GMT",
        "ETag": "\u00220x8D7D75F168A609C\u0022",
        "Last-Modified": "Thu, 02 Apr 2020 23:39:29 GMT",
        "Server": [
          "Windows-Azure-Blob/1.0",
          "Microsoft-HTTPAPI/2.0"
        ],
        "x-ms-client-request-id": "98a6e720-00b9-b109-e985-607fe6e71edd",
<<<<<<< HEAD
        "x-ms-request-id": "9d984ced-f01e-0002-512f-f32c83000000",
=======
        "x-ms-request-id": "29420ece-e01e-0098-5447-096dc1000000",
>>>>>>> 8d420312
        "x-ms-version": "2019-12-12"
      },
      "ResponseBody": []
    },
    {
      "RequestUri": "https://seanmcccanary.blob.core.windows.net/test-container-acf46f6f-c185-a3fc-1a18-5a306d829cd8/test-blob-12d3b883-8b5f-19b4-1bdc-d4b80145f647",
      "RequestMethod": "PUT",
      "RequestHeaders": {
        "Authorization": "Sanitized",
        "Content-Length": "0",
        "traceparent": "00-a18f3cd1da247d4c8288be9c109d906c-5672ee19abe9bf46-00",
        "User-Agent": [
          "azsdk-net-Storage.Blobs/12.5.0-dev.20200402.1",
          "(.NET Core 4.6.28325.01; Microsoft Windows 10.0.18362 )"
        ],
        "x-ms-blob-type": "AppendBlob",
        "x-ms-client-request-id": "d09004c1-a1ec-31a8-49fe-d01cc871e04e",
        "x-ms-date": "Thu, 02 Apr 2020 23:39:30 GMT",
        "x-ms-return-client-request-id": "true",
        "x-ms-version": "2019-12-12"
      },
      "RequestBody": null,
      "StatusCode": 201,
      "ResponseHeaders": {
        "Content-Length": "0",
        "Date": "Thu, 02 Apr 2020 23:39:28 GMT",
        "ETag": "\u00220x8D7D75F1697A4E2\u0022",
        "Last-Modified": "Thu, 02 Apr 2020 23:39:29 GMT",
        "Server": [
          "Windows-Azure-Blob/1.0",
          "Microsoft-HTTPAPI/2.0"
        ],
        "x-ms-client-request-id": "d09004c1-a1ec-31a8-49fe-d01cc871e04e",
        "x-ms-request-id": "29420ee8-e01e-0098-6e47-096dc1000000",
        "x-ms-request-server-encrypted": "true",
        "x-ms-version": "2019-12-12"
      },
      "ResponseBody": []
    },
    {
      "RequestUri": "https://seanmcccanary.blob.core.windows.net/test-container-acf46f6f-c185-a3fc-1a18-5a306d829cd8/test-blob-12d3b883-8b5f-19b4-1bdc-d4b80145f647?comp=appendblock",
      "RequestMethod": "PUT",
      "RequestHeaders": {
        "Authorization": "Sanitized",
        "Content-Length": "1024",
        "traceparent": "00-30e1c271ee572542b3f6cb7b8897c547-d23f9bb1f2d45a47-00",
        "User-Agent": [
          "azsdk-net-Storage.Blobs/12.5.0-dev.20200402.1",
          "(.NET Core 4.6.28325.01; Microsoft Windows 10.0.18362 )"
        ],
        "x-ms-client-request-id": "fdf73a12-26b5-cd5b-15ad-fbfd3edbb14b",
        "x-ms-date": "Thu, 02 Apr 2020 23:39:30 GMT",
        "x-ms-return-client-request-id": "true",
        "x-ms-version": "2019-12-12"
      },
      "RequestBody": "bVMfmCyW5aWa5ihY6xNEvpjS83eLUBSBvmh4CIS6/IxXv8FLOamniQIA/tPYscbWQKHnE/SnUhw/ntnDHdwg3\u002BmbACtS\u002BYTuK2l0ilJBqQ2hocfi0\u002BiYsG2lDJvQ42sl4B7pPLGbhEcd\u002BOiKMsjJ/fTMInwVPgwBA0\u002B9rO3oHkf9T6o0WGxbBh2Axdr/DX2l2w6nA8HvEKIS5zlh3ddZNNqhjOMelaWIcBtelHgxAfbSGNHfQRqGDT8HIXAy\u002BihGJ5EAXoCah0VoHpKlkXwp4OVDj8UGevK/Gn\u002BkFnM0VXbzF23nMaN1OJGLdiOH4HzD3kGL72pjQKyeQEQB9nHSM8gcsnkOQq5CzVczewPONzkC4DcxqWULj9fASPFfc0IguENaay4CtJyTSCETL8SpzwgK/hU5oIljECKhTvm841oUE8LAdMwLACybnWFD\u002BGASF3joVXQs5hi591sLYGWj1mXH/hsC6Vs8/v7ongIoHxfCjjeA1I7l5y2qBnxwAJ/G\u002BMf7fPlEEC4drFZ2REgVkNhDSNEuIgLX4RbuWOLezP1eIqU7LaIefX4JYyc3b6PklHWkLLfOl9XEJJviVrdLPt9ZFyKi2mM1JMtTJb7an3FzCcNsOZ9GkIrPdwgHPCfGvSVH3liBQroSbwfsenEX6YQpb03z3gRAE4aX0mJaLeijjGiZk8EY8ccJWsqXWRUYuI6E3c3Z0t8gB8vR6W9Xt0EfSO4JfVbCEH2F6oQ6qblxfxrU1k8bybqIeYv2RwdYsaKIdxAnDjs3wc1QVOhb5l4RYGpUg\u002BHxBH8zgQTKzMl1LTjhsTGpSXDfnBWCynXSLZMt5eadAy7Bl3OR8402bfQD2iaveTQsZxf6debLbjkJYVNxnefj2CkKIBq9F1XiqC8gf/BOIrReAH3Poo1H9Sg6iJI6xdANIAL8pVkab0/CF823q\u002B9Iuj\u002BfEpxpEzWcwiryg4/DqOJeEl7uUn1aRJEtDYvAkEo48c1TmrM0pAzMYOIuJ\u002BvA/m/qWJiQWmjBRM4LPAaq2zHfuZLCcA0vKm5SIfGaKxylbQ4b1TeyqJZlkVbkKGcFIoWwT25Z/Y5huy4pPjl3JhmyZc74jgX6LRH7Xd63SgEHTP9r6dyuTG9/uRoJiWld7Wo8MsOZDZN/tiFcXaCwqnAsIvI6Czw8AxleedTr8aSnnm9zehg\u002BbT9r7DO7Ue7Pzw\u002Bp3GZ3I\u002BIt/y6qOpS\u002Bk8V9tL4xPC9Y7rSyzh4JgbEqj6nFQhQ9MHuMRnrpkzOqrFhtPpwvnpPfUe6yxFTEJH58f6rq\u002BVGxP4RDpPa1blqACCHFm0MU\u002B/EW5vElimsnyCH8bBSJwLMHvP4Y7PmcKeKTMrwy/og6Zw==",
      "StatusCode": 201,
      "ResponseHeaders": {
        "Content-Length": "0",
        "Date": "Thu, 02 Apr 2020 23:39:28 GMT",
        "ETag": "\u00220x8D7D75F16A4C6A8\u0022",
        "Last-Modified": "Thu, 02 Apr 2020 23:39:29 GMT",
        "Server": [
          "Windows-Azure-Blob/1.0",
          "Microsoft-HTTPAPI/2.0"
        ],
        "x-ms-blob-append-offset": "0",
        "x-ms-blob-committed-block-count": "1",
        "x-ms-client-request-id": "fdf73a12-26b5-cd5b-15ad-fbfd3edbb14b",
        "x-ms-content-crc64": "1hE8GhUNQX8=",
        "x-ms-request-id": "29420eee-e01e-0098-7247-096dc1000000",
        "x-ms-request-server-encrypted": "true",
        "x-ms-version": "2019-12-12"
      },
      "ResponseBody": []
    },
    {
      "RequestUri": "https://seanmcccanary.blob.core.windows.net/test-container-acf46f6f-c185-a3fc-1a18-5a306d829cd8/test-blob-391d432e-8930-ccf0-991c-0f924b5738ed",
      "RequestMethod": "PUT",
      "RequestHeaders": {
        "Authorization": "Sanitized",
        "Content-Length": "0",
        "traceparent": "00-eb0dc4095a019f47bb60635f2c00430e-0015f8549ce38c47-00",
        "User-Agent": [
          "azsdk-net-Storage.Blobs/12.5.0-dev.20200402.1",
          "(.NET Core 4.6.28325.01; Microsoft Windows 10.0.18362 )"
        ],
        "x-ms-blob-type": "AppendBlob",
        "x-ms-client-request-id": "b5220aa8-303e-88f7-4a2a-639816c882bd",
        "x-ms-date": "Thu, 02 Apr 2020 23:39:30 GMT",
        "x-ms-return-client-request-id": "true",
        "x-ms-version": "2019-12-12"
      },
      "RequestBody": null,
      "StatusCode": 201,
      "ResponseHeaders": {
        "Content-Length": "0",
        "Date": "Thu, 02 Apr 2020 23:39:29 GMT",
        "ETag": "\u00220x8D7D75F16B1E871\u0022",
        "Last-Modified": "Thu, 02 Apr 2020 23:39:29 GMT",
        "Server": [
          "Windows-Azure-Blob/1.0",
          "Microsoft-HTTPAPI/2.0"
        ],
        "x-ms-client-request-id": "b5220aa8-303e-88f7-4a2a-639816c882bd",
        "x-ms-request-id": "29420ef4-e01e-0098-7747-096dc1000000",
        "x-ms-request-server-encrypted": "true",
        "x-ms-version": "2019-12-12"
      },
      "ResponseBody": []
    },
    {
      "RequestUri": "https://seanmcccanary.blob.core.windows.net/test-container-acf46f6f-c185-a3fc-1a18-5a306d829cd8/test-blob-391d432e-8930-ccf0-991c-0f924b5738ed?comp=appendblock",
      "RequestMethod": "PUT",
      "RequestHeaders": {
        "Authorization": "Sanitized",
        "Content-Length": "0",
        "traceparent": "00-d7c48415b18a4d41b215652132dd9c11-acd7d55940b2454b-00",
        "User-Agent": [
          "azsdk-net-Storage.Blobs/12.5.0-dev.20200402.1",
          "(.NET Core 4.6.28325.01; Microsoft Windows 10.0.18362 )"
        ],
        "x-ms-client-request-id": "40ea2ae6-8235-63af-b182-434f7f00fe50",
        "x-ms-copy-source": "https://seanmcccanary.blob.core.windows.net/test-container-acf46f6f-c185-a3fc-1a18-5a306d829cd8/test-blob-12d3b883-8b5f-19b4-1bdc-d4b80145f647",
        "x-ms-date": "Thu, 02 Apr 2020 23:39:30 GMT",
        "x-ms-return-client-request-id": "true",
        "x-ms-source-content-md5": "teQ1VADQtOD7VtsVozf3ZQ==",
        "x-ms-source-range": "bytes=0-",
        "x-ms-version": "2019-12-12"
      },
      "RequestBody": null,
      "StatusCode": 400,
      "ResponseHeaders": {
        "Content-Length": "278",
        "Content-Type": "application/xml",
        "Date": "Thu, 02 Apr 2020 23:39:29 GMT",
        "Server": [
          "Windows-Azure-Blob/1.0",
          "Microsoft-HTTPAPI/2.0"
        ],
        "x-ms-client-request-id": "40ea2ae6-8235-63af-b182-434f7f00fe50",
        "x-ms-error-code": "Md5Mismatch",
<<<<<<< HEAD
        "x-ms-request-id": "9d984cf6-f01e-0002-592f-f32c83000000",
=======
        "x-ms-request-id": "29420ef9-e01e-0098-7c47-096dc1000000",
>>>>>>> 8d420312
        "x-ms-version": "2019-12-12"
      },
      "ResponseBody": [
        "\uFEFF\u003C?xml version=\u00221.0\u0022 encoding=\u0022utf-8\u0022?\u003E\n",
        "\u003CError\u003E\u003CCode\u003EMd5Mismatch\u003C/Code\u003E\u003CMessage\u003EThe MD5 value specified in the request did not match with the MD5 value calculated by the server.\n",
        "RequestId:29420ef9-e01e-0098-7c47-096dc1000000\n",
        "Time:2020-04-02T23:39:29.9945900Z\u003C/Message\u003E\u003C/Error\u003E"
      ]
    },
    {
      "RequestUri": "https://seanmcccanary.blob.core.windows.net/test-container-acf46f6f-c185-a3fc-1a18-5a306d829cd8?restype=container",
      "RequestMethod": "DELETE",
      "RequestHeaders": {
        "Authorization": "Sanitized",
        "traceparent": "00-a1dce9dba120724db65d92ea77d314f2-afdcb22e6c514e4e-00",
        "User-Agent": [
          "azsdk-net-Storage.Blobs/12.5.0-dev.20200402.1",
          "(.NET Core 4.6.28325.01; Microsoft Windows 10.0.18362 )"
        ],
        "x-ms-client-request-id": "ecb23758-41de-f288-5e06-e44de082cbaa",
        "x-ms-date": "Thu, 02 Apr 2020 23:39:30 GMT",
        "x-ms-return-client-request-id": "true",
        "x-ms-version": "2019-12-12"
      },
      "RequestBody": null,
      "StatusCode": 202,
      "ResponseHeaders": {
        "Content-Length": "0",
        "Date": "Thu, 02 Apr 2020 23:39:29 GMT",
        "Server": [
          "Windows-Azure-Blob/1.0",
          "Microsoft-HTTPAPI/2.0"
        ],
        "x-ms-client-request-id": "ecb23758-41de-f288-5e06-e44de082cbaa",
<<<<<<< HEAD
        "x-ms-request-id": "9d984cf7-f01e-0002-5a2f-f32c83000000",
=======
        "x-ms-request-id": "29420f12-e01e-0098-1447-096dc1000000",
>>>>>>> 8d420312
        "x-ms-version": "2019-12-12"
      },
      "ResponseBody": []
    }
  ],
  "Variables": {
    "RandomSeed": "2091884618",
    "Storage_TestConfigDefault": "ProductionTenant\nseanmcccanary\nU2FuaXRpemVk\nhttps://seanmcccanary.blob.core.windows.net\nhttps://seanmcccanary.file.core.windows.net\nhttps://seanmcccanary.queue.core.windows.net\nhttps://seanmcccanary.table.core.windows.net\n\n\n\n\nhttps://seanmcccanary-secondary.blob.core.windows.net\nhttps://seanmcccanary-secondary.file.core.windows.net\nhttps://seanmcccanary-secondary.queue.core.windows.net\nhttps://seanmcccanary-secondary.table.core.windows.net\n\nSanitized\n\n\nCloud\nBlobEndpoint=https://seanmcccanary.blob.core.windows.net/;QueueEndpoint=https://seanmcccanary.queue.core.windows.net/;FileEndpoint=https://seanmcccanary.file.core.windows.net/;BlobSecondaryEndpoint=https://seanmcccanary-secondary.blob.core.windows.net/;QueueSecondaryEndpoint=https://seanmcccanary-secondary.queue.core.windows.net/;FileSecondaryEndpoint=https://seanmcccanary-secondary.file.core.windows.net/;AccountName=seanmcccanary;AccountKey=Sanitized\nseanscope1"
  }
}<|MERGE_RESOLUTION|>--- conflicted
+++ resolved
@@ -28,11 +28,7 @@
           "Microsoft-HTTPAPI/2.0"
         ],
         "x-ms-client-request-id": "9cc9d48a-88ce-e442-18db-a6135e31e9cd",
-<<<<<<< HEAD
-        "x-ms-request-id": "9d984cea-f01e-0002-4f2f-f32c83000000",
-=======
         "x-ms-request-id": "29420eaf-e01e-0098-3847-096dc1000000",
->>>>>>> 8d420312
         "x-ms-version": "2019-12-12"
       },
       "ResponseBody": []
@@ -67,11 +63,7 @@
           "Microsoft-HTTPAPI/2.0"
         ],
         "x-ms-client-request-id": "98a6e720-00b9-b109-e985-607fe6e71edd",
-<<<<<<< HEAD
-        "x-ms-request-id": "9d984ced-f01e-0002-512f-f32c83000000",
-=======
         "x-ms-request-id": "29420ece-e01e-0098-5447-096dc1000000",
->>>>>>> 8d420312
         "x-ms-version": "2019-12-12"
       },
       "ResponseBody": []
@@ -214,11 +206,7 @@
         ],
         "x-ms-client-request-id": "40ea2ae6-8235-63af-b182-434f7f00fe50",
         "x-ms-error-code": "Md5Mismatch",
-<<<<<<< HEAD
-        "x-ms-request-id": "9d984cf6-f01e-0002-592f-f32c83000000",
-=======
         "x-ms-request-id": "29420ef9-e01e-0098-7c47-096dc1000000",
->>>>>>> 8d420312
         "x-ms-version": "2019-12-12"
       },
       "ResponseBody": [
@@ -253,11 +241,7 @@
           "Microsoft-HTTPAPI/2.0"
         ],
         "x-ms-client-request-id": "ecb23758-41de-f288-5e06-e44de082cbaa",
-<<<<<<< HEAD
-        "x-ms-request-id": "9d984cf7-f01e-0002-5a2f-f32c83000000",
-=======
         "x-ms-request-id": "29420f12-e01e-0098-1447-096dc1000000",
->>>>>>> 8d420312
         "x-ms-version": "2019-12-12"
       },
       "ResponseBody": []
