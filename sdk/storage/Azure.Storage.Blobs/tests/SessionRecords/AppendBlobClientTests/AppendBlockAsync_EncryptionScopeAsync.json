{
  "Entries": [
    {
      "RequestUri": "https://storagedotnettesting.blob.core.windows.net/test-container-dd505c47-3dad-9caf-aa4e-3d6c47ab19b1?restype=container",
      "RequestMethod": "PUT",
      "RequestHeaders": {
        "Authorization": "Sanitized",
        "traceparent": "00-7acc192b0eb27542b9844fa09b2237e9-238f1cffcd5d224e-00",
        "User-Agent": [
          "azsdk-net-Storage.Blobs/12.7.0-alpha.20201001.1",
          "(.NET Core 4.6.29220.03; Microsoft Windows 10.0.19041 )"
        ],
        "x-ms-blob-public-access": "container",
        "x-ms-client-request-id": "7c044b0d-b6af-6d3c-af9d-76594776bfab",
        "x-ms-date": "Thu, 01 Oct 2020 23:31:34 GMT",
        "x-ms-return-client-request-id": "true",
        "x-ms-version": "2020-02-10"
      },
      "RequestBody": null,
      "StatusCode": 201,
      "ResponseHeaders": {
        "Content-Length": "0",
        "Date": "Thu, 01 Oct 2020 23:31:34 GMT",
        "ETag": "\u00220x8D8666222C3B066\u0022",
        "Last-Modified": "Thu, 01 Oct 2020 23:31:34 GMT",
        "Server": [
          "Windows-Azure-Blob/1.0",
          "Microsoft-HTTPAPI/2.0"
        ],
        "x-ms-client-request-id": "7c044b0d-b6af-6d3c-af9d-76594776bfab",
<<<<<<< HEAD
        "x-ms-request-id": "e6480134-401e-0075-3948-09268c000000",
=======
        "x-ms-request-id": "cf480413-901e-000f-3d4b-98d1ba000000",
>>>>>>> 365f255a
        "x-ms-version": "2020-02-10"
      },
      "ResponseBody": []
    },
    {
      "RequestUri": "https://storagedotnettesting.blob.core.windows.net/test-container-dd505c47-3dad-9caf-aa4e-3d6c47ab19b1/test-blob-3662985a-cbc4-f7e5-51f1-cd9890505e8a",
      "RequestMethod": "PUT",
      "RequestHeaders": {
        "Authorization": "Sanitized",
        "Content-Length": "0",
        "If-None-Match": "*",
        "traceparent": "00-3124fd5250493c489c2f1122de5328a1-634e8c20538b9c4d-00",
        "User-Agent": [
          "azsdk-net-Storage.Blobs/12.7.0-alpha.20201001.1",
          "(.NET Core 4.6.29220.03; Microsoft Windows 10.0.19041 )"
        ],
        "x-ms-blob-type": "AppendBlob",
        "x-ms-client-request-id": "2e5f05a2-5f63-3ea5-1640-e0a204618327",
        "x-ms-date": "Thu, 01 Oct 2020 23:31:35 GMT",
        "x-ms-encryption-scope": "scope",
        "x-ms-return-client-request-id": "true",
        "x-ms-version": "2020-02-10"
      },
      "RequestBody": null,
      "StatusCode": 201,
      "ResponseHeaders": {
        "Content-Length": "0",
        "Date": "Thu, 01 Oct 2020 23:31:34 GMT",
        "ETag": "\u00220x8D8666222E914E5\u0022",
        "Last-Modified": "Thu, 01 Oct 2020 23:31:35 GMT",
        "Server": [
          "Windows-Azure-Blob/1.0",
          "Microsoft-HTTPAPI/2.0"
        ],
        "x-ms-client-request-id": "2e5f05a2-5f63-3ea5-1640-e0a204618327",
        "x-ms-encryption-scope": "scope",
        "x-ms-request-id": "cf4804af-901e-000f-3a4b-98d1ba000000",
        "x-ms-request-server-encrypted": "true",
        "x-ms-version": "2020-02-10"
      },
      "ResponseBody": []
    },
    {
      "RequestUri": "https://storagedotnettesting.blob.core.windows.net/test-container-dd505c47-3dad-9caf-aa4e-3d6c47ab19b1/test-blob-3662985a-cbc4-f7e5-51f1-cd9890505e8a?comp=appendblock",
      "RequestMethod": "PUT",
      "RequestHeaders": {
        "Authorization": "Sanitized",
        "Content-Length": "1024",
        "traceparent": "00-38ae11f78e84e049a6d0152d744b448b-1829f0066416d140-00",
        "User-Agent": [
          "azsdk-net-Storage.Blobs/12.7.0-alpha.20201001.1",
          "(.NET Core 4.6.29220.03; Microsoft Windows 10.0.19041 )"
        ],
        "x-ms-client-request-id": "015133a5-b16e-5b65-00e4-784673bedd65",
        "x-ms-date": "Thu, 01 Oct 2020 23:31:35 GMT",
        "x-ms-encryption-scope": "scope",
        "x-ms-return-client-request-id": "true",
        "x-ms-version": "2020-02-10"
      },
      "RequestBody": "saNe\u002B6adAvtI\u002BcGZ2bEXmVUCBKW9ZtVBZgwqvemk3V8/66ejF8QEvZVm7csKSx2g2jRDjUu5zUrOHZWZckUSpBxiWu0JdIGQ/UcPVnkJNxrviuO1YE8Thh5c1Pova0tQVEmvqPAwlmWyspADqXbRxOV6qudiXEPMTtTPrZ\u002BHYZL7vwIvWo4pv/R9Aq6/D92oig8UtMBj7vcG4locYOnGKlH\u002BB\u002Bl0omlXUOvz5FmUDT73JiKPcqzRl9AKKHg0DV4KtthdwAfzNOilvWPVcAmdcdUcJDrGNrekLXAZaXrxI0ON6C6BN0w2BPI66bVI\u002ByfHbLaiGOkkRH8guJOX2sputJogSIfbHDqI5SBHjE0CWzFIUv3DTgtaaaSuYX\u002B5nioozDUbKLOg61B8GjLJ3LcyHlxiT4jMqmWPxt/jLbq7z0f2H8AX5jN9qGatRzTYkIzse0IiVk6hWyHPjGHUvL6VwErq07z3Gzcp5KchH2MxtjVS9rF4mXj5VMSfR1rRqeunGIbp7r3Q9GAL\u002BHKnfzy9ntYsgsYNHSfS8X74WNPdVzu7egfdR8h3gQJRbKAGUdSI4amEpSYlmvpeF/w/15yMLaE26wU04FYOtADEu7CHy5\u002BqcHcpWbEUlt8MfjDLOKplxD/\u002B0GbOUwBTdvEmYd5K10xdlGckY9TwIVQmKGIlQntWXvdxiPs52x121uK/7jUAwqfkbqNCQWFqDq4RqCueLTN2zwPn2U5RI7lKrYzxMDIfJWa6QdTXEx2WBnlMJzLx2KmvSR4yGehZk0rq\u002BJPUeN578oLF5OtenrzmUdLUBPyGWNXjQuYU7Ax9Ya6K7RuJwY6b0DSwLPS9UKtiTMcWhI5NY5\u002B98Tb4ZwV1R4M91LCgXI9EOTTH1ivhJfE6saBEZtwfPIp7y9BXo2gvOuRxgHz7wu840ktahox03MtEvbVlMeGmHZgmJJC/7JXLmJxGcKV1P\u002B\u002BwDJSQxbb9B\u002B8EEuWyygkDymLj1Z1feeW1ju7wLWwmz33GtCRNFljiKB2hutmwGM2TQ6VDkWpSUZOu2jbHDNmC3kNo7BXktrQKAax/vr8LBXYgXerG4j0TdGORnjshGhxDHtuWRyy4rozxOI\u002B\u002B0pLTo9XAp67uu/sGVHiyUxd46OeQPJ/jdb1KaK9e1aqtVaHQvftmYXJtVGLfkPOzBVt0eFCoLZXz8C0XdT//kOZRWP/W4pUcEoZ1Iuc8A\u002BTKlmJT6VxZBScL3M3NTuwybcR8jTfz3SPGWGbJMwuutuxITN7crKeJ91PYygXITsOaQrUjwHat1rk/jZD2j9IcXSbghAENVcEc8pXkGxId/QmiL/BVivV2m3YlnR4Wk2eBu2zf58nBjez0B87gyA==",
      "StatusCode": 201,
      "ResponseHeaders": {
        "Content-Length": "0",
        "Date": "Thu, 01 Oct 2020 23:31:34 GMT",
        "ETag": "\u00220x8D8666222F28D1C\u0022",
        "Last-Modified": "Thu, 01 Oct 2020 23:31:35 GMT",
        "Server": [
          "Windows-Azure-Blob/1.0",
          "Microsoft-HTTPAPI/2.0"
        ],
        "x-ms-blob-append-offset": "0",
        "x-ms-blob-committed-block-count": "1",
        "x-ms-client-request-id": "015133a5-b16e-5b65-00e4-784673bedd65",
        "x-ms-content-crc64": "P98U\u002B/dtizI=",
        "x-ms-encryption-scope": "scope",
        "x-ms-request-id": "cf4804da-901e-000f-5b4b-98d1ba000000",
        "x-ms-request-server-encrypted": "true",
        "x-ms-version": "2020-02-10"
      },
      "ResponseBody": []
    },
    {
      "RequestUri": "https://storagedotnettesting.blob.core.windows.net/test-container-dd505c47-3dad-9caf-aa4e-3d6c47ab19b1?restype=container",
      "RequestMethod": "DELETE",
      "RequestHeaders": {
        "Authorization": "Sanitized",
        "traceparent": "00-e29fa3c87dfad44d8366eac5c016594f-4257aa7899f2b842-00",
        "User-Agent": [
          "azsdk-net-Storage.Blobs/12.7.0-alpha.20201001.1",
          "(.NET Core 4.6.29220.03; Microsoft Windows 10.0.19041 )"
        ],
        "x-ms-client-request-id": "d0fdab5f-8210-e4b8-6e5f-7e961549cc48",
        "x-ms-date": "Thu, 01 Oct 2020 23:31:35 GMT",
        "x-ms-return-client-request-id": "true",
        "x-ms-version": "2020-02-10"
      },
      "RequestBody": null,
      "StatusCode": 202,
      "ResponseHeaders": {
        "Content-Length": "0",
        "Date": "Thu, 01 Oct 2020 23:31:34 GMT",
        "Server": [
          "Windows-Azure-Blob/1.0",
          "Microsoft-HTTPAPI/2.0"
        ],
        "x-ms-client-request-id": "d0fdab5f-8210-e4b8-6e5f-7e961549cc48",
<<<<<<< HEAD
        "x-ms-request-id": "e6480140-401e-0075-4148-09268c000000",
=======
        "x-ms-request-id": "cf4804fd-901e-000f-764b-98d1ba000000",
>>>>>>> 365f255a
        "x-ms-version": "2020-02-10"
      },
      "ResponseBody": []
    }
  ],
  "Variables": {
    "RandomSeed": "1603150036",
    "Storage_TestConfigDefault": "ProductionTenant\nstoragedotnettesting\nU2FuaXRpemVk\nhttps://storagedotnettesting.blob.core.windows.net\nhttps://storagedotnettesting.file.core.windows.net\nhttps://storagedotnettesting.queue.core.windows.net\nhttps://storagedotnettesting.table.core.windows.net\n\n\n\n\nhttps://storagedotnettesting-secondary.blob.core.windows.net\nhttps://storagedotnettesting-secondary.file.core.windows.net\nhttps://storagedotnettesting-secondary.queue.core.windows.net\nhttps://storagedotnettesting-secondary.table.core.windows.net\n\nSanitized\n\n\nCloud\nBlobEndpoint=https://storagedotnettesting.blob.core.windows.net/;QueueEndpoint=https://storagedotnettesting.queue.core.windows.net/;FileEndpoint=https://storagedotnettesting.file.core.windows.net/;BlobSecondaryEndpoint=https://storagedotnettesting-secondary.blob.core.windows.net/;QueueSecondaryEndpoint=https://storagedotnettesting-secondary.queue.core.windows.net/;FileSecondaryEndpoint=https://storagedotnettesting-secondary.file.core.windows.net/;AccountName=storagedotnettesting;AccountKey=Kg==;\nscope"
  }
}<|MERGE_RESOLUTION|>--- conflicted
+++ resolved
@@ -28,11 +28,7 @@
           "Microsoft-HTTPAPI/2.0"
         ],
         "x-ms-client-request-id": "7c044b0d-b6af-6d3c-af9d-76594776bfab",
-<<<<<<< HEAD
-        "x-ms-request-id": "e6480134-401e-0075-3948-09268c000000",
-=======
         "x-ms-request-id": "cf480413-901e-000f-3d4b-98d1ba000000",
->>>>>>> 365f255a
         "x-ms-version": "2020-02-10"
       },
       "ResponseBody": []
@@ -139,11 +135,7 @@
           "Microsoft-HTTPAPI/2.0"
         ],
         "x-ms-client-request-id": "d0fdab5f-8210-e4b8-6e5f-7e961549cc48",
-<<<<<<< HEAD
-        "x-ms-request-id": "e6480140-401e-0075-4148-09268c000000",
-=======
         "x-ms-request-id": "cf4804fd-901e-000f-764b-98d1ba000000",
->>>>>>> 365f255a
         "x-ms-version": "2020-02-10"
       },
       "ResponseBody": []
