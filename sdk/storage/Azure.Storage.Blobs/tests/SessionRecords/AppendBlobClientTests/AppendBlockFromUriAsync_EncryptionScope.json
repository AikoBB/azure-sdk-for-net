{
  "Entries": [
    {
      "RequestUri": "https://seanmcccanary.blob.core.windows.net/test-container-80973bc5-9bc6-b912-3af5-e5980db78dd4?restype=container",
      "RequestMethod": "PUT",
      "RequestHeaders": {
        "Authorization": "Sanitized",
        "traceparent": "00-26545511dff47b488ab4a4dfb9f761ae-49727d097b885446-00",
        "User-Agent": [
          "azsdk-net-Storage.Blobs/12.5.0-dev.20200402.1",
          "(.NET Core 4.6.28325.01; Microsoft Windows 10.0.18362 )"
        ],
        "x-ms-blob-public-access": "container",
        "x-ms-client-request-id": "54c6c181-5392-f3e0-d2cd-04e4e7b9c678",
        "x-ms-date": "Thu, 02 Apr 2020 23:39:28 GMT",
        "x-ms-return-client-request-id": "true",
        "x-ms-version": "2019-12-12"
      },
      "RequestBody": null,
      "StatusCode": 201,
      "ResponseHeaders": {
        "Content-Length": "0",
        "Date": "Thu, 02 Apr 2020 23:39:26 GMT",
        "ETag": "\u00220x8D7D75F1559B4B3\u0022",
        "Last-Modified": "Thu, 02 Apr 2020 23:39:27 GMT",
        "Server": [
          "Windows-Azure-Blob/1.0",
          "Microsoft-HTTPAPI/2.0"
        ],
        "x-ms-client-request-id": "54c6c181-5392-f3e0-d2cd-04e4e7b9c678",
<<<<<<< HEAD
        "x-ms-request-id": "c74d237d-a01e-000f-582f-f3e457000000",
=======
        "x-ms-request-id": "aaa141cf-201e-002e-2347-091fb7000000",
>>>>>>> 8d420312
        "x-ms-version": "2019-12-12"
      },
      "ResponseBody": []
    },
    {
      "RequestUri": "https://seanmcccanary.blob.core.windows.net/test-container-80973bc5-9bc6-b912-3af5-e5980db78dd4?restype=container\u0026comp=acl",
      "RequestMethod": "PUT",
      "RequestHeaders": {
        "Authorization": "Sanitized",
        "Content-Length": "21",
        "Content-Type": "application/xml",
        "traceparent": "00-6452c88085f3234d9eed01e6996cd7ff-fb69570dfba38242-00",
        "User-Agent": [
          "azsdk-net-Storage.Blobs/12.5.0-dev.20200402.1",
          "(.NET Core 4.6.28325.01; Microsoft Windows 10.0.18362 )"
        ],
        "x-ms-blob-public-access": "container",
        "x-ms-client-request-id": "4b164e2d-38f1-4d42-f845-c90a044a0e9b",
        "x-ms-date": "Thu, 02 Apr 2020 23:39:28 GMT",
        "x-ms-return-client-request-id": "true",
        "x-ms-version": "2019-12-12"
      },
      "RequestBody": "\u003CSignedIdentifiers /\u003E",
      "StatusCode": 200,
      "ResponseHeaders": {
        "Content-Length": "0",
        "Date": "Thu, 02 Apr 2020 23:39:26 GMT",
        "ETag": "\u00220x8D7D75F15666BE6\u0022",
        "Last-Modified": "Thu, 02 Apr 2020 23:39:27 GMT",
        "Server": [
          "Windows-Azure-Blob/1.0",
          "Microsoft-HTTPAPI/2.0"
        ],
        "x-ms-client-request-id": "4b164e2d-38f1-4d42-f845-c90a044a0e9b",
<<<<<<< HEAD
        "x-ms-request-id": "c74d2383-a01e-000f-5c2f-f3e457000000",
=======
        "x-ms-request-id": "aaa141d8-201e-002e-2a47-091fb7000000",
>>>>>>> 8d420312
        "x-ms-version": "2019-12-12"
      },
      "ResponseBody": []
    },
    {
      "RequestUri": "https://seanmcccanary.blob.core.windows.net/test-container-80973bc5-9bc6-b912-3af5-e5980db78dd4/test-blob-566d0ed9-ec26-34c3-3dba-17feb9fbdadc",
      "RequestMethod": "PUT",
      "RequestHeaders": {
        "Authorization": "Sanitized",
        "Content-Length": "0",
        "traceparent": "00-c50b9cff757bd846bcacb49c7c4538ea-97cfe55228de0c41-00",
        "User-Agent": [
          "azsdk-net-Storage.Blobs/12.5.0-dev.20200402.1",
          "(.NET Core 4.6.28325.01; Microsoft Windows 10.0.18362 )"
        ],
        "x-ms-blob-type": "AppendBlob",
        "x-ms-client-request-id": "a3fb647a-94f7-4678-0230-df6af3affdf0",
        "x-ms-date": "Thu, 02 Apr 2020 23:39:28 GMT",
        "x-ms-return-client-request-id": "true",
        "x-ms-version": "2019-12-12"
      },
      "RequestBody": null,
      "StatusCode": 201,
      "ResponseHeaders": {
        "Content-Length": "0",
        "Date": "Thu, 02 Apr 2020 23:39:27 GMT",
        "ETag": "\u00220x8D7D75F1572C58C\u0022",
        "Last-Modified": "Thu, 02 Apr 2020 23:39:27 GMT",
        "Server": [
          "Windows-Azure-Blob/1.0",
          "Microsoft-HTTPAPI/2.0"
        ],
        "x-ms-client-request-id": "a3fb647a-94f7-4678-0230-df6af3affdf0",
        "x-ms-request-id": "aaa141de-201e-002e-2f47-091fb7000000",
        "x-ms-request-server-encrypted": "true",
        "x-ms-version": "2019-12-12"
      },
      "ResponseBody": []
    },
    {
      "RequestUri": "https://seanmcccanary.blob.core.windows.net/test-container-80973bc5-9bc6-b912-3af5-e5980db78dd4/test-blob-566d0ed9-ec26-34c3-3dba-17feb9fbdadc?comp=appendblock",
      "RequestMethod": "PUT",
      "RequestHeaders": {
        "Authorization": "Sanitized",
        "Content-Length": "1024",
        "traceparent": "00-cd1fd8f92809bb4da2091928e6482468-7c361b345a95244b-00",
        "User-Agent": [
          "azsdk-net-Storage.Blobs/12.5.0-dev.20200402.1",
          "(.NET Core 4.6.28325.01; Microsoft Windows 10.0.18362 )"
        ],
        "x-ms-client-request-id": "5484a08d-3600-9de4-8f01-60ba9fc5ef87",
        "x-ms-date": "Thu, 02 Apr 2020 23:39:28 GMT",
        "x-ms-return-client-request-id": "true",
        "x-ms-version": "2019-12-12"
      },
      "RequestBody": "eb/0pKdncp/uCUjwJ1qPqrQ1t5mjeoe9unZo3xjIucKTjw2jM3Qmxdt2XOfwUSWetR5VzpJ0\u002BP44Nukw/5KGJlCGXJdM7HdAD/K9LB2fzWhRySn6c\u002BovHpcOavyK9cZJ7zaWavSNUsmnFb6gt8vhmWmB3zVpjLJlVj0APYF6tRksdD3mCGJzxHdfUl4rjmfMLdGSCRaQ32KDMRO2jRRILF\u002BldEOO\u002BpAGDRq\u002BCTpUOcfWNA\u002Bv56sCnJTaY9dPvTdjFyb\u002BhhokPTNBi/z70dYoL/dL4FkEmUS0otius5e4t1DjW/EUVrOtsvbcblyvB8q9sjPgBNzeXn7hSuRCdYmciNSsF3bkFNhEni1iKCroBJoO8QFj2LNzBfxzMgvOaz1sP\u002BaHAu9T2J1bnGauezVT\u002BEVJM4OIObAhORF5ceHMdTLw9ulEYAKruhhjBztNxIrGHznGhTe55AU1Zsnd2me8jiczvoVMD5hDnnlrJDF01HSHslGnBu/7NxHjDvo4zd\u002Bwp3kUGQYFehChg\u002Be9Tb/UwZJUVicWFIc3OIZzaQCdCtCauny3X7pugjhABoMIPelSD01o5Ha4mpPx3eF/kRAQBHgWI5JDHGHX5dTu1g0ELvqcIVqyNSZZ4iDoxYLZ7/AoMAIK8RlWDvLskP6iycSG7a7m4nC2Xc5SvEFyWlbe/fXkxqUL\u002Bj3gRhJnxqQntxlcYtjU8w1/cdIztzXY5LScDZMIvgIeevNxBZxeTpYqKgUoFvd\u002BCgroZFXT10IICGJey7kRHvkWPejlYu5xISI7CYwvsM28HgKIIFmsS6KwaPw6/4PdGAwMEdgPmKccd0Myl8612FiUoq22iP6favJFNPnxNyGfXvCAI571rIVabKkWerPU\u002B5CkpV3WJ48NbKfmymOtKj8hkzndNLS5n/YnWxxViO8\u002BcDlpTZHEyTZgcrb3DuEhrUFp9OZ698bb6gZnrstzuOS3p1oqRN2uXcoCfMH9wpAUBq7b65MIw3hyjWKKXRpr7bnSP2aH92hjupcceHsE3Sd2UqgdmM1QruTht7Z6IwCvlo4HK4MpjQ5FdzH860r9ba87FApyTlXsgpCCpT\u002By6JeXbeHs/bKjTMWZ1yCcU8KZ40oGPw71PEg5GqjzpufPk4\u002BZZX5oEXD9l8hE2XY1UC7N6cL1q6mIoTGZs\u002BIJsKXeykOQAu5EMNHZCadGsGLRA8p6Jb0k2ejmEcNMz16O8\u002BciZg8zpE4/iLjwHKIBQfHOx68Yj4vouvBbqvAr92FzSxXAJEpSnl97OpwENL1G5c/SfgivdmNbOawf2PpeFJFXfdCMQB2mfChQnFXu44UyFMUgWXlZw9SyZOqeM8ZlHSULrbfsuqSyKwHfXw==",
      "StatusCode": 201,
      "ResponseHeaders": {
        "Content-Length": "0",
        "Date": "Thu, 02 Apr 2020 23:39:27 GMT",
        "ETag": "\u00220x8D7D75F157F9928\u0022",
        "Last-Modified": "Thu, 02 Apr 2020 23:39:27 GMT",
        "Server": [
          "Windows-Azure-Blob/1.0",
          "Microsoft-HTTPAPI/2.0"
        ],
        "x-ms-blob-append-offset": "0",
        "x-ms-blob-committed-block-count": "1",
        "x-ms-client-request-id": "5484a08d-3600-9de4-8f01-60ba9fc5ef87",
        "x-ms-content-crc64": "8HgvFkPs5aI=",
        "x-ms-request-id": "aaa141e3-201e-002e-3447-091fb7000000",
        "x-ms-request-server-encrypted": "true",
        "x-ms-version": "2019-12-12"
      },
      "ResponseBody": []
    },
    {
      "RequestUri": "https://seanmcccanary.blob.core.windows.net/test-container-80973bc5-9bc6-b912-3af5-e5980db78dd4/test-blob-587a55d0-09ed-fdbe-f0a1-c56d7420a099",
      "RequestMethod": "PUT",
      "RequestHeaders": {
        "Authorization": "Sanitized",
        "Content-Length": "0",
        "traceparent": "00-4c5b54a07c22bd468a06f5eece23f14f-e645539bb3b98d48-00",
        "User-Agent": [
          "azsdk-net-Storage.Blobs/12.5.0-dev.20200402.1",
          "(.NET Core 4.6.28325.01; Microsoft Windows 10.0.18362 )"
        ],
        "x-ms-blob-type": "AppendBlob",
        "x-ms-client-request-id": "5186989a-baee-84e1-e286-645e7077296e",
        "x-ms-date": "Thu, 02 Apr 2020 23:39:28 GMT",
        "x-ms-encryption-scope": "seanscope1",
        "x-ms-return-client-request-id": "true",
        "x-ms-version": "2019-12-12"
      },
      "RequestBody": null,
      "StatusCode": 201,
      "ResponseHeaders": {
        "Content-Length": "0",
        "Date": "Thu, 02 Apr 2020 23:39:27 GMT",
        "ETag": "\u00220x8D7D75F15A773C1\u0022",
        "Last-Modified": "Thu, 02 Apr 2020 23:39:28 GMT",
        "Server": [
          "Windows-Azure-Blob/1.0",
          "Microsoft-HTTPAPI/2.0"
        ],
        "x-ms-client-request-id": "5186989a-baee-84e1-e286-645e7077296e",
        "x-ms-encryption-scope": "seanscope1",
        "x-ms-request-id": "aaa141e8-201e-002e-3847-091fb7000000",
        "x-ms-request-server-encrypted": "true",
        "x-ms-version": "2019-12-12"
      },
      "ResponseBody": []
    },
    {
      "RequestUri": "https://seanmcccanary.blob.core.windows.net/test-container-80973bc5-9bc6-b912-3af5-e5980db78dd4/test-blob-587a55d0-09ed-fdbe-f0a1-c56d7420a099?comp=appendblock",
      "RequestMethod": "PUT",
      "RequestHeaders": {
        "Authorization": "Sanitized",
        "Content-Length": "0",
        "traceparent": "00-ecfed9f5e1cbc94c97bb4e2a82295dfd-6203815fc215bc4d-00",
        "User-Agent": [
          "azsdk-net-Storage.Blobs/12.5.0-dev.20200402.1",
          "(.NET Core 4.6.28325.01; Microsoft Windows 10.0.18362 )"
        ],
        "x-ms-client-request-id": "dbd2ace7-4f9a-62aa-2f59-71a44492396b",
        "x-ms-copy-source": "https://seanmcccanary.blob.core.windows.net/test-container-80973bc5-9bc6-b912-3af5-e5980db78dd4/test-blob-566d0ed9-ec26-34c3-3dba-17feb9fbdadc",
        "x-ms-date": "Thu, 02 Apr 2020 23:39:29 GMT",
        "x-ms-encryption-scope": "seanscope1",
        "x-ms-return-client-request-id": "true",
        "x-ms-source-range": "bytes=0-1023",
        "x-ms-version": "2019-12-12"
      },
      "RequestBody": null,
      "StatusCode": 201,
      "ResponseHeaders": {
        "Content-Length": "0",
        "Content-MD5": "3ffCi1nnJdKTvYxQksHCEQ==",
        "Date": "Thu, 02 Apr 2020 23:39:27 GMT",
        "ETag": "\u00220x8D7D75F15B97868\u0022",
        "Last-Modified": "Thu, 02 Apr 2020 23:39:28 GMT",
        "Server": [
          "Windows-Azure-Blob/1.0",
          "Microsoft-HTTPAPI/2.0"
        ],
        "x-ms-blob-append-offset": "0",
        "x-ms-blob-committed-block-count": "1",
        "x-ms-client-request-id": "dbd2ace7-4f9a-62aa-2f59-71a44492396b",
        "x-ms-encryption-scope": "seanscope1",
        "x-ms-request-id": "aaa141fd-201e-002e-4a47-091fb7000000",
        "x-ms-request-server-encrypted": "true",
        "x-ms-version": "2019-12-12"
      },
      "ResponseBody": []
    },
    {
      "RequestUri": "https://seanmcccanary.blob.core.windows.net/test-container-80973bc5-9bc6-b912-3af5-e5980db78dd4?restype=container",
      "RequestMethod": "DELETE",
      "RequestHeaders": {
        "Authorization": "Sanitized",
        "traceparent": "00-fb79991a3e058e4a9bbf4f3f0d50b1af-f58613cdbb493347-00",
        "User-Agent": [
          "azsdk-net-Storage.Blobs/12.5.0-dev.20200402.1",
          "(.NET Core 4.6.28325.01; Microsoft Windows 10.0.18362 )"
        ],
        "x-ms-client-request-id": "c4762ea4-4da4-12d4-1d39-5f8e2bb7e2d2",
        "x-ms-date": "Thu, 02 Apr 2020 23:39:29 GMT",
        "x-ms-return-client-request-id": "true",
        "x-ms-version": "2019-12-12"
      },
      "RequestBody": null,
      "StatusCode": 202,
      "ResponseHeaders": {
        "Content-Length": "0",
        "Date": "Thu, 02 Apr 2020 23:39:27 GMT",
        "Server": [
          "Windows-Azure-Blob/1.0",
          "Microsoft-HTTPAPI/2.0"
        ],
        "x-ms-client-request-id": "c4762ea4-4da4-12d4-1d39-5f8e2bb7e2d2",
<<<<<<< HEAD
        "x-ms-request-id": "c74d238e-a01e-000f-672f-f3e457000000",
=======
        "x-ms-request-id": "aaa1420b-201e-002e-5547-091fb7000000",
>>>>>>> 8d420312
        "x-ms-version": "2019-12-12"
      },
      "ResponseBody": []
    }
  ],
  "Variables": {
    "RandomSeed": "1264646915",
    "Storage_TestConfigDefault": "ProductionTenant\nseanmcccanary\nU2FuaXRpemVk\nhttps://seanmcccanary.blob.core.windows.net\nhttps://seanmcccanary.file.core.windows.net\nhttps://seanmcccanary.queue.core.windows.net\nhttps://seanmcccanary.table.core.windows.net\n\n\n\n\nhttps://seanmcccanary-secondary.blob.core.windows.net\nhttps://seanmcccanary-secondary.file.core.windows.net\nhttps://seanmcccanary-secondary.queue.core.windows.net\nhttps://seanmcccanary-secondary.table.core.windows.net\n\nSanitized\n\n\nCloud\nBlobEndpoint=https://seanmcccanary.blob.core.windows.net/;QueueEndpoint=https://seanmcccanary.queue.core.windows.net/;FileEndpoint=https://seanmcccanary.file.core.windows.net/;BlobSecondaryEndpoint=https://seanmcccanary-secondary.blob.core.windows.net/;QueueSecondaryEndpoint=https://seanmcccanary-secondary.queue.core.windows.net/;FileSecondaryEndpoint=https://seanmcccanary-secondary.file.core.windows.net/;AccountName=seanmcccanary;AccountKey=Sanitized\nseanscope1"
  }
}<|MERGE_RESOLUTION|>--- conflicted
+++ resolved
@@ -28,11 +28,7 @@
           "Microsoft-HTTPAPI/2.0"
         ],
         "x-ms-client-request-id": "54c6c181-5392-f3e0-d2cd-04e4e7b9c678",
-<<<<<<< HEAD
-        "x-ms-request-id": "c74d237d-a01e-000f-582f-f3e457000000",
-=======
         "x-ms-request-id": "aaa141cf-201e-002e-2347-091fb7000000",
->>>>>>> 8d420312
         "x-ms-version": "2019-12-12"
       },
       "ResponseBody": []
@@ -67,11 +63,7 @@
           "Microsoft-HTTPAPI/2.0"
         ],
         "x-ms-client-request-id": "4b164e2d-38f1-4d42-f845-c90a044a0e9b",
-<<<<<<< HEAD
-        "x-ms-request-id": "c74d2383-a01e-000f-5c2f-f3e457000000",
-=======
         "x-ms-request-id": "aaa141d8-201e-002e-2a47-091fb7000000",
->>>>>>> 8d420312
         "x-ms-version": "2019-12-12"
       },
       "ResponseBody": []
@@ -251,11 +243,7 @@
           "Microsoft-HTTPAPI/2.0"
         ],
         "x-ms-client-request-id": "c4762ea4-4da4-12d4-1d39-5f8e2bb7e2d2",
-<<<<<<< HEAD
-        "x-ms-request-id": "c74d238e-a01e-000f-672f-f3e457000000",
-=======
         "x-ms-request-id": "aaa1420b-201e-002e-5547-091fb7000000",
->>>>>>> 8d420312
         "x-ms-version": "2019-12-12"
       },
       "ResponseBody": []
