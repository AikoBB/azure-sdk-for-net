--- conflicted
+++ resolved
@@ -27,13 +27,8 @@
           "Windows-Azure-Blob/1.0",
           "Microsoft-HTTPAPI/2.0"
         ],
-<<<<<<< HEAD
-        "x-ms-client-request-id": "640b4c18-9e92-423c-e82a-35b8ba287581",
-        "x-ms-request-id": "1dfe5a04-501e-000b-6232-f36950000000",
-=======
         "x-ms-client-request-id": "2990a3be-7f2a-8a6e-0600-f457d47492b0",
         "x-ms-request-id": "1aa020d3-e01e-0088-5022-0aa8a9000000",
->>>>>>> 8d420312
         "x-ms-version": "2019-12-12"
       },
       "ResponseBody": []
@@ -294,13 +289,8 @@
           "Windows-Azure-Blob/1.0",
           "Microsoft-HTTPAPI/2.0"
         ],
-<<<<<<< HEAD
-        "x-ms-client-request-id": "67ac760e-1f5d-3cf7-0220-476c40599ed3",
-        "x-ms-request-id": "1dfe5a16-501e-000b-7132-f36950000000",
-=======
         "x-ms-client-request-id": "469d4282-a4b0-b908-0ab9-97a584b5a402",
         "x-ms-request-id": "1aa02149-e01e-0088-3222-0aa8a9000000",
->>>>>>> 8d420312
         "x-ms-version": "2019-12-12"
       },
       "ResponseBody": []
