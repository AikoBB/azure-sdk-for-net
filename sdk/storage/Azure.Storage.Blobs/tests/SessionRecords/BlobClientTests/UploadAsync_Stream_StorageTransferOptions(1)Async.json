--- conflicted
+++ resolved
@@ -27,13 +27,8 @@
           "Windows-Azure-Blob/1.0",
           "Microsoft-HTTPAPI/2.0"
         ],
-<<<<<<< HEAD
-        "x-ms-client-request-id": "e50ae891-4b4c-420f-a414-08af0582ae7e",
-        "x-ms-request-id": "ee92a731-101e-0047-6632-f3f960000000",
-=======
         "x-ms-client-request-id": "2c980a20-65c9-672c-bad1-76120cd4b77f",
         "x-ms-request-id": "242507ce-101e-0025-6522-0ae4dc000000",
->>>>>>> 8d420312
         "x-ms-version": "2019-12-12"
       },
       "ResponseBody": []
@@ -181,13 +176,8 @@
           "Windows-Azure-Blob/1.0",
           "Microsoft-HTTPAPI/2.0"
         ],
-<<<<<<< HEAD
-        "x-ms-client-request-id": "3086d80b-34e3-b493-96d0-b26452c47ff6",
-        "x-ms-request-id": "ee92a73c-101e-0047-6e32-f3f960000000",
-=======
         "x-ms-client-request-id": "42c5f5e5-7422-5550-2122-79c6523ce758",
         "x-ms-request-id": "24250885-101e-0025-1622-0ae4dc000000",
->>>>>>> 8d420312
         "x-ms-version": "2019-12-12"
       },
       "ResponseBody": []
