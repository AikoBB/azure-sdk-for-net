{
  "Entries": [
    {
<<<<<<< HEAD
      "RequestUri": "https://seanmcccanary.blob.core.windows.net/test-container-82a3b1d4-48d8-1863-c6d4-6a9d416dd508?restype=container",
      "RequestMethod": "PUT",
      "RequestHeaders": {
        "Authorization": "Sanitized",
        "traceparent": "00-feb15710c7961c4ca3dc5a3b83c1e106-25bdad8a0ff6824f-00",
        "User-Agent": [
          "azsdk-net-Storage.Blobs/12.5.0-dev.20200402.1",
          "(.NET Core 4.6.28325.01; Microsoft Windows 10.0.18362 )"
        ],
        "x-ms-blob-public-access": "container",
        "x-ms-client-request-id": "bba98ac5-4b96-0b66-7c7e-13cf091ba4b0",
        "x-ms-date": "Thu, 02 Apr 2020 23:49:44 GMT",
=======
      "RequestUri": "http://kasoboltest.blob.core.windows.net/test-container-82a3b1d4-48d8-1863-c6d4-6a9d416dd508?restype=container",
      "RequestMethod": "PUT",
      "RequestHeaders": {
        "Authorization": "Sanitized",
        "traceparent": "00-db57181723cf524cb4ecd4e180a9bd28-0c402adc975c914e-00",
        "User-Agent": [
          "azsdk-net-Storage.Blobs/12.4.0-dev.20200329.1",
          "(.NET Core 4.6.28325.01; Microsoft Windows 10.0.18363 )"
        ],
        "x-ms-blob-public-access": "container",
        "x-ms-client-request-id": "bba98ac5-4b96-0b66-7c7e-13cf091ba4b0",
        "x-ms-date": "Mon, 30 Mar 2020 05:49:01 GMT",
>>>>>>> bb257be6
        "x-ms-return-client-request-id": "true",
        "x-ms-version": "2019-12-12"
      },
      "RequestBody": null,
      "StatusCode": 201,
      "ResponseHeaders": {
        "Content-Length": "0",
<<<<<<< HEAD
        "Date": "Thu, 02 Apr 2020 23:49:43 GMT",
        "ETag": "\u00220x8D7D76084919CA4\u0022",
        "Last-Modified": "Thu, 02 Apr 2020 23:49:43 GMT",
=======
        "Date": "Mon, 30 Mar 2020 05:49:00 GMT",
        "ETag": "\u00220x8D7D46E0C5DAD20\u0022",
        "Last-Modified": "Mon, 30 Mar 2020 05:49:01 GMT",
>>>>>>> bb257be6
        "Server": [
          "Windows-Azure-Blob/1.0",
          "Microsoft-HTTPAPI/2.0"
        ],
        "x-ms-client-request-id": "bba98ac5-4b96-0b66-7c7e-13cf091ba4b0",
<<<<<<< HEAD
        "x-ms-request-id": "a9c88e6d-c01e-0026-4449-0905b8000000",
        "x-ms-version": "2019-12-12"
=======
        "x-ms-request-id": "daeeb221-301e-0000-5956-0654f3000000",
        "x-ms-version": "2019-07-07"
>>>>>>> bb257be6
      },
      "ResponseBody": []
    },
    {
<<<<<<< HEAD
      "RequestUri": "https://seanmcccanary.blob.core.windows.net/test-container-82a3b1d4-48d8-1863-c6d4-6a9d416dd508/test-blob-3305569f-d0da-665b-2859-ee0d0bff9311?comp=block\u0026blockid=AAQAAAAAAAAAAAAAAAAAAAAAAAAAAAAAAAAAAAAAAAAAAAAAAAAAAAAAAAAAAAAA",
=======
      "RequestUri": "http://kasoboltest.blob.core.windows.net/test-container-82a3b1d4-48d8-1863-c6d4-6a9d416dd508/test-blob-3305569f-d0da-665b-2859-ee0d0bff9311?comp=block\u0026blockid=AAQAAAAAAAAAAAAAAAAAAAAAAAAAAAAAAAAAAAAAAAAAAAAAAAAAAAAAAAAAAAAA",
>>>>>>> bb257be6
      "RequestMethod": "PUT",
      "RequestHeaders": {
        "Authorization": "Sanitized",
        "Content-Length": "1024",
        "User-Agent": [
<<<<<<< HEAD
          "azsdk-net-Storage.Blobs/12.5.0-dev.20200402.1",
          "(.NET Core 4.6.28325.01; Microsoft Windows 10.0.18362 )"
        ],
        "x-ms-client-request-id": "1322577369_AAQAAAAAAAAAAAAAAAAAAAAAAAAAAAAAAAAAAAAAAAAAAAAAAAAAAAAAAAAAAAAA",
        "x-ms-date": "Thu, 02 Apr 2020 23:49:44 GMT",
=======
          "azsdk-net-Storage.Blobs/12.4.0-dev.20200329.1",
          "(.NET Core 4.6.28325.01; Microsoft Windows 10.0.18363 )"
        ],
        "x-ms-client-request-id": "1322577369_AAQAAAAAAAAAAAAAAAAAAAAAAAAAAAAAAAAAAAAAAAAAAAAAAAAAAAAAAAAAAAAA",
        "x-ms-date": "Mon, 30 Mar 2020 05:49:01 GMT",
>>>>>>> bb257be6
        "x-ms-return-client-request-id": "true",
        "x-ms-version": "2019-12-12"
      },
      "RequestBody": "saHim/50MA3TNAlstXJpjcA1obw/yjiat/tw//q4P3YTmGB85RiuDINhbyxClJ/mj2ssSs9CDedpSOMDAzATG/STWB0R7aeoh5Q43lsMVyNcinCPjPWn0Yt5Ep00qghSTVM4rzuB1aHDg8I7CS6MXPDApnm/g4/\u002B64eSl9oKdNyL5pAH1Kfo2rXOywgybMdc7LascwSPksrEOcSz7z3HuQ/mryOehYhI2MvD8biGy37ANqokXQDY/FPGQprjNOt3BxL5TL2kvWctZJs4y6ERPm1F87mSolwODbLP10LtZKTgTOmmjX/BG3hD9vhloDCytAQtnkAx5WW26j8K1OUkQP/2V3\u002B4a7Dug9dBT6xjqG2CHSI\u002BwMZjr2aE8KJAt0eSHrb5bkix\u002BUlTPxpo75W4UkHRiLbC5X84k6gYNHsNrsuQrzH1aTok0CPZ64Gr\u002B7/Qy51hbi\u002BQzzg2wNugmMXORZFP2EBkw\u002BkHrLeT6fr\u002BjZjoR2jdrD\u002Bc/9/4vqlehDdeC6bwXCJ\u002BbAi0WcF3/eU9ODJDt1Bc8JhRsthgawRAqCh/NN1TDjF1attgKVJ9JAL5uoZ2G8zmARsNnqlKHQAEdLGY98gI6SkBzU11/MZF043VZrB9yoxcmTPCRm\u002BHKkzbXLWh5Sw58dFcdE5\u002BcQRVyMobdLZPhqkkPF6VRaO6eqIBmqAQo\u002B5hnHXfIFU\u002B3ScubH6ka7aVi9ULfajNpKstovmrfddkRCTcuthBb2ZU5l43ZtglFQ7saw7LBCZFk/fJsn1ckmBQyihZyLHdUxtut5ZKlj3SB43qvxHImUD9libgeL3o\u002BFP95pywy0xdDhjyXEyQ\u002B/y59qrwcdJPhzHnXDKK/Npehr9CTK\u002BhIjtBjbH41jzzbZopJ4IS\u002BIaArl9qyW8Z0xE9lNaNTa9NF9RuruQhVrH09O\u002BXYNVYS404wZ1QN1jMJ7mfu0FmZh/r3A\u002Buo0miX1iuddV/gXM75UhIVIsR/OB7ooYqgptvjo3PrIPGqqhDlWJFosGDTKZGY9X5HhKU2t8vMgHDeN28P\u002BdHr9XvdTugBL4oy1oe91Xg5B7FdXB7O9Gjl3emgB2FiGLaO53QV\u002B6aWBlTaw6FEDqr4pO\u002B98l3zHMDS97D\u002BYSgo0P3RLu4D4wwKhxXJ9DCHoY8\u002B52JxpGZY28pzAsP11\u002BUs8jLjcx/89IHjsysH6SjQCxYhv7mFtyxXuFMj0OAIFO9wnQI95C6vQfLgjjE7EPLhYvft1BhrZzrGS/qMmSPhm15710wmkmbncn2G5Oj7XGegQm3oWkDXBTXHN1hz4qjO/zKSv3lmutCQxmGapIJRyy9TLFb2OQEdpNIWX1sOs4\u002BU\u002BCW2aNzuOYedF5QfPGCzg==",
      "StatusCode": 201,
      "ResponseHeaders": {
        "Content-Length": "0",
<<<<<<< HEAD
        "Date": "Thu, 02 Apr 2020 23:49:43 GMT",
=======
        "Date": "Mon, 30 Mar 2020 05:49:00 GMT",
>>>>>>> bb257be6
        "Server": [
          "Windows-Azure-Blob/1.0",
          "Microsoft-HTTPAPI/2.0"
        ],
        "x-ms-client-request-id": "1322577369_AAQAAAAAAAAAAAAAAAAAAAAAAAAAAAAAAAAAAAAAAAAAAAAAAAAAAAAAAAAAAAAA",
        "x-ms-content-crc64": "aWtGCRQvCX8=",
<<<<<<< HEAD
        "x-ms-request-id": "e9ae7ed1-801e-0045-2849-099843000000",
=======
        "x-ms-request-id": "c562302e-f01e-0052-3456-064901000000",
>>>>>>> bb257be6
        "x-ms-request-server-encrypted": "true",
        "x-ms-version": "2019-12-12"
      },
      "ResponseBody": []
    },
    {
<<<<<<< HEAD
      "RequestUri": "https://seanmcccanary.blob.core.windows.net/test-container-82a3b1d4-48d8-1863-c6d4-6a9d416dd508/test-blob-3305569f-d0da-665b-2859-ee0d0bff9311?comp=blocklist",
=======
      "RequestUri": "http://kasoboltest.blob.core.windows.net/test-container-82a3b1d4-48d8-1863-c6d4-6a9d416dd508/test-blob-3305569f-d0da-665b-2859-ee0d0bff9311?comp=blocklist",
>>>>>>> bb257be6
      "RequestMethod": "PUT",
      "RequestHeaders": {
        "Authorization": "Sanitized",
        "Content-Length": "104",
        "Content-Type": "application/xml",
        "User-Agent": [
<<<<<<< HEAD
          "azsdk-net-Storage.Blobs/12.5.0-dev.20200402.1",
          "(.NET Core 4.6.28325.01; Microsoft Windows 10.0.18362 )"
        ],
        "x-ms-client-request-id": "4340f501-ecee-e385-0551-cd9b660a6e18",
        "x-ms-date": "Thu, 02 Apr 2020 23:49:44 GMT",
=======
          "azsdk-net-Storage.Blobs/12.4.0-dev.20200329.1",
          "(.NET Core 4.6.28325.01; Microsoft Windows 10.0.18363 )"
        ],
        "x-ms-client-request-id": "4340f501-ecee-e385-0551-cd9b660a6e18",
        "x-ms-date": "Mon, 30 Mar 2020 05:49:01 GMT",
>>>>>>> bb257be6
        "x-ms-return-client-request-id": "true",
        "x-ms-version": "2019-12-12"
      },
      "RequestBody": "\u003CBlockList\u003E\u003CLatest\u003EAAQAAAAAAAAAAAAAAAAAAAAAAAAAAAAAAAAAAAAAAAAAAAAAAAAAAAAAAAAAAAAA\u003C/Latest\u003E\u003C/BlockList\u003E",
      "StatusCode": 201,
      "ResponseHeaders": {
        "Content-Length": "0",
<<<<<<< HEAD
        "Date": "Thu, 02 Apr 2020 23:49:43 GMT",
        "ETag": "\u00220x8D7D76084D30B79\u0022",
        "Last-Modified": "Thu, 02 Apr 2020 23:49:44 GMT",
=======
        "Date": "Mon, 30 Mar 2020 05:49:00 GMT",
        "ETag": "\u00220x8D7D46E0C70C372\u0022",
        "Last-Modified": "Mon, 30 Mar 2020 05:49:01 GMT",
>>>>>>> bb257be6
        "Server": [
          "Windows-Azure-Blob/1.0",
          "Microsoft-HTTPAPI/2.0"
        ],
        "x-ms-client-request-id": "4340f501-ecee-e385-0551-cd9b660a6e18",
<<<<<<< HEAD
        "x-ms-content-crc64": "VDVdRbv592o=",
        "x-ms-request-id": "e9ae7edd-801e-0045-2f49-099843000000",
=======
        "x-ms-content-crc64": "uivte8ftxTs=",
        "x-ms-request-id": "c5623036-f01e-0052-3a56-064901000000",
>>>>>>> bb257be6
        "x-ms-request-server-encrypted": "true",
        "x-ms-version": "2019-12-12"
      },
      "ResponseBody": []
    },
    {
<<<<<<< HEAD
      "RequestUri": "https://seanmcccanary.blob.core.windows.net/test-container-82a3b1d4-48d8-1863-c6d4-6a9d416dd508/test-blob-3305569f-d0da-665b-2859-ee0d0bff9311",
      "RequestMethod": "GET",
      "RequestHeaders": {
        "Authorization": "Sanitized",
        "traceparent": "00-e7cb845b3594354ab425ce31fad5752e-f2e71a3e287db742-00",
        "User-Agent": [
          "azsdk-net-Storage.Blobs/12.5.0-dev.20200402.1",
          "(.NET Core 4.6.28325.01; Microsoft Windows 10.0.18362 )"
        ],
        "x-ms-client-request-id": "1322577369_bytes=0-1023",
        "x-ms-date": "Thu, 02 Apr 2020 23:49:45 GMT",
=======
      "RequestUri": "http://kasoboltest.blob.core.windows.net/test-container-82a3b1d4-48d8-1863-c6d4-6a9d416dd508/test-blob-3305569f-d0da-665b-2859-ee0d0bff9311",
      "RequestMethod": "GET",
      "RequestHeaders": {
        "Authorization": "Sanitized",
        "traceparent": "00-3dfd8f0ebdea5841a2053219db49bc20-348e83d61c7a044c-00",
        "User-Agent": [
          "azsdk-net-Storage.Blobs/12.4.0-dev.20200329.1",
          "(.NET Core 4.6.28325.01; Microsoft Windows 10.0.18363 )"
        ],
        "x-ms-client-request-id": "1322577369_bytes=0-1023",
        "x-ms-date": "Mon, 30 Mar 2020 05:49:01 GMT",
>>>>>>> bb257be6
        "x-ms-range": "bytes=0-1023",
        "x-ms-return-client-request-id": "true",
        "x-ms-version": "2019-12-12"
      },
      "RequestBody": null,
      "StatusCode": 206,
      "ResponseHeaders": {
        "Accept-Ranges": "bytes",
        "Content-Length": "1024",
        "Content-Range": "bytes 0-1023/1024",
        "Content-Type": "application/octet-stream",
<<<<<<< HEAD
        "Date": "Thu, 02 Apr 2020 23:49:43 GMT",
        "ETag": "\u00220x8D7D76084D30B79\u0022",
        "Last-Modified": "Thu, 02 Apr 2020 23:49:44 GMT",
=======
        "Date": "Mon, 30 Mar 2020 05:49:00 GMT",
        "ETag": "\u00220x8D7D46E0C70C372\u0022",
        "Last-Modified": "Mon, 30 Mar 2020 05:49:01 GMT",
>>>>>>> bb257be6
        "Server": [
          "Windows-Azure-Blob/1.0",
          "Microsoft-HTTPAPI/2.0"
        ],
        "x-ms-blob-type": "BlockBlob",
        "x-ms-client-request-id": "1322577369_bytes=0-1023",
<<<<<<< HEAD
        "x-ms-creation-time": "Thu, 02 Apr 2020 23:49:44 GMT",
        "x-ms-lease-state": "available",
        "x-ms-lease-status": "unlocked",
        "x-ms-request-id": "e9ae7ee7-801e-0045-3749-099843000000",
=======
        "x-ms-creation-time": "Mon, 30 Mar 2020 05:49:01 GMT",
        "x-ms-lease-state": "available",
        "x-ms-lease-status": "unlocked",
        "x-ms-request-id": "c5623043-f01e-0052-4756-064901000000",
>>>>>>> bb257be6
        "x-ms-server-encrypted": "true",
        "x-ms-version": "2019-12-12"
      },
      "ResponseBody": "saHim/50MA3TNAlstXJpjcA1obw/yjiat/tw//q4P3YTmGB85RiuDINhbyxClJ/mj2ssSs9CDedpSOMDAzATG/STWB0R7aeoh5Q43lsMVyNcinCPjPWn0Yt5Ep00qghSTVM4rzuB1aHDg8I7CS6MXPDApnm/g4/\u002B64eSl9oKdNyL5pAH1Kfo2rXOywgybMdc7LascwSPksrEOcSz7z3HuQ/mryOehYhI2MvD8biGy37ANqokXQDY/FPGQprjNOt3BxL5TL2kvWctZJs4y6ERPm1F87mSolwODbLP10LtZKTgTOmmjX/BG3hD9vhloDCytAQtnkAx5WW26j8K1OUkQP/2V3\u002B4a7Dug9dBT6xjqG2CHSI\u002BwMZjr2aE8KJAt0eSHrb5bkix\u002BUlTPxpo75W4UkHRiLbC5X84k6gYNHsNrsuQrzH1aTok0CPZ64Gr\u002B7/Qy51hbi\u002BQzzg2wNugmMXORZFP2EBkw\u002BkHrLeT6fr\u002BjZjoR2jdrD\u002Bc/9/4vqlehDdeC6bwXCJ\u002BbAi0WcF3/eU9ODJDt1Bc8JhRsthgawRAqCh/NN1TDjF1attgKVJ9JAL5uoZ2G8zmARsNnqlKHQAEdLGY98gI6SkBzU11/MZF043VZrB9yoxcmTPCRm\u002BHKkzbXLWh5Sw58dFcdE5\u002BcQRVyMobdLZPhqkkPF6VRaO6eqIBmqAQo\u002B5hnHXfIFU\u002B3ScubH6ka7aVi9ULfajNpKstovmrfddkRCTcuthBb2ZU5l43ZtglFQ7saw7LBCZFk/fJsn1ckmBQyihZyLHdUxtut5ZKlj3SB43qvxHImUD9libgeL3o\u002BFP95pywy0xdDhjyXEyQ\u002B/y59qrwcdJPhzHnXDKK/Npehr9CTK\u002BhIjtBjbH41jzzbZopJ4IS\u002BIaArl9qyW8Z0xE9lNaNTa9NF9RuruQhVrH09O\u002BXYNVYS404wZ1QN1jMJ7mfu0FmZh/r3A\u002Buo0miX1iuddV/gXM75UhIVIsR/OB7ooYqgptvjo3PrIPGqqhDlWJFosGDTKZGY9X5HhKU2t8vMgHDeN28P\u002BdHr9XvdTugBL4oy1oe91Xg5B7FdXB7O9Gjl3emgB2FiGLaO53QV\u002B6aWBlTaw6FEDqr4pO\u002B98l3zHMDS97D\u002BYSgo0P3RLu4D4wwKhxXJ9DCHoY8\u002B52JxpGZY28pzAsP11\u002BUs8jLjcx/89IHjsysH6SjQCxYhv7mFtyxXuFMj0OAIFO9wnQI95C6vQfLgjjE7EPLhYvft1BhrZzrGS/qMmSPhm15710wmkmbncn2G5Oj7XGegQm3oWkDXBTXHN1hz4qjO/zKSv3lmutCQxmGapIJRyy9TLFb2OQEdpNIWX1sOs4\u002BU\u002BCW2aNzuOYedF5QfPGCzg=="
    },
    {
<<<<<<< HEAD
      "RequestUri": "https://seanmcccanary.blob.core.windows.net/test-container-82a3b1d4-48d8-1863-c6d4-6a9d416dd508?restype=container",
      "RequestMethod": "DELETE",
      "RequestHeaders": {
        "Authorization": "Sanitized",
        "traceparent": "00-f75983e620750548b11ab7095c2b7d22-ac3ee0b1606a244f-00",
        "User-Agent": [
          "azsdk-net-Storage.Blobs/12.5.0-dev.20200402.1",
          "(.NET Core 4.6.28325.01; Microsoft Windows 10.0.18362 )"
        ],
        "x-ms-client-request-id": "72e92425-4180-9e87-e23f-60676afeae64",
        "x-ms-date": "Thu, 02 Apr 2020 23:49:45 GMT",
=======
      "RequestUri": "http://kasoboltest.blob.core.windows.net/test-container-82a3b1d4-48d8-1863-c6d4-6a9d416dd508?restype=container",
      "RequestMethod": "DELETE",
      "RequestHeaders": {
        "Authorization": "Sanitized",
        "traceparent": "00-6f6371384e10964cbacba726ef6a935c-daaafad9b6dadb41-00",
        "User-Agent": [
          "azsdk-net-Storage.Blobs/12.4.0-dev.20200329.1",
          "(.NET Core 4.6.28325.01; Microsoft Windows 10.0.18363 )"
        ],
        "x-ms-client-request-id": "72e92425-4180-9e87-e23f-60676afeae64",
        "x-ms-date": "Mon, 30 Mar 2020 05:49:01 GMT",
>>>>>>> bb257be6
        "x-ms-return-client-request-id": "true",
        "x-ms-version": "2019-12-12"
      },
      "RequestBody": null,
      "StatusCode": 202,
      "ResponseHeaders": {
        "Content-Length": "0",
<<<<<<< HEAD
        "Date": "Thu, 02 Apr 2020 23:49:43 GMT",
=======
        "Date": "Mon, 30 Mar 2020 05:49:01 GMT",
>>>>>>> bb257be6
        "Server": [
          "Windows-Azure-Blob/1.0",
          "Microsoft-HTTPAPI/2.0"
        ],
        "x-ms-client-request-id": "72e92425-4180-9e87-e23f-60676afeae64",
<<<<<<< HEAD
        "x-ms-request-id": "e9ae7eea-801e-0045-3a49-099843000000",
        "x-ms-version": "2019-12-12"
=======
        "x-ms-request-id": "daeeb250-301e-0000-8056-0654f3000000",
        "x-ms-version": "2019-07-07"
>>>>>>> bb257be6
      },
      "ResponseBody": []
    }
  ],
  "Variables": {
    "RandomSeed": "1014219747",
<<<<<<< HEAD
    "Storage_TestConfigDefault": "ProductionTenant\nseanmcccanary\nU2FuaXRpemVk\nhttps://seanmcccanary.blob.core.windows.net\nhttps://seanmcccanary.file.core.windows.net\nhttps://seanmcccanary.queue.core.windows.net\nhttps://seanmcccanary.table.core.windows.net\n\n\n\n\nhttps://seanmcccanary-secondary.blob.core.windows.net\nhttps://seanmcccanary-secondary.file.core.windows.net\nhttps://seanmcccanary-secondary.queue.core.windows.net\nhttps://seanmcccanary-secondary.table.core.windows.net\n\nSanitized\n\n\nCloud\nBlobEndpoint=https://seanmcccanary.blob.core.windows.net/;QueueEndpoint=https://seanmcccanary.queue.core.windows.net/;FileEndpoint=https://seanmcccanary.file.core.windows.net/;BlobSecondaryEndpoint=https://seanmcccanary-secondary.blob.core.windows.net/;QueueSecondaryEndpoint=https://seanmcccanary-secondary.queue.core.windows.net/;FileSecondaryEndpoint=https://seanmcccanary-secondary.file.core.windows.net/;AccountName=seanmcccanary;AccountKey=Sanitized\nseanscope1"
=======
    "Storage_TestConfigDefault": "ProductionTenant\nkasoboltest\nU2FuaXRpemVk\nhttp://kasoboltest.blob.core.windows.net\nhttp://kasoboltest.file.core.windows.net\nhttp://kasoboltest.queue.core.windows.net\nhttp://kasoboltest.table.core.windows.net\n\n\n\n\nhttp://kasoboltest-secondary.blob.core.windows.net\nhttp://kasoboltest-secondary.file.core.windows.net\nhttp://kasoboltest-secondary.queue.core.windows.net\nhttp://kasoboltest-secondary.table.core.windows.net\n\nSanitized\n\n\nCloud\nBlobEndpoint=http://kasoboltest.blob.core.windows.net/;QueueEndpoint=http://kasoboltest.queue.core.windows.net/;FileEndpoint=http://kasoboltest.file.core.windows.net/;BlobSecondaryEndpoint=http://kasoboltest-secondary.blob.core.windows.net/;QueueSecondaryEndpoint=http://kasoboltest-secondary.queue.core.windows.net/;FileSecondaryEndpoint=http://kasoboltest-secondary.file.core.windows.net/;AccountName=kasoboltest;AccountKey=Sanitized\nencryptionScope"
>>>>>>> bb257be6
  }
}<|MERGE_RESOLUTION|>--- conflicted
+++ resolved
@@ -1,33 +1,18 @@
 {
   "Entries": [
     {
-<<<<<<< HEAD
-      "RequestUri": "https://seanmcccanary.blob.core.windows.net/test-container-82a3b1d4-48d8-1863-c6d4-6a9d416dd508?restype=container",
+      "RequestUri": "https://seanmcccanary.blob.core.windows.net/test-container-4b51cc9e-3c21-777f-6bea-44a080f36c34?restype=container",
       "RequestMethod": "PUT",
       "RequestHeaders": {
         "Authorization": "Sanitized",
-        "traceparent": "00-feb15710c7961c4ca3dc5a3b83c1e106-25bdad8a0ff6824f-00",
+        "traceparent": "00-355ddaafca7d77488bae14e8563523dd-4289c041e78dcb47-00",
         "User-Agent": [
-          "azsdk-net-Storage.Blobs/12.5.0-dev.20200402.1",
+          "azsdk-net-Storage.Blobs/12.5.0-dev.20200403.1",
           "(.NET Core 4.6.28325.01; Microsoft Windows 10.0.18362 )"
         ],
         "x-ms-blob-public-access": "container",
-        "x-ms-client-request-id": "bba98ac5-4b96-0b66-7c7e-13cf091ba4b0",
-        "x-ms-date": "Thu, 02 Apr 2020 23:49:44 GMT",
-=======
-      "RequestUri": "http://kasoboltest.blob.core.windows.net/test-container-82a3b1d4-48d8-1863-c6d4-6a9d416dd508?restype=container",
-      "RequestMethod": "PUT",
-      "RequestHeaders": {
-        "Authorization": "Sanitized",
-        "traceparent": "00-db57181723cf524cb4ecd4e180a9bd28-0c402adc975c914e-00",
-        "User-Agent": [
-          "azsdk-net-Storage.Blobs/12.4.0-dev.20200329.1",
-          "(.NET Core 4.6.28325.01; Microsoft Windows 10.0.18363 )"
-        ],
-        "x-ms-blob-public-access": "container",
-        "x-ms-client-request-id": "bba98ac5-4b96-0b66-7c7e-13cf091ba4b0",
-        "x-ms-date": "Mon, 30 Mar 2020 05:49:01 GMT",
->>>>>>> bb257be6
+        "x-ms-client-request-id": "020e37de-4783-2588-6258-5d68c1824c98",
+        "x-ms-date": "Sat, 04 Apr 2020 01:41:11 GMT",
         "x-ms-return-client-request-id": "true",
         "x-ms-version": "2019-12-12"
       },
@@ -35,107 +20,64 @@
       "StatusCode": 201,
       "ResponseHeaders": {
         "Content-Length": "0",
-<<<<<<< HEAD
-        "Date": "Thu, 02 Apr 2020 23:49:43 GMT",
-        "ETag": "\u00220x8D7D76084919CA4\u0022",
-        "Last-Modified": "Thu, 02 Apr 2020 23:49:43 GMT",
-=======
-        "Date": "Mon, 30 Mar 2020 05:49:00 GMT",
-        "ETag": "\u00220x8D7D46E0C5DAD20\u0022",
-        "Last-Modified": "Mon, 30 Mar 2020 05:49:01 GMT",
->>>>>>> bb257be6
+        "Date": "Sat, 04 Apr 2020 01:41:10 GMT",
+        "ETag": "\u00220x8D7D839410E421B\u0022",
+        "Last-Modified": "Sat, 04 Apr 2020 01:41:11 GMT",
         "Server": [
           "Windows-Azure-Blob/1.0",
           "Microsoft-HTTPAPI/2.0"
         ],
-        "x-ms-client-request-id": "bba98ac5-4b96-0b66-7c7e-13cf091ba4b0",
-<<<<<<< HEAD
-        "x-ms-request-id": "a9c88e6d-c01e-0026-4449-0905b8000000",
+        "x-ms-client-request-id": "020e37de-4783-2588-6258-5d68c1824c98",
+        "x-ms-request-id": "1a060b56-701e-0041-6f22-0a1544000000",
         "x-ms-version": "2019-12-12"
-=======
-        "x-ms-request-id": "daeeb221-301e-0000-5956-0654f3000000",
-        "x-ms-version": "2019-07-07"
->>>>>>> bb257be6
       },
       "ResponseBody": []
     },
     {
-<<<<<<< HEAD
-      "RequestUri": "https://seanmcccanary.blob.core.windows.net/test-container-82a3b1d4-48d8-1863-c6d4-6a9d416dd508/test-blob-3305569f-d0da-665b-2859-ee0d0bff9311?comp=block\u0026blockid=AAQAAAAAAAAAAAAAAAAAAAAAAAAAAAAAAAAAAAAAAAAAAAAAAAAAAAAAAAAAAAAA",
-=======
-      "RequestUri": "http://kasoboltest.blob.core.windows.net/test-container-82a3b1d4-48d8-1863-c6d4-6a9d416dd508/test-blob-3305569f-d0da-665b-2859-ee0d0bff9311?comp=block\u0026blockid=AAQAAAAAAAAAAAAAAAAAAAAAAAAAAAAAAAAAAAAAAAAAAAAAAAAAAAAAAAAAAAAA",
->>>>>>> bb257be6
+      "RequestUri": "https://seanmcccanary.blob.core.windows.net/test-container-4b51cc9e-3c21-777f-6bea-44a080f36c34/test-blob-691bcdbd-a2be-0c49-1dfb-1b5effc851f9?comp=block\u0026blockid=AAQAAAAAAAAAAAAAAAAAAAAAAAAAAAAAAAAAAAAAAAAAAAAAAAAAAAAAAAAAAAAA",
       "RequestMethod": "PUT",
       "RequestHeaders": {
         "Authorization": "Sanitized",
         "Content-Length": "1024",
         "User-Agent": [
-<<<<<<< HEAD
-          "azsdk-net-Storage.Blobs/12.5.0-dev.20200402.1",
+          "azsdk-net-Storage.Blobs/12.5.0-dev.20200403.1",
           "(.NET Core 4.6.28325.01; Microsoft Windows 10.0.18362 )"
         ],
-        "x-ms-client-request-id": "1322577369_AAQAAAAAAAAAAAAAAAAAAAAAAAAAAAAAAAAAAAAAAAAAAAAAAAAAAAAAAAAAAAAA",
-        "x-ms-date": "Thu, 02 Apr 2020 23:49:44 GMT",
-=======
-          "azsdk-net-Storage.Blobs/12.4.0-dev.20200329.1",
-          "(.NET Core 4.6.28325.01; Microsoft Windows 10.0.18363 )"
-        ],
-        "x-ms-client-request-id": "1322577369_AAQAAAAAAAAAAAAAAAAAAAAAAAAAAAAAAAAAAAAAAAAAAAAAAAAAAAAAAAAAAAAA",
-        "x-ms-date": "Mon, 30 Mar 2020 05:49:01 GMT",
->>>>>>> bb257be6
+        "x-ms-client-request-id": "831320562_AAQAAAAAAAAAAAAAAAAAAAAAAAAAAAAAAAAAAAAAAAAAAAAAAAAAAAAAAAAAAAAA",
+        "x-ms-date": "Sat, 04 Apr 2020 01:41:11 GMT",
         "x-ms-return-client-request-id": "true",
         "x-ms-version": "2019-12-12"
       },
-      "RequestBody": "saHim/50MA3TNAlstXJpjcA1obw/yjiat/tw//q4P3YTmGB85RiuDINhbyxClJ/mj2ssSs9CDedpSOMDAzATG/STWB0R7aeoh5Q43lsMVyNcinCPjPWn0Yt5Ep00qghSTVM4rzuB1aHDg8I7CS6MXPDApnm/g4/\u002B64eSl9oKdNyL5pAH1Kfo2rXOywgybMdc7LascwSPksrEOcSz7z3HuQ/mryOehYhI2MvD8biGy37ANqokXQDY/FPGQprjNOt3BxL5TL2kvWctZJs4y6ERPm1F87mSolwODbLP10LtZKTgTOmmjX/BG3hD9vhloDCytAQtnkAx5WW26j8K1OUkQP/2V3\u002B4a7Dug9dBT6xjqG2CHSI\u002BwMZjr2aE8KJAt0eSHrb5bkix\u002BUlTPxpo75W4UkHRiLbC5X84k6gYNHsNrsuQrzH1aTok0CPZ64Gr\u002B7/Qy51hbi\u002BQzzg2wNugmMXORZFP2EBkw\u002BkHrLeT6fr\u002BjZjoR2jdrD\u002Bc/9/4vqlehDdeC6bwXCJ\u002BbAi0WcF3/eU9ODJDt1Bc8JhRsthgawRAqCh/NN1TDjF1attgKVJ9JAL5uoZ2G8zmARsNnqlKHQAEdLGY98gI6SkBzU11/MZF043VZrB9yoxcmTPCRm\u002BHKkzbXLWh5Sw58dFcdE5\u002BcQRVyMobdLZPhqkkPF6VRaO6eqIBmqAQo\u002B5hnHXfIFU\u002B3ScubH6ka7aVi9ULfajNpKstovmrfddkRCTcuthBb2ZU5l43ZtglFQ7saw7LBCZFk/fJsn1ckmBQyihZyLHdUxtut5ZKlj3SB43qvxHImUD9libgeL3o\u002BFP95pywy0xdDhjyXEyQ\u002B/y59qrwcdJPhzHnXDKK/Npehr9CTK\u002BhIjtBjbH41jzzbZopJ4IS\u002BIaArl9qyW8Z0xE9lNaNTa9NF9RuruQhVrH09O\u002BXYNVYS404wZ1QN1jMJ7mfu0FmZh/r3A\u002Buo0miX1iuddV/gXM75UhIVIsR/OB7ooYqgptvjo3PrIPGqqhDlWJFosGDTKZGY9X5HhKU2t8vMgHDeN28P\u002BdHr9XvdTugBL4oy1oe91Xg5B7FdXB7O9Gjl3emgB2FiGLaO53QV\u002B6aWBlTaw6FEDqr4pO\u002B98l3zHMDS97D\u002BYSgo0P3RLu4D4wwKhxXJ9DCHoY8\u002B52JxpGZY28pzAsP11\u002BUs8jLjcx/89IHjsysH6SjQCxYhv7mFtyxXuFMj0OAIFO9wnQI95C6vQfLgjjE7EPLhYvft1BhrZzrGS/qMmSPhm15710wmkmbncn2G5Oj7XGegQm3oWkDXBTXHN1hz4qjO/zKSv3lmutCQxmGapIJRyy9TLFb2OQEdpNIWX1sOs4\u002BU\u002BCW2aNzuOYedF5QfPGCzg==",
+      "RequestBody": "s1HeIaVVeEnTfOOfKJ2kIysZnktgimFVRoLbexPizWx/m936u7t1F0raUH7NhlGiJtFp\u002B1bglSnwidsjev028a52IIy/qWhvpIYAhTrih78wOFVBedEVnwWzCTLfUp1NpF/QV2bE4nxp\u002BVfP3w/vDQEc8kGo9HfdYYGHC6A1kFLps\u002BHaEjBYbFXY2IB6Rb/1xPwww19bpa/n8vXlPdfcM2kF5isuFPvRw4bszxz3YxvBkUejBczyjQ4x8x86cy5\u002B\u002B6QWdF6UxrABXv/Zb9WT8I/aJKuPOS2cElgc/SHbllBXbdR34O68LMqXoqfMGB45nQOPYE\u002BC7sJ3emIGd8mPJcevggEAGw\u002BhHffg\u002BJaGz/o5418dTDYB1H8SAGaLtrUBCH3fHZUdOILz7UNYovYr8KpozJNpcdiRrq6C7hqpFmZB3\u002B8YprJkHKvdKl7zqTKI5g\u002B7I\u002BkhmJekTm/nm0lnStfcFsMGE0r4BLDoi0Z6ngR8\u002BQgL7fJ9IEZYdFdCfIBhdt\u002BGFpJvgdPFwx84OA1QKrBqa6FBXF3kX/V8rp7ztYcwhxRn84dyDHg1RinTROc4CEqm2BDfHxqCobec8tI00Q2XCLH46TYp\u002BF4oDBYzERoOQ6ZUTN12UGf65FHP1RqlAHQbOzw2QB8Tfd\u002BythMET5Cdjq4s34UwIbdJ/QTlWSNEgguhF9bd1wOGQc/9xJpT9pTBMkZreSDu6xmE7UIaLiO8bTQHYje5v7arpp61Mlwd9QdvJCbc2Anrsyu8WerAbBOrQVZlTJRcB3OPwNOBObm8Zvc7qgr835UqHK8L/WXM6jmLCvAGt6lyEhyzTRg2aXly//LzhcEJrmLBOy/lUAoNw9WZ9i/Itq5OyJftSZJ887M1mf1z2GV4gluORXx6jcERpopCnXJKqUlDpbwqG2XQREd7r7cNmupvIXTTOnAy0zvV26IHOlZA6u\u002B0LzOpTWb1vgE0/t0KBAyf0nz\u002Bdm/YEdGBVD/CyArwOsXHWWq2xtMN3ntv/dVdyteWaGfaQnOA2x5iJ/knMvb3Q8MYQ6uh6Ayp8ZjzaBP8JIloLGCiFvhRRn1MVJ7Z5quFeLkRRIcs9H9bMVDbjXMKZQNvvwaWVC3LxvwuVZRtzwvtbu9Z6t8BPDfgR\u002BWndrkJQe6aaial7ySMRX6L/Z/q7mFF7h\u002BDsHokbYPOtQ1HI1BCJBOl0mTkSH7LzKVhdj6Y9VmDYoiahpFzdvyj1joWRSItSNmLRRv9YKWgt\u002BPVw/dENb\u002B0w8HHp56CMVxnQHFEtYeDMy1kDLA9hgHi\u002Bs6tnrIFX6B6YoFgZqE7CRO/lSA0WwJcUpDJ3ykOdz3A5a3P1JOqYuHQyVMGIsyMKQKcfvHhrQ==",
       "StatusCode": 201,
       "ResponseHeaders": {
         "Content-Length": "0",
-<<<<<<< HEAD
-        "Date": "Thu, 02 Apr 2020 23:49:43 GMT",
-=======
-        "Date": "Mon, 30 Mar 2020 05:49:00 GMT",
->>>>>>> bb257be6
+        "Date": "Sat, 04 Apr 2020 01:41:11 GMT",
         "Server": [
           "Windows-Azure-Blob/1.0",
           "Microsoft-HTTPAPI/2.0"
         ],
-        "x-ms-client-request-id": "1322577369_AAQAAAAAAAAAAAAAAAAAAAAAAAAAAAAAAAAAAAAAAAAAAAAAAAAAAAAAAAAAAAAA",
-        "x-ms-content-crc64": "aWtGCRQvCX8=",
-<<<<<<< HEAD
-        "x-ms-request-id": "e9ae7ed1-801e-0045-2849-099843000000",
-=======
-        "x-ms-request-id": "c562302e-f01e-0052-3456-064901000000",
->>>>>>> bb257be6
+        "x-ms-client-request-id": "831320562_AAQAAAAAAAAAAAAAAAAAAAAAAAAAAAAAAAAAAAAAAAAAAAAAAAAAAAAAAAAAAAAA",
+        "x-ms-content-crc64": "QeAvsCEPwoE=",
+        "x-ms-request-id": "c2bae07f-801e-008e-0522-0a9b16000000",
         "x-ms-request-server-encrypted": "true",
         "x-ms-version": "2019-12-12"
       },
       "ResponseBody": []
     },
     {
-<<<<<<< HEAD
-      "RequestUri": "https://seanmcccanary.blob.core.windows.net/test-container-82a3b1d4-48d8-1863-c6d4-6a9d416dd508/test-blob-3305569f-d0da-665b-2859-ee0d0bff9311?comp=blocklist",
-=======
-      "RequestUri": "http://kasoboltest.blob.core.windows.net/test-container-82a3b1d4-48d8-1863-c6d4-6a9d416dd508/test-blob-3305569f-d0da-665b-2859-ee0d0bff9311?comp=blocklist",
->>>>>>> bb257be6
+      "RequestUri": "https://seanmcccanary.blob.core.windows.net/test-container-4b51cc9e-3c21-777f-6bea-44a080f36c34/test-blob-691bcdbd-a2be-0c49-1dfb-1b5effc851f9?comp=blocklist",
       "RequestMethod": "PUT",
       "RequestHeaders": {
         "Authorization": "Sanitized",
         "Content-Length": "104",
         "Content-Type": "application/xml",
         "User-Agent": [
-<<<<<<< HEAD
-          "azsdk-net-Storage.Blobs/12.5.0-dev.20200402.1",
+          "azsdk-net-Storage.Blobs/12.5.0-dev.20200403.1",
           "(.NET Core 4.6.28325.01; Microsoft Windows 10.0.18362 )"
         ],
-        "x-ms-client-request-id": "4340f501-ecee-e385-0551-cd9b660a6e18",
-        "x-ms-date": "Thu, 02 Apr 2020 23:49:44 GMT",
-=======
-          "azsdk-net-Storage.Blobs/12.4.0-dev.20200329.1",
-          "(.NET Core 4.6.28325.01; Microsoft Windows 10.0.18363 )"
-        ],
-        "x-ms-client-request-id": "4340f501-ecee-e385-0551-cd9b660a6e18",
-        "x-ms-date": "Mon, 30 Mar 2020 05:49:01 GMT",
->>>>>>> bb257be6
+        "x-ms-client-request-id": "c0c87564-b402-1c53-e2dc-b1c63ed8d766",
+        "x-ms-date": "Sat, 04 Apr 2020 01:41:11 GMT",
         "x-ms-return-client-request-id": "true",
         "x-ms-version": "2019-12-12"
       },
@@ -143,58 +85,33 @@
       "StatusCode": 201,
       "ResponseHeaders": {
         "Content-Length": "0",
-<<<<<<< HEAD
-        "Date": "Thu, 02 Apr 2020 23:49:43 GMT",
-        "ETag": "\u00220x8D7D76084D30B79\u0022",
-        "Last-Modified": "Thu, 02 Apr 2020 23:49:44 GMT",
-=======
-        "Date": "Mon, 30 Mar 2020 05:49:00 GMT",
-        "ETag": "\u00220x8D7D46E0C70C372\u0022",
-        "Last-Modified": "Mon, 30 Mar 2020 05:49:01 GMT",
->>>>>>> bb257be6
+        "Date": "Sat, 04 Apr 2020 01:41:11 GMT",
+        "ETag": "\u00220x8D7D8394151DBB3\u0022",
+        "Last-Modified": "Sat, 04 Apr 2020 01:41:11 GMT",
         "Server": [
           "Windows-Azure-Blob/1.0",
           "Microsoft-HTTPAPI/2.0"
         ],
-        "x-ms-client-request-id": "4340f501-ecee-e385-0551-cd9b660a6e18",
-<<<<<<< HEAD
-        "x-ms-content-crc64": "VDVdRbv592o=",
-        "x-ms-request-id": "e9ae7edd-801e-0045-2f49-099843000000",
-=======
+        "x-ms-client-request-id": "c0c87564-b402-1c53-e2dc-b1c63ed8d766",
         "x-ms-content-crc64": "uivte8ftxTs=",
-        "x-ms-request-id": "c5623036-f01e-0052-3a56-064901000000",
->>>>>>> bb257be6
+        "x-ms-request-id": "c2bae08e-801e-008e-1022-0a9b16000000",
         "x-ms-request-server-encrypted": "true",
         "x-ms-version": "2019-12-12"
       },
       "ResponseBody": []
     },
     {
-<<<<<<< HEAD
-      "RequestUri": "https://seanmcccanary.blob.core.windows.net/test-container-82a3b1d4-48d8-1863-c6d4-6a9d416dd508/test-blob-3305569f-d0da-665b-2859-ee0d0bff9311",
+      "RequestUri": "https://seanmcccanary.blob.core.windows.net/test-container-4b51cc9e-3c21-777f-6bea-44a080f36c34/test-blob-691bcdbd-a2be-0c49-1dfb-1b5effc851f9",
       "RequestMethod": "GET",
       "RequestHeaders": {
         "Authorization": "Sanitized",
-        "traceparent": "00-e7cb845b3594354ab425ce31fad5752e-f2e71a3e287db742-00",
+        "traceparent": "00-ad579ee60095ad43a4aa844d20e1b408-5ae7383274432745-00",
         "User-Agent": [
-          "azsdk-net-Storage.Blobs/12.5.0-dev.20200402.1",
+          "azsdk-net-Storage.Blobs/12.5.0-dev.20200403.1",
           "(.NET Core 4.6.28325.01; Microsoft Windows 10.0.18362 )"
         ],
-        "x-ms-client-request-id": "1322577369_bytes=0-1023",
-        "x-ms-date": "Thu, 02 Apr 2020 23:49:45 GMT",
-=======
-      "RequestUri": "http://kasoboltest.blob.core.windows.net/test-container-82a3b1d4-48d8-1863-c6d4-6a9d416dd508/test-blob-3305569f-d0da-665b-2859-ee0d0bff9311",
-      "RequestMethod": "GET",
-      "RequestHeaders": {
-        "Authorization": "Sanitized",
-        "traceparent": "00-3dfd8f0ebdea5841a2053219db49bc20-348e83d61c7a044c-00",
-        "User-Agent": [
-          "azsdk-net-Storage.Blobs/12.4.0-dev.20200329.1",
-          "(.NET Core 4.6.28325.01; Microsoft Windows 10.0.18363 )"
-        ],
-        "x-ms-client-request-id": "1322577369_bytes=0-1023",
-        "x-ms-date": "Mon, 30 Mar 2020 05:49:01 GMT",
->>>>>>> bb257be6
+        "x-ms-client-request-id": "831320562_bytes=0-1023",
+        "x-ms-date": "Sat, 04 Apr 2020 01:41:11 GMT",
         "x-ms-range": "bytes=0-1023",
         "x-ms-return-client-request-id": "true",
         "x-ms-version": "2019-12-12"
@@ -206,63 +123,36 @@
         "Content-Length": "1024",
         "Content-Range": "bytes 0-1023/1024",
         "Content-Type": "application/octet-stream",
-<<<<<<< HEAD
-        "Date": "Thu, 02 Apr 2020 23:49:43 GMT",
-        "ETag": "\u00220x8D7D76084D30B79\u0022",
-        "Last-Modified": "Thu, 02 Apr 2020 23:49:44 GMT",
-=======
-        "Date": "Mon, 30 Mar 2020 05:49:00 GMT",
-        "ETag": "\u00220x8D7D46E0C70C372\u0022",
-        "Last-Modified": "Mon, 30 Mar 2020 05:49:01 GMT",
->>>>>>> bb257be6
+        "Date": "Sat, 04 Apr 2020 01:41:11 GMT",
+        "ETag": "\u00220x8D7D8394151DBB3\u0022",
+        "Last-Modified": "Sat, 04 Apr 2020 01:41:11 GMT",
         "Server": [
           "Windows-Azure-Blob/1.0",
           "Microsoft-HTTPAPI/2.0"
         ],
         "x-ms-blob-type": "BlockBlob",
-        "x-ms-client-request-id": "1322577369_bytes=0-1023",
-<<<<<<< HEAD
-        "x-ms-creation-time": "Thu, 02 Apr 2020 23:49:44 GMT",
+        "x-ms-client-request-id": "831320562_bytes=0-1023",
+        "x-ms-creation-time": "Sat, 04 Apr 2020 01:41:11 GMT",
         "x-ms-lease-state": "available",
         "x-ms-lease-status": "unlocked",
-        "x-ms-request-id": "e9ae7ee7-801e-0045-3749-099843000000",
-=======
-        "x-ms-creation-time": "Mon, 30 Mar 2020 05:49:01 GMT",
-        "x-ms-lease-state": "available",
-        "x-ms-lease-status": "unlocked",
-        "x-ms-request-id": "c5623043-f01e-0052-4756-064901000000",
->>>>>>> bb257be6
+        "x-ms-request-id": "c2bae09a-801e-008e-1922-0a9b16000000",
         "x-ms-server-encrypted": "true",
         "x-ms-version": "2019-12-12"
       },
-      "ResponseBody": "saHim/50MA3TNAlstXJpjcA1obw/yjiat/tw//q4P3YTmGB85RiuDINhbyxClJ/mj2ssSs9CDedpSOMDAzATG/STWB0R7aeoh5Q43lsMVyNcinCPjPWn0Yt5Ep00qghSTVM4rzuB1aHDg8I7CS6MXPDApnm/g4/\u002B64eSl9oKdNyL5pAH1Kfo2rXOywgybMdc7LascwSPksrEOcSz7z3HuQ/mryOehYhI2MvD8biGy37ANqokXQDY/FPGQprjNOt3BxL5TL2kvWctZJs4y6ERPm1F87mSolwODbLP10LtZKTgTOmmjX/BG3hD9vhloDCytAQtnkAx5WW26j8K1OUkQP/2V3\u002B4a7Dug9dBT6xjqG2CHSI\u002BwMZjr2aE8KJAt0eSHrb5bkix\u002BUlTPxpo75W4UkHRiLbC5X84k6gYNHsNrsuQrzH1aTok0CPZ64Gr\u002B7/Qy51hbi\u002BQzzg2wNugmMXORZFP2EBkw\u002BkHrLeT6fr\u002BjZjoR2jdrD\u002Bc/9/4vqlehDdeC6bwXCJ\u002BbAi0WcF3/eU9ODJDt1Bc8JhRsthgawRAqCh/NN1TDjF1attgKVJ9JAL5uoZ2G8zmARsNnqlKHQAEdLGY98gI6SkBzU11/MZF043VZrB9yoxcmTPCRm\u002BHKkzbXLWh5Sw58dFcdE5\u002BcQRVyMobdLZPhqkkPF6VRaO6eqIBmqAQo\u002B5hnHXfIFU\u002B3ScubH6ka7aVi9ULfajNpKstovmrfddkRCTcuthBb2ZU5l43ZtglFQ7saw7LBCZFk/fJsn1ckmBQyihZyLHdUxtut5ZKlj3SB43qvxHImUD9libgeL3o\u002BFP95pywy0xdDhjyXEyQ\u002B/y59qrwcdJPhzHnXDKK/Npehr9CTK\u002BhIjtBjbH41jzzbZopJ4IS\u002BIaArl9qyW8Z0xE9lNaNTa9NF9RuruQhVrH09O\u002BXYNVYS404wZ1QN1jMJ7mfu0FmZh/r3A\u002Buo0miX1iuddV/gXM75UhIVIsR/OB7ooYqgptvjo3PrIPGqqhDlWJFosGDTKZGY9X5HhKU2t8vMgHDeN28P\u002BdHr9XvdTugBL4oy1oe91Xg5B7FdXB7O9Gjl3emgB2FiGLaO53QV\u002B6aWBlTaw6FEDqr4pO\u002B98l3zHMDS97D\u002BYSgo0P3RLu4D4wwKhxXJ9DCHoY8\u002B52JxpGZY28pzAsP11\u002BUs8jLjcx/89IHjsysH6SjQCxYhv7mFtyxXuFMj0OAIFO9wnQI95C6vQfLgjjE7EPLhYvft1BhrZzrGS/qMmSPhm15710wmkmbncn2G5Oj7XGegQm3oWkDXBTXHN1hz4qjO/zKSv3lmutCQxmGapIJRyy9TLFb2OQEdpNIWX1sOs4\u002BU\u002BCW2aNzuOYedF5QfPGCzg=="
+      "ResponseBody": "s1HeIaVVeEnTfOOfKJ2kIysZnktgimFVRoLbexPizWx/m936u7t1F0raUH7NhlGiJtFp\u002B1bglSnwidsjev028a52IIy/qWhvpIYAhTrih78wOFVBedEVnwWzCTLfUp1NpF/QV2bE4nxp\u002BVfP3w/vDQEc8kGo9HfdYYGHC6A1kFLps\u002BHaEjBYbFXY2IB6Rb/1xPwww19bpa/n8vXlPdfcM2kF5isuFPvRw4bszxz3YxvBkUejBczyjQ4x8x86cy5\u002B\u002B6QWdF6UxrABXv/Zb9WT8I/aJKuPOS2cElgc/SHbllBXbdR34O68LMqXoqfMGB45nQOPYE\u002BC7sJ3emIGd8mPJcevggEAGw\u002BhHffg\u002BJaGz/o5418dTDYB1H8SAGaLtrUBCH3fHZUdOILz7UNYovYr8KpozJNpcdiRrq6C7hqpFmZB3\u002B8YprJkHKvdKl7zqTKI5g\u002B7I\u002BkhmJekTm/nm0lnStfcFsMGE0r4BLDoi0Z6ngR8\u002BQgL7fJ9IEZYdFdCfIBhdt\u002BGFpJvgdPFwx84OA1QKrBqa6FBXF3kX/V8rp7ztYcwhxRn84dyDHg1RinTROc4CEqm2BDfHxqCobec8tI00Q2XCLH46TYp\u002BF4oDBYzERoOQ6ZUTN12UGf65FHP1RqlAHQbOzw2QB8Tfd\u002BythMET5Cdjq4s34UwIbdJ/QTlWSNEgguhF9bd1wOGQc/9xJpT9pTBMkZreSDu6xmE7UIaLiO8bTQHYje5v7arpp61Mlwd9QdvJCbc2Anrsyu8WerAbBOrQVZlTJRcB3OPwNOBObm8Zvc7qgr835UqHK8L/WXM6jmLCvAGt6lyEhyzTRg2aXly//LzhcEJrmLBOy/lUAoNw9WZ9i/Itq5OyJftSZJ887M1mf1z2GV4gluORXx6jcERpopCnXJKqUlDpbwqG2XQREd7r7cNmupvIXTTOnAy0zvV26IHOlZA6u\u002B0LzOpTWb1vgE0/t0KBAyf0nz\u002Bdm/YEdGBVD/CyArwOsXHWWq2xtMN3ntv/dVdyteWaGfaQnOA2x5iJ/knMvb3Q8MYQ6uh6Ayp8ZjzaBP8JIloLGCiFvhRRn1MVJ7Z5quFeLkRRIcs9H9bMVDbjXMKZQNvvwaWVC3LxvwuVZRtzwvtbu9Z6t8BPDfgR\u002BWndrkJQe6aaial7ySMRX6L/Z/q7mFF7h\u002BDsHokbYPOtQ1HI1BCJBOl0mTkSH7LzKVhdj6Y9VmDYoiahpFzdvyj1joWRSItSNmLRRv9YKWgt\u002BPVw/dENb\u002B0w8HHp56CMVxnQHFEtYeDMy1kDLA9hgHi\u002Bs6tnrIFX6B6YoFgZqE7CRO/lSA0WwJcUpDJ3ykOdz3A5a3P1JOqYuHQyVMGIsyMKQKcfvHhrQ=="
     },
     {
-<<<<<<< HEAD
-      "RequestUri": "https://seanmcccanary.blob.core.windows.net/test-container-82a3b1d4-48d8-1863-c6d4-6a9d416dd508?restype=container",
+      "RequestUri": "https://seanmcccanary.blob.core.windows.net/test-container-4b51cc9e-3c21-777f-6bea-44a080f36c34?restype=container",
       "RequestMethod": "DELETE",
       "RequestHeaders": {
         "Authorization": "Sanitized",
-        "traceparent": "00-f75983e620750548b11ab7095c2b7d22-ac3ee0b1606a244f-00",
+        "traceparent": "00-8450c4c6f9aae741b2d804c50d62e090-9fb600ae72bbde40-00",
         "User-Agent": [
-          "azsdk-net-Storage.Blobs/12.5.0-dev.20200402.1",
+          "azsdk-net-Storage.Blobs/12.5.0-dev.20200403.1",
           "(.NET Core 4.6.28325.01; Microsoft Windows 10.0.18362 )"
         ],
-        "x-ms-client-request-id": "72e92425-4180-9e87-e23f-60676afeae64",
-        "x-ms-date": "Thu, 02 Apr 2020 23:49:45 GMT",
-=======
-      "RequestUri": "http://kasoboltest.blob.core.windows.net/test-container-82a3b1d4-48d8-1863-c6d4-6a9d416dd508?restype=container",
-      "RequestMethod": "DELETE",
-      "RequestHeaders": {
-        "Authorization": "Sanitized",
-        "traceparent": "00-6f6371384e10964cbacba726ef6a935c-daaafad9b6dadb41-00",
-        "User-Agent": [
-          "azsdk-net-Storage.Blobs/12.4.0-dev.20200329.1",
-          "(.NET Core 4.6.28325.01; Microsoft Windows 10.0.18363 )"
-        ],
-        "x-ms-client-request-id": "72e92425-4180-9e87-e23f-60676afeae64",
-        "x-ms-date": "Mon, 30 Mar 2020 05:49:01 GMT",
->>>>>>> bb257be6
+        "x-ms-client-request-id": "43be210d-caca-c10e-125c-3ba7d2cef4d5",
+        "x-ms-date": "Sat, 04 Apr 2020 01:41:11 GMT",
         "x-ms-return-client-request-id": "true",
         "x-ms-version": "2019-12-12"
       },
@@ -270,33 +160,20 @@
       "StatusCode": 202,
       "ResponseHeaders": {
         "Content-Length": "0",
-<<<<<<< HEAD
-        "Date": "Thu, 02 Apr 2020 23:49:43 GMT",
-=======
-        "Date": "Mon, 30 Mar 2020 05:49:01 GMT",
->>>>>>> bb257be6
+        "Date": "Sat, 04 Apr 2020 01:41:11 GMT",
         "Server": [
           "Windows-Azure-Blob/1.0",
           "Microsoft-HTTPAPI/2.0"
         ],
-        "x-ms-client-request-id": "72e92425-4180-9e87-e23f-60676afeae64",
-<<<<<<< HEAD
-        "x-ms-request-id": "e9ae7eea-801e-0045-3a49-099843000000",
+        "x-ms-client-request-id": "43be210d-caca-c10e-125c-3ba7d2cef4d5",
+        "x-ms-request-id": "c2bae0a0-801e-008e-1e22-0a9b16000000",
         "x-ms-version": "2019-12-12"
-=======
-        "x-ms-request-id": "daeeb250-301e-0000-8056-0654f3000000",
-        "x-ms-version": "2019-07-07"
->>>>>>> bb257be6
       },
       "ResponseBody": []
     }
   ],
   "Variables": {
-    "RandomSeed": "1014219747",
-<<<<<<< HEAD
+    "RandomSeed": "810168048",
     "Storage_TestConfigDefault": "ProductionTenant\nseanmcccanary\nU2FuaXRpemVk\nhttps://seanmcccanary.blob.core.windows.net\nhttps://seanmcccanary.file.core.windows.net\nhttps://seanmcccanary.queue.core.windows.net\nhttps://seanmcccanary.table.core.windows.net\n\n\n\n\nhttps://seanmcccanary-secondary.blob.core.windows.net\nhttps://seanmcccanary-secondary.file.core.windows.net\nhttps://seanmcccanary-secondary.queue.core.windows.net\nhttps://seanmcccanary-secondary.table.core.windows.net\n\nSanitized\n\n\nCloud\nBlobEndpoint=https://seanmcccanary.blob.core.windows.net/;QueueEndpoint=https://seanmcccanary.queue.core.windows.net/;FileEndpoint=https://seanmcccanary.file.core.windows.net/;BlobSecondaryEndpoint=https://seanmcccanary-secondary.blob.core.windows.net/;QueueSecondaryEndpoint=https://seanmcccanary-secondary.queue.core.windows.net/;FileSecondaryEndpoint=https://seanmcccanary-secondary.file.core.windows.net/;AccountName=seanmcccanary;AccountKey=Sanitized\nseanscope1"
-=======
-    "Storage_TestConfigDefault": "ProductionTenant\nkasoboltest\nU2FuaXRpemVk\nhttp://kasoboltest.blob.core.windows.net\nhttp://kasoboltest.file.core.windows.net\nhttp://kasoboltest.queue.core.windows.net\nhttp://kasoboltest.table.core.windows.net\n\n\n\n\nhttp://kasoboltest-secondary.blob.core.windows.net\nhttp://kasoboltest-secondary.file.core.windows.net\nhttp://kasoboltest-secondary.queue.core.windows.net\nhttp://kasoboltest-secondary.table.core.windows.net\n\nSanitized\n\n\nCloud\nBlobEndpoint=http://kasoboltest.blob.core.windows.net/;QueueEndpoint=http://kasoboltest.queue.core.windows.net/;FileEndpoint=http://kasoboltest.file.core.windows.net/;BlobSecondaryEndpoint=http://kasoboltest-secondary.blob.core.windows.net/;QueueSecondaryEndpoint=http://kasoboltest-secondary.queue.core.windows.net/;FileSecondaryEndpoint=http://kasoboltest-secondary.file.core.windows.net/;AccountName=kasoboltest;AccountKey=Sanitized\nencryptionScope"
->>>>>>> bb257be6
   }
 }