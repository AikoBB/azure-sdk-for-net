{
  "Entries": [
    {
      "RequestUri": "https://kasobolcanadanetoauth.blob.core.windows.net/90185bea-b711-4aae-a98f-bb14f2a40111/test-blob-121ccbbd-a9ef-c4cf-c3f0-0ea18b198c92",
      "RequestMethod": "PUT",
      "RequestHeaders": {
        "Accept": "application/xml",
        "Authorization": "Sanitized",
        "Content-Length": "1024",
        "Content-Type": "application/octet-stream",
        "traceparent": "00-8caf248645e9c644b0e7300fe0d7cda5-7fd667d4d86f2f45-00",
        "User-Agent": "azsdk-net-Storage.Blobs/12.10.0-alpha.20210811.1 (.NET Framework 4.8.4300.0; Microsoft Windows 10.0.19043 )",
        "x-ms-blob-type": "BlockBlob",
        "x-ms-client-request-id": "b802175f-73d9-f8bb-f038-f4f3d1b42106",
        "x-ms-date": "Wed, 11 Aug 2021 19:42:37 GMT",
        "x-ms-return-client-request-id": "true",
        "x-ms-version": "2020-12-06"
      },
      "RequestBody": "dsc6av2DJsFtenRpux8ELnPBf8HP6h74iiA8laa80asB8SVoDaGNOqRbpXQ1Zgmk7OAuypnKw4upQuDdR5AasKnIZ8n5nCDRNEUcc0WpwiQXl6nGjgYSNy6Zv8vBr/IUQPTKbP4/qlDAXJZTrk9F/3\u002B8xrDmVCKitTCbYNxVEIRSCDJR3lYl1\u002BxZBjFwvojeU8BLBelCLezRKLbOo0pzaksRAaYc9CAplu7DjU7wMvenvAwcCQuaENpGf7afVjOh5pvmXr3iwl\u002BfIm77f5\u002Be4PW/J\u002Bc9VmFAd/HL1XRpiT\u002B6IaezCtM5xfqtfeacnpE6qJ7B3y9MY485pubMFuzqNpguQV346tYhhWLskNl6o9hfkC3VqKoPbb4XeWTsba4NwkZObV0zQr3In1nNX9O2vwIObIa/FY3uHtOf4HFyNRiz386SLDV7LE1wDQhQQg3qYbph3gEnTq25YE6JlGJLVmpBGYAFI5PMkkA4TgeEndzGtH63EFYWi5Ag2czm8ZfrJLaeDiiM5T4mlEvA7/\u002BlNMJywuDjlEUTKo3w5ErH5qGpTCpQ5o\u002B0Os5AkHsKVpyQe6UJdC62CJBxiuOamwH0X66qF6PVVE4yvYgRowPKCNTxYGmkvXFy8kSa31urGZ7MTDDNYD75uyZX17ampGSMp4EOqDuYT6I8OCVeOnTyhqPqRFfS/KiW\u002BKRCTeW6y03fDTjZnXBiNPyOkCcYmoCxZFASu18NuqrZeLCXVQG9gmzYfyw8GekziBBaRGyBfV0jkemUpxDt0VOOACTAyt/60A66QBtTdUpn3zJPs3U9V/pTc8QYKNpc6q3ZrRnEcr0wX3Nexj1BzxueLcjdnh7dUKgqbFcb4qgzXlVuesgxomx1HlQC35G8EaOoevoRfkyP\u002B11xmgVlFX3KKmfn01VTbYtbaH/J23AWbVu0cmiuIeAJ3n9qwAhmDwjXN7Uq1T1OVAxvthXNxSDsWiyqsaMUHAiH3vTV6KyC9Fl28qO77JgeZh1bPmvKPBlffmXbvF1lwhuso/dIeGxf7MK8VtJ8MG6Ui0uFud2dvKHbdmlHpzf7EDCIDkmh1u6x\u002B1KpDeVG4k73RzES4Ag9D\u002BZVbAECGEWKwUWh9CEk87Vc076L86\u002B7lJMbT2AG6DAoSv5jS2nsr\u002BINHkugpe4s01N7tgxKshs2mdht5snkhNkVeakjwadMcCTbftVjG\u002B\u002Bl73wMizIj3ZjjLLKQfsgZKJpyiytECRGsLkXobzNG037oyPdM2Pmn8ZsRQJX0u/JbwVU68ZDDYeZqX1zsO25knFg0qLbRzFChy5qPM8l8uHNTjK3eDOLuJGYQ4nicurUtrKM8wBM7ivUFmCb1NC4c7qfoma7Ahg==",
      "StatusCode": 201,
      "ResponseHeaders": {
        "Content-Length": "0",
        "Content-MD5": "r2npo6NOqhLOEEdC9cMivQ==",
        "Date": "Wed, 11 Aug 2021 19:42:37 GMT",
        "ETag": "\u00220x8D95D002CA1526E\u0022",
        "Last-Modified": "Wed, 11 Aug 2021 19:42:37 GMT",
        "Server": "Windows-Azure-Blob/1.0 Microsoft-HTTPAPI/2.0",
        "x-ms-client-request-id": "b802175f-73d9-f8bb-f038-f4f3d1b42106",
        "x-ms-content-crc64": "VOrnrZNoNik=",
        "x-ms-request-id": "b122a308-d01e-004a-6fe9-8e693e000000",
        "x-ms-request-server-encrypted": "true",
<<<<<<< HEAD
        "x-ms-version": "2020-12-06",
        "x-ms-version-id": "2021-07-08T16:23:48.1454441Z"
=======
        "x-ms-version": "2020-10-02",
        "x-ms-version-id": "2021-08-11T19:42:37.9788910Z"
>>>>>>> 303b7534
      },
      "ResponseBody": []
    },
    {
<<<<<<< HEAD
      "RequestUri": "https://seanoauthstage.blob.core.windows.net/test-container-121ccbbd-a9ef-c4cf-c3f0-0ea18b198c92/test-blob-6a3ac776-83fd-c126-6d7a-7469bb1f042e?sv=2020-12-06\u0026se=2021-07-09T16%3A23%3A48Z\u0026sr=b\u0026sp=racwdxltmei\u0026sig=Sanitized\u0026comp=immutabilityPolicies",
=======
      "RequestUri": "https://kasobolcanadanetoauth.blob.core.windows.net/90185bea-b711-4aae-a98f-bb14f2a40111/test-blob-121ccbbd-a9ef-c4cf-c3f0-0ea18b198c92?sv=2020-10-02\u0026se=2021-08-12T19%3A42%3A38Z\u0026sr=b\u0026sp=racwdxltmei\u0026sig=Sanitized\u0026comp=immutabilityPolicies",
>>>>>>> 303b7534
      "RequestMethod": "PUT",
      "RequestHeaders": {
        "Accept": "application/xml",
        "traceparent": "00-2afa7cb5aa80c74da2f7f0e71eb7d807-170503daeae9f24b-00",
        "User-Agent": "azsdk-net-Storage.Blobs/12.10.0-alpha.20210811.1 (.NET Framework 4.8.4300.0; Microsoft Windows 10.0.19043 )",
        "x-ms-client-request-id": "8189afae-08ac-1cad-bb4e-9216ccf60650",
        "x-ms-immutability-policy-mode": "Unlocked",
        "x-ms-immutability-policy-until-date": "Wed, 11 Aug 2021 19:47:38 GMT",
        "x-ms-return-client-request-id": "true",
        "x-ms-version": "2020-12-06"
      },
      "RequestBody": null,
      "StatusCode": 200,
      "ResponseHeaders": {
        "Content-Length": "0",
        "Date": "Wed, 11 Aug 2021 19:42:37 GMT",
        "Server": "Windows-Azure-Blob/1.0 Microsoft-HTTPAPI/2.0",
        "x-ms-client-request-id": "8189afae-08ac-1cad-bb4e-9216ccf60650",
        "x-ms-immutability-policy-mode": "unlocked",
<<<<<<< HEAD
        "x-ms-immutability-policy-until-date": "Thu, 08 Jul 2021 16:28:48 GMT",
        "x-ms-request-id": "4a2ef0a0-101e-0004-2415-7405ac000000",
        "x-ms-version": "2020-12-06"
=======
        "x-ms-immutability-policy-until-date": "Wed, 11 Aug 2021 19:47:38 GMT",
        "x-ms-request-id": "b122a382-d01e-004a-59e9-8e693e000000",
        "x-ms-version": "2020-10-02"
>>>>>>> 303b7534
      },
      "ResponseBody": []
    },
    {
<<<<<<< HEAD
      "RequestUri": "https://seanoauthstage.blob.core.windows.net/test-container-121ccbbd-a9ef-c4cf-c3f0-0ea18b198c92/test-blob-6a3ac776-83fd-c126-6d7a-7469bb1f042e?sv=2020-12-06\u0026se=2021-07-09T16%3A23%3A48Z\u0026sr=b\u0026sp=racwdxltmei\u0026sig=Sanitized\u0026comp=legalhold",
=======
      "RequestUri": "https://kasobolcanadanetoauth.blob.core.windows.net/90185bea-b711-4aae-a98f-bb14f2a40111/test-blob-121ccbbd-a9ef-c4cf-c3f0-0ea18b198c92?sv=2020-10-02\u0026se=2021-08-12T19%3A42%3A38Z\u0026sr=b\u0026sp=racwdxltmei\u0026sig=Sanitized\u0026comp=legalhold",
>>>>>>> 303b7534
      "RequestMethod": "PUT",
      "RequestHeaders": {
        "Accept": "application/xml",
        "traceparent": "00-d6280adfe59db94f828d575401636e67-8dd63a9f554dde41-00",
        "User-Agent": "azsdk-net-Storage.Blobs/12.10.0-alpha.20210811.1 (.NET Framework 4.8.4300.0; Microsoft Windows 10.0.19043 )",
        "x-ms-client-request-id": "2144fc90-9f2a-645a-79f7-0a2bfdd5fc13",
        "x-ms-legal-hold": "false",
        "x-ms-return-client-request-id": "true",
        "x-ms-version": "2020-12-06"
      },
      "RequestBody": null,
      "StatusCode": 200,
      "ResponseHeaders": {
        "Content-Length": "0",
        "Date": "Wed, 11 Aug 2021 19:42:37 GMT",
        "Server": "Windows-Azure-Blob/1.0 Microsoft-HTTPAPI/2.0",
        "x-ms-client-request-id": "2144fc90-9f2a-645a-79f7-0a2bfdd5fc13",
        "x-ms-legal-hold": "false",
<<<<<<< HEAD
        "x-ms-request-id": "4a2ef0a2-101e-0004-2615-7405ac000000",
        "x-ms-version": "2020-12-06"
      },
      "ResponseBody": []
    },
    {
      "RequestUri": "https://seanoauthstage.blob.core.windows.net/test-container-121ccbbd-a9ef-c4cf-c3f0-0ea18b198c92?restype=container\u0026comp=list\u0026include=Immutabilitypolicy%2CLegalhold",
      "RequestMethod": "GET",
      "RequestHeaders": {
        "Accept": "application/xml",
        "Authorization": "Sanitized",
        "User-Agent": [
          "azsdk-net-Storage.Blobs/12.10.0-alpha.20210708.1",
          "(.NET 5.0.7; Microsoft Windows 10.0.19043)"
        ],
        "x-ms-client-request-id": "9c84993c-b27f-4840-170f-ef7049e60977",
        "x-ms-date": "Thu, 08 Jul 2021 16:23:48 GMT",
        "x-ms-return-client-request-id": "true",
        "x-ms-version": "2020-12-06"
      },
      "RequestBody": null,
      "StatusCode": 200,
      "ResponseHeaders": {
        "Access-Control-Allow-Origin": "*",
        "Access-Control-Expose-Headers": "x-ms-request-id,x-ms-client-request-id,Server,x-ms-version,Content-Type,Content-Length,Date,Transfer-Encoding",
        "Content-Type": "application/xml",
        "Date": "Thu, 08 Jul 2021 16:23:48 GMT",
        "Server": [
          "Windows-Azure-Blob/1.0",
          "Microsoft-HTTPAPI/2.0"
        ],
        "Transfer-Encoding": "chunked",
        "x-ms-client-request-id": "9c84993c-b27f-4840-170f-ef7049e60977",
        "x-ms-request-id": "4a2ef0a4-101e-0004-2815-7405ac000000",
        "x-ms-version": "2020-12-06"
      },
      "ResponseBody": "\uFEFF\u003C?xml version=\u00221.0\u0022 encoding=\u0022utf-8\u0022?\u003E\u003CEnumerationResults ServiceEndpoint=\u0022https://seanoauthstage.blob.core.windows.net/\u0022 ContainerName=\u0022test-container-121ccbbd-a9ef-c4cf-c3f0-0ea18b198c92\u0022\u003E\u003CBlobs\u003E\u003CBlob\u003E\u003CName\u003Etest-blob-6a3ac776-83fd-c126-6d7a-7469bb1f042e\u003C/Name\u003E\u003CVersionId\u003E2021-07-08T16:23:48.1454441Z\u003C/VersionId\u003E\u003CIsCurrentVersion\u003Etrue\u003C/IsCurrentVersion\u003E\u003CProperties\u003E\u003CCreation-Time\u003EThu, 08 Jul 2021 16:23:48 GMT\u003C/Creation-Time\u003E\u003CLast-Modified\u003EThu, 08 Jul 2021 16:23:48 GMT\u003C/Last-Modified\u003E\u003CEtag\u003E0x8D9422CC3D98C5F\u003C/Etag\u003E\u003CContent-Length\u003E1024\u003C/Content-Length\u003E\u003CContent-Type\u003Eapplication/octet-stream\u003C/Content-Type\u003E\u003CContent-Encoding /\u003E\u003CContent-Language /\u003E\u003CContent-CRC64 /\u003E\u003CContent-MD5\u003E\u002BVaoWyJkX6ZSnvadwUhAvQ==\u003C/Content-MD5\u003E\u003CCache-Control /\u003E\u003CContent-Disposition /\u003E\u003CBlobType\u003EBlockBlob\u003C/BlobType\u003E\u003CAccessTier\u003EHot\u003C/AccessTier\u003E\u003CAccessTierInferred\u003Etrue\u003C/AccessTierInferred\u003E\u003CLeaseStatus\u003Eunlocked\u003C/LeaseStatus\u003E\u003CLeaseState\u003Eavailable\u003C/LeaseState\u003E\u003CServerEncrypted\u003Etrue\u003C/ServerEncrypted\u003E\u003CImmutabilityPolicyUntilDate\u003EThu, 08 Jul 2021 16:28:48 GMT\u003C/ImmutabilityPolicyUntilDate\u003E\u003CImmutabilityPolicyMode\u003Eunlocked\u003C/ImmutabilityPolicyMode\u003E\u003CLegalHold\u003Efalse\u003C/LegalHold\u003E\u003C/Properties\u003E\u003COrMetadata /\u003E\u003C/Blob\u003E\u003C/Blobs\u003E\u003CNextMarker /\u003E\u003C/EnumerationResults\u003E"
    },
    {
      "RequestUri": "https://seanoauthstage.blob.core.windows.net/test-container-121ccbbd-a9ef-c4cf-c3f0-0ea18b198c92/test-blob-6a3ac776-83fd-c126-6d7a-7469bb1f042e?comp=immutabilityPolicies",
      "RequestMethod": "DELETE",
      "RequestHeaders": {
        "Accept": "application/xml",
        "Authorization": "Sanitized",
        "traceparent": "00-098e577b49aa7f499296c40c01bb09ce-58a68e07ee8a714e-00",
        "User-Agent": [
          "azsdk-net-Storage.Blobs/12.10.0-alpha.20210708.1",
          "(.NET 5.0.7; Microsoft Windows 10.0.19043)"
        ],
        "x-ms-client-request-id": "c137ffe8-a17d-b495-333d-b8a2f5b4069c",
        "x-ms-date": "Thu, 08 Jul 2021 16:23:48 GMT",
        "x-ms-return-client-request-id": "true",
        "x-ms-version": "2020-12-06"
      },
      "RequestBody": null,
      "StatusCode": 200,
      "ResponseHeaders": {
        "Content-Length": "0",
        "Date": "Thu, 08 Jul 2021 16:23:48 GMT",
        "Server": [
          "Windows-Azure-Blob/1.0",
          "Microsoft-HTTPAPI/2.0"
        ],
        "x-ms-client-request-id": "c137ffe8-a17d-b495-333d-b8a2f5b4069c",
        "x-ms-request-id": "4a2ef0a8-101e-0004-2b15-7405ac000000",
        "x-ms-version": "2020-12-06"
      },
      "ResponseBody": []
    },
    {
      "RequestUri": "https://seanoauthstage.blob.core.windows.net/test-container-121ccbbd-a9ef-c4cf-c3f0-0ea18b198c92/test-blob-6a3ac776-83fd-c126-6d7a-7469bb1f042e",
      "RequestMethod": "DELETE",
      "RequestHeaders": {
        "Accept": "application/xml",
        "Authorization": "Sanitized",
        "traceparent": "00-d157f0ded45ea24989496aafe996dc70-96fd443afb9c0541-00",
        "User-Agent": [
          "azsdk-net-Storage.Blobs/12.10.0-alpha.20210708.1",
          "(.NET 5.0.7; Microsoft Windows 10.0.19043)"
        ],
        "x-ms-client-request-id": "4a880f4a-48af-19fa-5f0f-551274bf4c68",
        "x-ms-date": "Thu, 08 Jul 2021 16:23:48 GMT",
        "x-ms-return-client-request-id": "true",
        "x-ms-version": "2020-12-06"
      },
      "RequestBody": null,
      "StatusCode": 202,
      "ResponseHeaders": {
        "Date": "Thu, 08 Jul 2021 16:23:48 GMT",
        "Server": [
          "Windows-Azure-Blob/1.0",
          "Microsoft-HTTPAPI/2.0"
        ],
        "Transfer-Encoding": "chunked",
        "x-ms-client-request-id": "4a880f4a-48af-19fa-5f0f-551274bf4c68",
        "x-ms-delete-type-permanent": "false",
        "x-ms-request-id": "4a2ef0a9-101e-0004-2c15-7405ac000000",
        "x-ms-version": "2020-12-06"
=======
        "x-ms-request-id": "b122a3c4-d01e-004a-12e9-8e693e000000",
        "x-ms-version": "2020-10-02"
>>>>>>> 303b7534
      },
      "ResponseBody": []
    }
  ],
  "Variables": {
    "DateTimeOffsetNow": "2021-08-11T12:42:38.0624384-07:00",
    "RandomSeed": "779668295",
    "Storage_TestConfigOAuth": "OAuthTenant\nkasobolcanadanetoauth\nU2FuaXRpemVk\nhttps://kasobolcanadanetoauth.blob.core.windows.net\nhttp://kasobolcanadanetoauth.file.core.windows.net\nhttp://kasobolcanadanetoauth.queue.core.windows.net\nhttp://kasobolcanadanetoauth.table.core.windows.net\n\n\n\n\nhttp://kasobolcanadanetoauth-secondary.blob.core.windows.net\nhttp://kasobolcanadanetoauth-secondary.file.core.windows.net\nhttp://kasobolcanadanetoauth-secondary.queue.core.windows.net\nhttp://kasobolcanadanetoauth-secondary.table.core.windows.net\nc6b5fe1a-9b59-4975-92c4-d9f728c3c371\nSanitized\n72f988bf-86f1-41af-91ab-2d7cd011db47\nhttps://login.microsoftonline.com/\nCloud\nBlobEndpoint=https://kasobolcanadanetoauth.blob.core.windows.net/;QueueEndpoint=http://kasobolcanadanetoauth.queue.core.windows.net/;FileEndpoint=http://kasobolcanadanetoauth.file.core.windows.net/;BlobSecondaryEndpoint=http://kasobolcanadanetoauth-secondary.blob.core.windows.net/;QueueSecondaryEndpoint=http://kasobolcanadanetoauth-secondary.queue.core.windows.net/;FileSecondaryEndpoint=http://kasobolcanadanetoauth-secondary.file.core.windows.net/;AccountName=kasobolcanadanetoauth;AccountKey=Sanitized\n\nkasobol\nba45b233-e2ef-4169-8808-49eb0d8eba0d",
    "_containerName": "90185bea-b711-4aae-a98f-bb14f2a40111"
  }
}<|MERGE_RESOLUTION|>--- conflicted
+++ resolved
@@ -29,22 +29,13 @@
         "x-ms-content-crc64": "VOrnrZNoNik=",
         "x-ms-request-id": "b122a308-d01e-004a-6fe9-8e693e000000",
         "x-ms-request-server-encrypted": "true",
-<<<<<<< HEAD
         "x-ms-version": "2020-12-06",
-        "x-ms-version-id": "2021-07-08T16:23:48.1454441Z"
-=======
-        "x-ms-version": "2020-10-02",
         "x-ms-version-id": "2021-08-11T19:42:37.9788910Z"
->>>>>>> 303b7534
       },
       "ResponseBody": []
     },
     {
-<<<<<<< HEAD
-      "RequestUri": "https://seanoauthstage.blob.core.windows.net/test-container-121ccbbd-a9ef-c4cf-c3f0-0ea18b198c92/test-blob-6a3ac776-83fd-c126-6d7a-7469bb1f042e?sv=2020-12-06\u0026se=2021-07-09T16%3A23%3A48Z\u0026sr=b\u0026sp=racwdxltmei\u0026sig=Sanitized\u0026comp=immutabilityPolicies",
-=======
-      "RequestUri": "https://kasobolcanadanetoauth.blob.core.windows.net/90185bea-b711-4aae-a98f-bb14f2a40111/test-blob-121ccbbd-a9ef-c4cf-c3f0-0ea18b198c92?sv=2020-10-02\u0026se=2021-08-12T19%3A42%3A38Z\u0026sr=b\u0026sp=racwdxltmei\u0026sig=Sanitized\u0026comp=immutabilityPolicies",
->>>>>>> 303b7534
+      "RequestUri": "https://kasobolcanadanetoauth.blob.core.windows.net/90185bea-b711-4aae-a98f-bb14f2a40111/test-blob-121ccbbd-a9ef-c4cf-c3f0-0ea18b198c92?sv=2020-12-06\u0026se=2021-08-12T19%3A42%3A38Z\u0026sr=b\u0026sp=racwdxltmei\u0026sig=Sanitized\u0026comp=immutabilityPolicies",
       "RequestMethod": "PUT",
       "RequestHeaders": {
         "Accept": "application/xml",
@@ -64,24 +55,14 @@
         "Server": "Windows-Azure-Blob/1.0 Microsoft-HTTPAPI/2.0",
         "x-ms-client-request-id": "8189afae-08ac-1cad-bb4e-9216ccf60650",
         "x-ms-immutability-policy-mode": "unlocked",
-<<<<<<< HEAD
-        "x-ms-immutability-policy-until-date": "Thu, 08 Jul 2021 16:28:48 GMT",
-        "x-ms-request-id": "4a2ef0a0-101e-0004-2415-7405ac000000",
-        "x-ms-version": "2020-12-06"
-=======
         "x-ms-immutability-policy-until-date": "Wed, 11 Aug 2021 19:47:38 GMT",
         "x-ms-request-id": "b122a382-d01e-004a-59e9-8e693e000000",
-        "x-ms-version": "2020-10-02"
->>>>>>> 303b7534
+        "x-ms-version": "2020-12-06"
       },
       "ResponseBody": []
     },
     {
-<<<<<<< HEAD
-      "RequestUri": "https://seanoauthstage.blob.core.windows.net/test-container-121ccbbd-a9ef-c4cf-c3f0-0ea18b198c92/test-blob-6a3ac776-83fd-c126-6d7a-7469bb1f042e?sv=2020-12-06\u0026se=2021-07-09T16%3A23%3A48Z\u0026sr=b\u0026sp=racwdxltmei\u0026sig=Sanitized\u0026comp=legalhold",
-=======
-      "RequestUri": "https://kasobolcanadanetoauth.blob.core.windows.net/90185bea-b711-4aae-a98f-bb14f2a40111/test-blob-121ccbbd-a9ef-c4cf-c3f0-0ea18b198c92?sv=2020-10-02\u0026se=2021-08-12T19%3A42%3A38Z\u0026sr=b\u0026sp=racwdxltmei\u0026sig=Sanitized\u0026comp=legalhold",
->>>>>>> 303b7534
+      "RequestUri": "https://kasobolcanadanetoauth.blob.core.windows.net/90185bea-b711-4aae-a98f-bb14f2a40111/test-blob-121ccbbd-a9ef-c4cf-c3f0-0ea18b198c92?sv=2020-12-06\u0026se=2021-08-12T19%3A42%3A38Z\u0026sr=b\u0026sp=racwdxltmei\u0026sig=Sanitized\u0026comp=legalhold",
       "RequestMethod": "PUT",
       "RequestHeaders": {
         "Accept": "application/xml",
@@ -100,109 +81,8 @@
         "Server": "Windows-Azure-Blob/1.0 Microsoft-HTTPAPI/2.0",
         "x-ms-client-request-id": "2144fc90-9f2a-645a-79f7-0a2bfdd5fc13",
         "x-ms-legal-hold": "false",
-<<<<<<< HEAD
-        "x-ms-request-id": "4a2ef0a2-101e-0004-2615-7405ac000000",
+        "x-ms-request-id": "b122a3c4-d01e-004a-12e9-8e693e000000",
         "x-ms-version": "2020-12-06"
-      },
-      "ResponseBody": []
-    },
-    {
-      "RequestUri": "https://seanoauthstage.blob.core.windows.net/test-container-121ccbbd-a9ef-c4cf-c3f0-0ea18b198c92?restype=container\u0026comp=list\u0026include=Immutabilitypolicy%2CLegalhold",
-      "RequestMethod": "GET",
-      "RequestHeaders": {
-        "Accept": "application/xml",
-        "Authorization": "Sanitized",
-        "User-Agent": [
-          "azsdk-net-Storage.Blobs/12.10.0-alpha.20210708.1",
-          "(.NET 5.0.7; Microsoft Windows 10.0.19043)"
-        ],
-        "x-ms-client-request-id": "9c84993c-b27f-4840-170f-ef7049e60977",
-        "x-ms-date": "Thu, 08 Jul 2021 16:23:48 GMT",
-        "x-ms-return-client-request-id": "true",
-        "x-ms-version": "2020-12-06"
-      },
-      "RequestBody": null,
-      "StatusCode": 200,
-      "ResponseHeaders": {
-        "Access-Control-Allow-Origin": "*",
-        "Access-Control-Expose-Headers": "x-ms-request-id,x-ms-client-request-id,Server,x-ms-version,Content-Type,Content-Length,Date,Transfer-Encoding",
-        "Content-Type": "application/xml",
-        "Date": "Thu, 08 Jul 2021 16:23:48 GMT",
-        "Server": [
-          "Windows-Azure-Blob/1.0",
-          "Microsoft-HTTPAPI/2.0"
-        ],
-        "Transfer-Encoding": "chunked",
-        "x-ms-client-request-id": "9c84993c-b27f-4840-170f-ef7049e60977",
-        "x-ms-request-id": "4a2ef0a4-101e-0004-2815-7405ac000000",
-        "x-ms-version": "2020-12-06"
-      },
-      "ResponseBody": "\uFEFF\u003C?xml version=\u00221.0\u0022 encoding=\u0022utf-8\u0022?\u003E\u003CEnumerationResults ServiceEndpoint=\u0022https://seanoauthstage.blob.core.windows.net/\u0022 ContainerName=\u0022test-container-121ccbbd-a9ef-c4cf-c3f0-0ea18b198c92\u0022\u003E\u003CBlobs\u003E\u003CBlob\u003E\u003CName\u003Etest-blob-6a3ac776-83fd-c126-6d7a-7469bb1f042e\u003C/Name\u003E\u003CVersionId\u003E2021-07-08T16:23:48.1454441Z\u003C/VersionId\u003E\u003CIsCurrentVersion\u003Etrue\u003C/IsCurrentVersion\u003E\u003CProperties\u003E\u003CCreation-Time\u003EThu, 08 Jul 2021 16:23:48 GMT\u003C/Creation-Time\u003E\u003CLast-Modified\u003EThu, 08 Jul 2021 16:23:48 GMT\u003C/Last-Modified\u003E\u003CEtag\u003E0x8D9422CC3D98C5F\u003C/Etag\u003E\u003CContent-Length\u003E1024\u003C/Content-Length\u003E\u003CContent-Type\u003Eapplication/octet-stream\u003C/Content-Type\u003E\u003CContent-Encoding /\u003E\u003CContent-Language /\u003E\u003CContent-CRC64 /\u003E\u003CContent-MD5\u003E\u002BVaoWyJkX6ZSnvadwUhAvQ==\u003C/Content-MD5\u003E\u003CCache-Control /\u003E\u003CContent-Disposition /\u003E\u003CBlobType\u003EBlockBlob\u003C/BlobType\u003E\u003CAccessTier\u003EHot\u003C/AccessTier\u003E\u003CAccessTierInferred\u003Etrue\u003C/AccessTierInferred\u003E\u003CLeaseStatus\u003Eunlocked\u003C/LeaseStatus\u003E\u003CLeaseState\u003Eavailable\u003C/LeaseState\u003E\u003CServerEncrypted\u003Etrue\u003C/ServerEncrypted\u003E\u003CImmutabilityPolicyUntilDate\u003EThu, 08 Jul 2021 16:28:48 GMT\u003C/ImmutabilityPolicyUntilDate\u003E\u003CImmutabilityPolicyMode\u003Eunlocked\u003C/ImmutabilityPolicyMode\u003E\u003CLegalHold\u003Efalse\u003C/LegalHold\u003E\u003C/Properties\u003E\u003COrMetadata /\u003E\u003C/Blob\u003E\u003C/Blobs\u003E\u003CNextMarker /\u003E\u003C/EnumerationResults\u003E"
-    },
-    {
-      "RequestUri": "https://seanoauthstage.blob.core.windows.net/test-container-121ccbbd-a9ef-c4cf-c3f0-0ea18b198c92/test-blob-6a3ac776-83fd-c126-6d7a-7469bb1f042e?comp=immutabilityPolicies",
-      "RequestMethod": "DELETE",
-      "RequestHeaders": {
-        "Accept": "application/xml",
-        "Authorization": "Sanitized",
-        "traceparent": "00-098e577b49aa7f499296c40c01bb09ce-58a68e07ee8a714e-00",
-        "User-Agent": [
-          "azsdk-net-Storage.Blobs/12.10.0-alpha.20210708.1",
-          "(.NET 5.0.7; Microsoft Windows 10.0.19043)"
-        ],
-        "x-ms-client-request-id": "c137ffe8-a17d-b495-333d-b8a2f5b4069c",
-        "x-ms-date": "Thu, 08 Jul 2021 16:23:48 GMT",
-        "x-ms-return-client-request-id": "true",
-        "x-ms-version": "2020-12-06"
-      },
-      "RequestBody": null,
-      "StatusCode": 200,
-      "ResponseHeaders": {
-        "Content-Length": "0",
-        "Date": "Thu, 08 Jul 2021 16:23:48 GMT",
-        "Server": [
-          "Windows-Azure-Blob/1.0",
-          "Microsoft-HTTPAPI/2.0"
-        ],
-        "x-ms-client-request-id": "c137ffe8-a17d-b495-333d-b8a2f5b4069c",
-        "x-ms-request-id": "4a2ef0a8-101e-0004-2b15-7405ac000000",
-        "x-ms-version": "2020-12-06"
-      },
-      "ResponseBody": []
-    },
-    {
-      "RequestUri": "https://seanoauthstage.blob.core.windows.net/test-container-121ccbbd-a9ef-c4cf-c3f0-0ea18b198c92/test-blob-6a3ac776-83fd-c126-6d7a-7469bb1f042e",
-      "RequestMethod": "DELETE",
-      "RequestHeaders": {
-        "Accept": "application/xml",
-        "Authorization": "Sanitized",
-        "traceparent": "00-d157f0ded45ea24989496aafe996dc70-96fd443afb9c0541-00",
-        "User-Agent": [
-          "azsdk-net-Storage.Blobs/12.10.0-alpha.20210708.1",
-          "(.NET 5.0.7; Microsoft Windows 10.0.19043)"
-        ],
-        "x-ms-client-request-id": "4a880f4a-48af-19fa-5f0f-551274bf4c68",
-        "x-ms-date": "Thu, 08 Jul 2021 16:23:48 GMT",
-        "x-ms-return-client-request-id": "true",
-        "x-ms-version": "2020-12-06"
-      },
-      "RequestBody": null,
-      "StatusCode": 202,
-      "ResponseHeaders": {
-        "Date": "Thu, 08 Jul 2021 16:23:48 GMT",
-        "Server": [
-          "Windows-Azure-Blob/1.0",
-          "Microsoft-HTTPAPI/2.0"
-        ],
-        "Transfer-Encoding": "chunked",
-        "x-ms-client-request-id": "4a880f4a-48af-19fa-5f0f-551274bf4c68",
-        "x-ms-delete-type-permanent": "false",
-        "x-ms-request-id": "4a2ef0a9-101e-0004-2c15-7405ac000000",
-        "x-ms-version": "2020-12-06"
-=======
-        "x-ms-request-id": "b122a3c4-d01e-004a-12e9-8e693e000000",
-        "x-ms-version": "2020-10-02"
->>>>>>> 303b7534
       },
       "ResponseBody": []
     }
