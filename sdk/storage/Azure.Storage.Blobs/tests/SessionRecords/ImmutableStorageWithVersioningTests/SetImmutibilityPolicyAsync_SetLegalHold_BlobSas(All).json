{
  "Entries": [
    {
      "RequestUri": "https://kasobolcanadanetoauth.blob.core.windows.net/ccc0c3b3-39f3-484e-82af-1eeedc495adf/test-blob-8a50af57-9187-16e0-0566-05c79c7e0056",
      "RequestMethod": "PUT",
      "RequestHeaders": {
        "Accept": "application/xml",
        "Authorization": "Sanitized",
        "Content-Length": "1024",
        "Content-Type": "application/octet-stream",
        "traceparent": "00-bf974e2ff67bd54cb8c42b0d037f3b6a-e2506f83934b254f-00",
        "User-Agent": "azsdk-net-Storage.Blobs/12.10.0-alpha.20210811.1 (.NET Framework 4.8.4300.0; Microsoft Windows 10.0.19043 )",
        "x-ms-blob-type": "BlockBlob",
        "x-ms-client-request-id": "71f41459-4041-ded0-4e71-136358cbcaee",
        "x-ms-date": "Wed, 11 Aug 2021 19:42:24 GMT",
        "x-ms-return-client-request-id": "true",
        "x-ms-version": "2020-12-06"
      },
      "RequestBody": "wWZg9M0/jmcB8zdW/tFqtgvSYEYDLsDwGvkWYwJYukEVAf\u002B4cj94GCDoiJRaiRcz\u002B0\u002B7yh65U5KlcNnUKCtlqTn1Qf3SsUPLWUcmGqYrlZHh42eynO8jW61sEwJmpPD0g99bZEcaYEkM8HDWkzjsetpH80XEswxJ0uVQZp5BZbVXMZfG0DFJx4Iepax/TMh1gJknHrGrMNDSEpJiyvqqy4q7f2KhJamp/izCpg1gyYUd2uUFGUcEqwDG9L2e5/yHc9khw81l01vvfSCE6IrCckgNRe8VpbFDttNh2jHrCxYvOjIzPwa4twaKFpwnf8N1A4J1kKINcs4o3Q35BPgqA3IJVa1XjzJCVY3oio4VHDcQ69evdnpzIcdkC2H5vrIOYBIqHSkVHXRPMzsUJeg/EsHV6Rgheo33lTPm84TRSZba2il76/4N\u002Bs1jX0I/X/zfJfigI9Wa7OWFMoj1LyrwfeqkOUq\u002BwyfCyO5KvhtKuDY3B86LMSXBQO5E9rl2F8ujcuFYmiWxIGHR3VvnTy3KO3pRvihcZEzE4/lces1uTLAip0s58R0QheZsuVPK2fDAebo\u002BJFmjRw6VlLcsVaaUY5GqxKjikUpcQThB76v5\u002BQkInAASLydXf2A9pF1m4zBA11XCHxVI3uhw4eMgYVdim5qtI7imgjRpU0VIpO3t9l0IARdVNtnzwL4XoU1DNh0I2gjCuL93mlUhWMzQ/zn7g\u002BuGF2BADWXAuWP6juDmJRwnP8nkKj6dkWfBNN4NI8CEHB1ivR\u002B9yM2jAf5cfQt0OjKvqb9vFlmt6Ib4ftiGs5aidXHChGj9anf8QSk/QBRbTPmrXXoAFQbEtNSYxEn1HE5nuQeasrXKsj5Ic9QwbadynTHe21UcoWBr/c\u002BTZKYtByXa14YMwZpE4Ks7uKIxlEctJiYYFkD5SxinLrTlN02YGmyvVZYgZdyWmvup4em9OWmIZj1/FfDl4YxuZJLmXqhdop01gj\u002BwDMBKgXxET2ou6fRLXdEQGQV7ynQKsgFJsDxTSz5Lh7cp11l9NJN0oJEhQHudmwHWTYmYurjKplm/AdE/8QMs42E9IYV3k\u002BRyBinj6HKGrBQ7fP60s83/XjEAvTPBNK\u002BN9VwZX3p7X7qkJbOO577nOVW8BHUFdy\u002BUPsJTd9WxsNJ6VfIVbEyavx1DEI0ZcHZzGITdBC86h34thSG3J\u002Bfl8nXhFJLL0swJIkVXwWehes1L4F9R06uiQM105\u002Bcq4pc1Xh0YOFzkqEW31OLq4sUWiwpTbEeHkx7JP9PEVuvl3j\u002BuImJJiUJxZzgamf7It14IXVzc1nZQrcr\u002BT/iIIFFa0vajPMBjzQLI4gUObfofAId1vPiOCAfIXQ==",
      "StatusCode": 201,
      "ResponseHeaders": {
        "Content-Length": "0",
        "Content-MD5": "/kbV0HYbnkGQe5IFWwaAMw==",
        "Date": "Wed, 11 Aug 2021 19:42:23 GMT",
        "ETag": "\u00220x8D95D002465A7C0\u0022",
        "Last-Modified": "Wed, 11 Aug 2021 19:42:24 GMT",
        "Server": "Windows-Azure-Blob/1.0 Microsoft-HTTPAPI/2.0",
        "x-ms-client-request-id": "71f41459-4041-ded0-4e71-136358cbcaee",
        "x-ms-content-crc64": "38k\u002BWksmWfM=",
        "x-ms-request-id": "b1226f36-d01e-004a-44e9-8e693e000000",
        "x-ms-request-server-encrypted": "true",
<<<<<<< HEAD
        "x-ms-version": "2020-12-06",
        "x-ms-version-id": "2021-07-08T16:23:24.8239246Z"
=======
        "x-ms-version": "2020-10-02",
        "x-ms-version-id": "2021-08-11T19:42:24.1660864Z"
>>>>>>> 303b7534
      },
      "ResponseBody": []
    },
    {
<<<<<<< HEAD
      "RequestUri": "https://seanoauthstage.blob.core.windows.net/test-container-8a50af57-9187-16e0-0566-05c79c7e0056/test-blob-f46066c1-3fcd-678e-01f3-3756fed16ab6?sv=2020-12-06\u0026se=2021-07-09T16%3A23%3A25Z\u0026sr=b\u0026sp=racwdxltmei\u0026sig=Sanitized\u0026comp=immutabilityPolicies",
=======
      "RequestUri": "https://kasobolcanadanetoauth.blob.core.windows.net/ccc0c3b3-39f3-484e-82af-1eeedc495adf/test-blob-8a50af57-9187-16e0-0566-05c79c7e0056?sv=2020-10-02\u0026se=2021-08-12T19%3A42%3A24Z\u0026sr=b\u0026sp=racwdxltmei\u0026sig=Sanitized\u0026comp=immutabilityPolicies",
>>>>>>> 303b7534
      "RequestMethod": "PUT",
      "RequestHeaders": {
        "Accept": "application/xml",
        "traceparent": "00-9e3a546392e69046ab79ea112103335c-78d60ccea489f94e-00",
        "User-Agent": "azsdk-net-Storage.Blobs/12.10.0-alpha.20210811.1 (.NET Framework 4.8.4300.0; Microsoft Windows 10.0.19043 )",
        "x-ms-client-request-id": "f3356817-5713-331c-c76c-ebd8d4e28ef5",
        "x-ms-immutability-policy-mode": "Unlocked",
        "x-ms-immutability-policy-until-date": "Wed, 11 Aug 2021 19:47:24 GMT",
        "x-ms-return-client-request-id": "true",
        "x-ms-version": "2020-12-06"
      },
      "RequestBody": null,
      "StatusCode": 200,
      "ResponseHeaders": {
        "Content-Length": "0",
        "Date": "Wed, 11 Aug 2021 19:42:23 GMT",
        "Server": "Windows-Azure-Blob/1.0 Microsoft-HTTPAPI/2.0",
        "x-ms-client-request-id": "f3356817-5713-331c-c76c-ebd8d4e28ef5",
        "x-ms-immutability-policy-mode": "unlocked",
<<<<<<< HEAD
        "x-ms-immutability-policy-until-date": "Thu, 08 Jul 2021 16:28:25 GMT",
        "x-ms-request-id": "4a2eeed7-101e-0004-4315-7405ac000000",
        "x-ms-version": "2020-12-06"
=======
        "x-ms-immutability-policy-until-date": "Wed, 11 Aug 2021 19:47:24 GMT",
        "x-ms-request-id": "b1226fc2-d01e-004a-32e9-8e693e000000",
        "x-ms-version": "2020-10-02"
>>>>>>> 303b7534
      },
      "ResponseBody": []
    },
    {
<<<<<<< HEAD
      "RequestUri": "https://seanoauthstage.blob.core.windows.net/test-container-8a50af57-9187-16e0-0566-05c79c7e0056/test-blob-f46066c1-3fcd-678e-01f3-3756fed16ab6?sv=2020-12-06\u0026se=2021-07-09T16%3A23%3A25Z\u0026sr=b\u0026sp=racwdxltmei\u0026sig=Sanitized\u0026comp=legalhold",
=======
      "RequestUri": "https://kasobolcanadanetoauth.blob.core.windows.net/ccc0c3b3-39f3-484e-82af-1eeedc495adf/test-blob-8a50af57-9187-16e0-0566-05c79c7e0056?sv=2020-10-02\u0026se=2021-08-12T19%3A42%3A24Z\u0026sr=b\u0026sp=racwdxltmei\u0026sig=Sanitized\u0026comp=legalhold",
>>>>>>> 303b7534
      "RequestMethod": "PUT",
      "RequestHeaders": {
        "Accept": "application/xml",
        "traceparent": "00-bf0115f534c02a45aba10f894e6029eb-07ab9e7b72c4dd4f-00",
        "User-Agent": "azsdk-net-Storage.Blobs/12.10.0-alpha.20210811.1 (.NET Framework 4.8.4300.0; Microsoft Windows 10.0.19043 )",
        "x-ms-client-request-id": "f04c3c64-d695-82da-c218-0315dca625db",
        "x-ms-legal-hold": "false",
        "x-ms-return-client-request-id": "true",
        "x-ms-version": "2020-12-06"
      },
      "RequestBody": null,
      "StatusCode": 200,
      "ResponseHeaders": {
        "Content-Length": "0",
        "Date": "Wed, 11 Aug 2021 19:42:23 GMT",
        "Server": "Windows-Azure-Blob/1.0 Microsoft-HTTPAPI/2.0",
        "x-ms-client-request-id": "f04c3c64-d695-82da-c218-0315dca625db",
        "x-ms-legal-hold": "false",
<<<<<<< HEAD
        "x-ms-request-id": "4a2eeeda-101e-0004-4615-7405ac000000",
        "x-ms-version": "2020-12-06"
      },
      "ResponseBody": []
    },
    {
      "RequestUri": "https://seanoauthstage.blob.core.windows.net/test-container-8a50af57-9187-16e0-0566-05c79c7e0056?restype=container\u0026comp=list\u0026include=Immutabilitypolicy%2CLegalhold",
      "RequestMethod": "GET",
      "RequestHeaders": {
        "Accept": "application/xml",
        "Authorization": "Sanitized",
        "traceparent": "00-b4f5be1d7f2d5443ae726a838887506f-648bba139444ce4c-00",
        "User-Agent": [
          "azsdk-net-Storage.Blobs/12.10.0-alpha.20210708.1",
          "(.NET 5.0.7; Microsoft Windows 10.0.19043)"
        ],
        "x-ms-client-request-id": "db80d8d4-c964-f5e3-b70e-96f279c1dfc0",
        "x-ms-date": "Thu, 08 Jul 2021 16:23:25 GMT",
        "x-ms-return-client-request-id": "true",
        "x-ms-version": "2020-12-06"
      },
      "RequestBody": null,
      "StatusCode": 200,
      "ResponseHeaders": {
        "Access-Control-Allow-Origin": "*",
        "Access-Control-Expose-Headers": "x-ms-request-id,x-ms-client-request-id,Server,x-ms-version,Content-Type,Content-Length,Date,Transfer-Encoding",
        "Content-Type": "application/xml",
        "Date": "Thu, 08 Jul 2021 16:23:24 GMT",
        "Server": [
          "Windows-Azure-Blob/1.0",
          "Microsoft-HTTPAPI/2.0"
        ],
        "Transfer-Encoding": "chunked",
        "x-ms-client-request-id": "db80d8d4-c964-f5e3-b70e-96f279c1dfc0",
        "x-ms-request-id": "4a2eeedd-101e-0004-4915-7405ac000000",
        "x-ms-version": "2020-12-06"
      },
      "ResponseBody": "\uFEFF\u003C?xml version=\u00221.0\u0022 encoding=\u0022utf-8\u0022?\u003E\u003CEnumerationResults ServiceEndpoint=\u0022https://seanoauthstage.blob.core.windows.net/\u0022 ContainerName=\u0022test-container-8a50af57-9187-16e0-0566-05c79c7e0056\u0022\u003E\u003CBlobs\u003E\u003CBlob\u003E\u003CName\u003Etest-blob-f46066c1-3fcd-678e-01f3-3756fed16ab6\u003C/Name\u003E\u003CVersionId\u003E2021-07-08T16:23:24.8239246Z\u003C/VersionId\u003E\u003CIsCurrentVersion\u003Etrue\u003C/IsCurrentVersion\u003E\u003CProperties\u003E\u003CCreation-Time\u003EThu, 08 Jul 2021 16:23:24 GMT\u003C/Creation-Time\u003E\u003CLast-Modified\u003EThu, 08 Jul 2021 16:23:24 GMT\u003C/Last-Modified\u003E\u003CEtag\u003E0x8D9422CB5F31E8E\u003C/Etag\u003E\u003CContent-Length\u003E1024\u003C/Content-Length\u003E\u003CContent-Type\u003Eapplication/octet-stream\u003C/Content-Type\u003E\u003CContent-Encoding /\u003E\u003CContent-Language /\u003E\u003CContent-CRC64 /\u003E\u003CContent-MD5\u003E0us3xnzF\u002By0IUQLvQMzsPQ==\u003C/Content-MD5\u003E\u003CCache-Control /\u003E\u003CContent-Disposition /\u003E\u003CBlobType\u003EBlockBlob\u003C/BlobType\u003E\u003CAccessTier\u003EHot\u003C/AccessTier\u003E\u003CAccessTierInferred\u003Etrue\u003C/AccessTierInferred\u003E\u003CLeaseStatus\u003Eunlocked\u003C/LeaseStatus\u003E\u003CLeaseState\u003Eavailable\u003C/LeaseState\u003E\u003CServerEncrypted\u003Etrue\u003C/ServerEncrypted\u003E\u003CImmutabilityPolicyUntilDate\u003EThu, 08 Jul 2021 16:28:25 GMT\u003C/ImmutabilityPolicyUntilDate\u003E\u003CImmutabilityPolicyMode\u003Eunlocked\u003C/ImmutabilityPolicyMode\u003E\u003CLegalHold\u003Efalse\u003C/LegalHold\u003E\u003C/Properties\u003E\u003COrMetadata /\u003E\u003C/Blob\u003E\u003C/Blobs\u003E\u003CNextMarker /\u003E\u003C/EnumerationResults\u003E"
    },
    {
      "RequestUri": "https://seanoauthstage.blob.core.windows.net/test-container-8a50af57-9187-16e0-0566-05c79c7e0056/test-blob-f46066c1-3fcd-678e-01f3-3756fed16ab6?comp=immutabilityPolicies",
      "RequestMethod": "DELETE",
      "RequestHeaders": {
        "Accept": "application/xml",
        "Authorization": "Sanitized",
        "traceparent": "00-ef55124f9c388b4fa72ce062052d5a6f-0e5cf6301fbe854e-00",
        "User-Agent": [
          "azsdk-net-Storage.Blobs/12.10.0-alpha.20210708.1",
          "(.NET 5.0.7; Microsoft Windows 10.0.19043)"
        ],
        "x-ms-client-request-id": "cb456ded-c581-dbc6-947d-e087076cab7d",
        "x-ms-date": "Thu, 08 Jul 2021 16:23:25 GMT",
        "x-ms-return-client-request-id": "true",
        "x-ms-version": "2020-12-06"
      },
      "RequestBody": null,
      "StatusCode": 200,
      "ResponseHeaders": {
        "Content-Length": "0",
        "Date": "Thu, 08 Jul 2021 16:23:24 GMT",
        "Server": [
          "Windows-Azure-Blob/1.0",
          "Microsoft-HTTPAPI/2.0"
        ],
        "x-ms-client-request-id": "cb456ded-c581-dbc6-947d-e087076cab7d",
        "x-ms-request-id": "4a2eeedf-101e-0004-4a15-7405ac000000",
        "x-ms-version": "2020-12-06"
      },
      "ResponseBody": []
    },
    {
      "RequestUri": "https://seanoauthstage.blob.core.windows.net/test-container-8a50af57-9187-16e0-0566-05c79c7e0056/test-blob-f46066c1-3fcd-678e-01f3-3756fed16ab6",
      "RequestMethod": "DELETE",
      "RequestHeaders": {
        "Accept": "application/xml",
        "Authorization": "Sanitized",
        "traceparent": "00-b20c93d04e720341af1bd3ef5d511b34-276008a988b9bd4f-00",
        "User-Agent": [
          "azsdk-net-Storage.Blobs/12.10.0-alpha.20210708.1",
          "(.NET 5.0.7; Microsoft Windows 10.0.19043)"
        ],
        "x-ms-client-request-id": "0b0435a6-137b-b23e-1295-ceb4acbdf4eb",
        "x-ms-date": "Thu, 08 Jul 2021 16:23:25 GMT",
        "x-ms-return-client-request-id": "true",
        "x-ms-version": "2020-12-06"
      },
      "RequestBody": null,
      "StatusCode": 202,
      "ResponseHeaders": {
        "Date": "Thu, 08 Jul 2021 16:23:24 GMT",
        "Server": [
          "Windows-Azure-Blob/1.0",
          "Microsoft-HTTPAPI/2.0"
        ],
        "Transfer-Encoding": "chunked",
        "x-ms-client-request-id": "0b0435a6-137b-b23e-1295-ceb4acbdf4eb",
        "x-ms-delete-type-permanent": "false",
        "x-ms-request-id": "4a2eeee1-101e-0004-4c15-7405ac000000",
        "x-ms-version": "2020-12-06"
=======
        "x-ms-request-id": "b122700a-d01e-004a-67e9-8e693e000000",
        "x-ms-version": "2020-10-02"
>>>>>>> 303b7534
      },
      "ResponseBody": []
    }
  ],
  "Variables": {
    "DateTimeOffsetNow": "2021-08-11T12:42:24.2329902-07:00",
    "RandomSeed": "1278407028",
    "Storage_TestConfigOAuth": "OAuthTenant\nkasobolcanadanetoauth\nU2FuaXRpemVk\nhttps://kasobolcanadanetoauth.blob.core.windows.net\nhttp://kasobolcanadanetoauth.file.core.windows.net\nhttp://kasobolcanadanetoauth.queue.core.windows.net\nhttp://kasobolcanadanetoauth.table.core.windows.net\n\n\n\n\nhttp://kasobolcanadanetoauth-secondary.blob.core.windows.net\nhttp://kasobolcanadanetoauth-secondary.file.core.windows.net\nhttp://kasobolcanadanetoauth-secondary.queue.core.windows.net\nhttp://kasobolcanadanetoauth-secondary.table.core.windows.net\nc6b5fe1a-9b59-4975-92c4-d9f728c3c371\nSanitized\n72f988bf-86f1-41af-91ab-2d7cd011db47\nhttps://login.microsoftonline.com/\nCloud\nBlobEndpoint=https://kasobolcanadanetoauth.blob.core.windows.net/;QueueEndpoint=http://kasobolcanadanetoauth.queue.core.windows.net/;FileEndpoint=http://kasobolcanadanetoauth.file.core.windows.net/;BlobSecondaryEndpoint=http://kasobolcanadanetoauth-secondary.blob.core.windows.net/;QueueSecondaryEndpoint=http://kasobolcanadanetoauth-secondary.queue.core.windows.net/;FileSecondaryEndpoint=http://kasobolcanadanetoauth-secondary.file.core.windows.net/;AccountName=kasobolcanadanetoauth;AccountKey=Sanitized\n\nkasobol\nba45b233-e2ef-4169-8808-49eb0d8eba0d",
    "_containerName": "ccc0c3b3-39f3-484e-82af-1eeedc495adf"
  }
}<|MERGE_RESOLUTION|>--- conflicted
+++ resolved
@@ -29,22 +29,13 @@
         "x-ms-content-crc64": "38k\u002BWksmWfM=",
         "x-ms-request-id": "b1226f36-d01e-004a-44e9-8e693e000000",
         "x-ms-request-server-encrypted": "true",
-<<<<<<< HEAD
         "x-ms-version": "2020-12-06",
-        "x-ms-version-id": "2021-07-08T16:23:24.8239246Z"
-=======
-        "x-ms-version": "2020-10-02",
         "x-ms-version-id": "2021-08-11T19:42:24.1660864Z"
->>>>>>> 303b7534
       },
       "ResponseBody": []
     },
     {
-<<<<<<< HEAD
-      "RequestUri": "https://seanoauthstage.blob.core.windows.net/test-container-8a50af57-9187-16e0-0566-05c79c7e0056/test-blob-f46066c1-3fcd-678e-01f3-3756fed16ab6?sv=2020-12-06\u0026se=2021-07-09T16%3A23%3A25Z\u0026sr=b\u0026sp=racwdxltmei\u0026sig=Sanitized\u0026comp=immutabilityPolicies",
-=======
-      "RequestUri": "https://kasobolcanadanetoauth.blob.core.windows.net/ccc0c3b3-39f3-484e-82af-1eeedc495adf/test-blob-8a50af57-9187-16e0-0566-05c79c7e0056?sv=2020-10-02\u0026se=2021-08-12T19%3A42%3A24Z\u0026sr=b\u0026sp=racwdxltmei\u0026sig=Sanitized\u0026comp=immutabilityPolicies",
->>>>>>> 303b7534
+      "RequestUri": "https://kasobolcanadanetoauth.blob.core.windows.net/ccc0c3b3-39f3-484e-82af-1eeedc495adf/test-blob-8a50af57-9187-16e0-0566-05c79c7e0056?sv=2020-12-06\u0026se=2021-08-12T19%3A42%3A24Z\u0026sr=b\u0026sp=racwdxltmei\u0026sig=Sanitized\u0026comp=immutabilityPolicies",
       "RequestMethod": "PUT",
       "RequestHeaders": {
         "Accept": "application/xml",
@@ -64,24 +55,14 @@
         "Server": "Windows-Azure-Blob/1.0 Microsoft-HTTPAPI/2.0",
         "x-ms-client-request-id": "f3356817-5713-331c-c76c-ebd8d4e28ef5",
         "x-ms-immutability-policy-mode": "unlocked",
-<<<<<<< HEAD
-        "x-ms-immutability-policy-until-date": "Thu, 08 Jul 2021 16:28:25 GMT",
-        "x-ms-request-id": "4a2eeed7-101e-0004-4315-7405ac000000",
-        "x-ms-version": "2020-12-06"
-=======
         "x-ms-immutability-policy-until-date": "Wed, 11 Aug 2021 19:47:24 GMT",
         "x-ms-request-id": "b1226fc2-d01e-004a-32e9-8e693e000000",
-        "x-ms-version": "2020-10-02"
->>>>>>> 303b7534
+        "x-ms-version": "2020-12-06"
       },
       "ResponseBody": []
     },
     {
-<<<<<<< HEAD
-      "RequestUri": "https://seanoauthstage.blob.core.windows.net/test-container-8a50af57-9187-16e0-0566-05c79c7e0056/test-blob-f46066c1-3fcd-678e-01f3-3756fed16ab6?sv=2020-12-06\u0026se=2021-07-09T16%3A23%3A25Z\u0026sr=b\u0026sp=racwdxltmei\u0026sig=Sanitized\u0026comp=legalhold",
-=======
-      "RequestUri": "https://kasobolcanadanetoauth.blob.core.windows.net/ccc0c3b3-39f3-484e-82af-1eeedc495adf/test-blob-8a50af57-9187-16e0-0566-05c79c7e0056?sv=2020-10-02\u0026se=2021-08-12T19%3A42%3A24Z\u0026sr=b\u0026sp=racwdxltmei\u0026sig=Sanitized\u0026comp=legalhold",
->>>>>>> 303b7534
+      "RequestUri": "https://kasobolcanadanetoauth.blob.core.windows.net/ccc0c3b3-39f3-484e-82af-1eeedc495adf/test-blob-8a50af57-9187-16e0-0566-05c79c7e0056?sv=2020-12-06\u0026se=2021-08-12T19%3A42%3A24Z\u0026sr=b\u0026sp=racwdxltmei\u0026sig=Sanitized\u0026comp=legalhold",
       "RequestMethod": "PUT",
       "RequestHeaders": {
         "Accept": "application/xml",
@@ -100,110 +81,8 @@
         "Server": "Windows-Azure-Blob/1.0 Microsoft-HTTPAPI/2.0",
         "x-ms-client-request-id": "f04c3c64-d695-82da-c218-0315dca625db",
         "x-ms-legal-hold": "false",
-<<<<<<< HEAD
-        "x-ms-request-id": "4a2eeeda-101e-0004-4615-7405ac000000",
+        "x-ms-request-id": "b122700a-d01e-004a-67e9-8e693e000000",
         "x-ms-version": "2020-12-06"
-      },
-      "ResponseBody": []
-    },
-    {
-      "RequestUri": "https://seanoauthstage.blob.core.windows.net/test-container-8a50af57-9187-16e0-0566-05c79c7e0056?restype=container\u0026comp=list\u0026include=Immutabilitypolicy%2CLegalhold",
-      "RequestMethod": "GET",
-      "RequestHeaders": {
-        "Accept": "application/xml",
-        "Authorization": "Sanitized",
-        "traceparent": "00-b4f5be1d7f2d5443ae726a838887506f-648bba139444ce4c-00",
-        "User-Agent": [
-          "azsdk-net-Storage.Blobs/12.10.0-alpha.20210708.1",
-          "(.NET 5.0.7; Microsoft Windows 10.0.19043)"
-        ],
-        "x-ms-client-request-id": "db80d8d4-c964-f5e3-b70e-96f279c1dfc0",
-        "x-ms-date": "Thu, 08 Jul 2021 16:23:25 GMT",
-        "x-ms-return-client-request-id": "true",
-        "x-ms-version": "2020-12-06"
-      },
-      "RequestBody": null,
-      "StatusCode": 200,
-      "ResponseHeaders": {
-        "Access-Control-Allow-Origin": "*",
-        "Access-Control-Expose-Headers": "x-ms-request-id,x-ms-client-request-id,Server,x-ms-version,Content-Type,Content-Length,Date,Transfer-Encoding",
-        "Content-Type": "application/xml",
-        "Date": "Thu, 08 Jul 2021 16:23:24 GMT",
-        "Server": [
-          "Windows-Azure-Blob/1.0",
-          "Microsoft-HTTPAPI/2.0"
-        ],
-        "Transfer-Encoding": "chunked",
-        "x-ms-client-request-id": "db80d8d4-c964-f5e3-b70e-96f279c1dfc0",
-        "x-ms-request-id": "4a2eeedd-101e-0004-4915-7405ac000000",
-        "x-ms-version": "2020-12-06"
-      },
-      "ResponseBody": "\uFEFF\u003C?xml version=\u00221.0\u0022 encoding=\u0022utf-8\u0022?\u003E\u003CEnumerationResults ServiceEndpoint=\u0022https://seanoauthstage.blob.core.windows.net/\u0022 ContainerName=\u0022test-container-8a50af57-9187-16e0-0566-05c79c7e0056\u0022\u003E\u003CBlobs\u003E\u003CBlob\u003E\u003CName\u003Etest-blob-f46066c1-3fcd-678e-01f3-3756fed16ab6\u003C/Name\u003E\u003CVersionId\u003E2021-07-08T16:23:24.8239246Z\u003C/VersionId\u003E\u003CIsCurrentVersion\u003Etrue\u003C/IsCurrentVersion\u003E\u003CProperties\u003E\u003CCreation-Time\u003EThu, 08 Jul 2021 16:23:24 GMT\u003C/Creation-Time\u003E\u003CLast-Modified\u003EThu, 08 Jul 2021 16:23:24 GMT\u003C/Last-Modified\u003E\u003CEtag\u003E0x8D9422CB5F31E8E\u003C/Etag\u003E\u003CContent-Length\u003E1024\u003C/Content-Length\u003E\u003CContent-Type\u003Eapplication/octet-stream\u003C/Content-Type\u003E\u003CContent-Encoding /\u003E\u003CContent-Language /\u003E\u003CContent-CRC64 /\u003E\u003CContent-MD5\u003E0us3xnzF\u002By0IUQLvQMzsPQ==\u003C/Content-MD5\u003E\u003CCache-Control /\u003E\u003CContent-Disposition /\u003E\u003CBlobType\u003EBlockBlob\u003C/BlobType\u003E\u003CAccessTier\u003EHot\u003C/AccessTier\u003E\u003CAccessTierInferred\u003Etrue\u003C/AccessTierInferred\u003E\u003CLeaseStatus\u003Eunlocked\u003C/LeaseStatus\u003E\u003CLeaseState\u003Eavailable\u003C/LeaseState\u003E\u003CServerEncrypted\u003Etrue\u003C/ServerEncrypted\u003E\u003CImmutabilityPolicyUntilDate\u003EThu, 08 Jul 2021 16:28:25 GMT\u003C/ImmutabilityPolicyUntilDate\u003E\u003CImmutabilityPolicyMode\u003Eunlocked\u003C/ImmutabilityPolicyMode\u003E\u003CLegalHold\u003Efalse\u003C/LegalHold\u003E\u003C/Properties\u003E\u003COrMetadata /\u003E\u003C/Blob\u003E\u003C/Blobs\u003E\u003CNextMarker /\u003E\u003C/EnumerationResults\u003E"
-    },
-    {
-      "RequestUri": "https://seanoauthstage.blob.core.windows.net/test-container-8a50af57-9187-16e0-0566-05c79c7e0056/test-blob-f46066c1-3fcd-678e-01f3-3756fed16ab6?comp=immutabilityPolicies",
-      "RequestMethod": "DELETE",
-      "RequestHeaders": {
-        "Accept": "application/xml",
-        "Authorization": "Sanitized",
-        "traceparent": "00-ef55124f9c388b4fa72ce062052d5a6f-0e5cf6301fbe854e-00",
-        "User-Agent": [
-          "azsdk-net-Storage.Blobs/12.10.0-alpha.20210708.1",
-          "(.NET 5.0.7; Microsoft Windows 10.0.19043)"
-        ],
-        "x-ms-client-request-id": "cb456ded-c581-dbc6-947d-e087076cab7d",
-        "x-ms-date": "Thu, 08 Jul 2021 16:23:25 GMT",
-        "x-ms-return-client-request-id": "true",
-        "x-ms-version": "2020-12-06"
-      },
-      "RequestBody": null,
-      "StatusCode": 200,
-      "ResponseHeaders": {
-        "Content-Length": "0",
-        "Date": "Thu, 08 Jul 2021 16:23:24 GMT",
-        "Server": [
-          "Windows-Azure-Blob/1.0",
-          "Microsoft-HTTPAPI/2.0"
-        ],
-        "x-ms-client-request-id": "cb456ded-c581-dbc6-947d-e087076cab7d",
-        "x-ms-request-id": "4a2eeedf-101e-0004-4a15-7405ac000000",
-        "x-ms-version": "2020-12-06"
-      },
-      "ResponseBody": []
-    },
-    {
-      "RequestUri": "https://seanoauthstage.blob.core.windows.net/test-container-8a50af57-9187-16e0-0566-05c79c7e0056/test-blob-f46066c1-3fcd-678e-01f3-3756fed16ab6",
-      "RequestMethod": "DELETE",
-      "RequestHeaders": {
-        "Accept": "application/xml",
-        "Authorization": "Sanitized",
-        "traceparent": "00-b20c93d04e720341af1bd3ef5d511b34-276008a988b9bd4f-00",
-        "User-Agent": [
-          "azsdk-net-Storage.Blobs/12.10.0-alpha.20210708.1",
-          "(.NET 5.0.7; Microsoft Windows 10.0.19043)"
-        ],
-        "x-ms-client-request-id": "0b0435a6-137b-b23e-1295-ceb4acbdf4eb",
-        "x-ms-date": "Thu, 08 Jul 2021 16:23:25 GMT",
-        "x-ms-return-client-request-id": "true",
-        "x-ms-version": "2020-12-06"
-      },
-      "RequestBody": null,
-      "StatusCode": 202,
-      "ResponseHeaders": {
-        "Date": "Thu, 08 Jul 2021 16:23:24 GMT",
-        "Server": [
-          "Windows-Azure-Blob/1.0",
-          "Microsoft-HTTPAPI/2.0"
-        ],
-        "Transfer-Encoding": "chunked",
-        "x-ms-client-request-id": "0b0435a6-137b-b23e-1295-ceb4acbdf4eb",
-        "x-ms-delete-type-permanent": "false",
-        "x-ms-request-id": "4a2eeee1-101e-0004-4c15-7405ac000000",
-        "x-ms-version": "2020-12-06"
-=======
-        "x-ms-request-id": "b122700a-d01e-004a-67e9-8e693e000000",
-        "x-ms-version": "2020-10-02"
->>>>>>> 303b7534
       },
       "ResponseBody": []
     }
