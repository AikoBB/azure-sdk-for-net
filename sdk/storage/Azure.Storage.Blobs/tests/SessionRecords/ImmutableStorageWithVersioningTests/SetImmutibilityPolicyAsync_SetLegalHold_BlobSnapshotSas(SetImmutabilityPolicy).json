--- conflicted
+++ resolved
@@ -29,13 +29,8 @@
         "x-ms-content-crc64": "z3voVG7sICo=",
         "x-ms-request-id": "b1227367-d01e-004a-30e9-8e693e000000",
         "x-ms-request-server-encrypted": "true",
-<<<<<<< HEAD
         "x-ms-version": "2020-12-06",
-        "x-ms-version-id": "2021-07-08T16:23:33.6957962Z"
-=======
-        "x-ms-version": "2020-10-02",
         "x-ms-version-id": "2021-08-11T19:42:25.4890202Z"
->>>>>>> 303b7534
       },
       "ResponseBody": []
     },
@@ -63,24 +58,14 @@
         "x-ms-client-request-id": "ff0f3b45-87e9-f6e2-a18b-01a23b30e70f",
         "x-ms-request-id": "b122741c-d01e-004a-43e9-8e693e000000",
         "x-ms-request-server-encrypted": "false",
-<<<<<<< HEAD
-        "x-ms-snapshot": "2021-07-08T16:23:33.7777497Z",
+        "x-ms-snapshot": "2021-08-11T19:42:25.5650720Z",
         "x-ms-version": "2020-12-06",
-        "x-ms-version-id": "2021-07-08T16:23:33.7787497Z"
-=======
-        "x-ms-snapshot": "2021-08-11T19:42:25.5650720Z",
-        "x-ms-version": "2020-10-02",
         "x-ms-version-id": "2021-08-11T19:42:25.5660720Z"
->>>>>>> 303b7534
       },
       "ResponseBody": []
     },
     {
-<<<<<<< HEAD
-      "RequestUri": "https://seanoauthstage.blob.core.windows.net/test-container-5c386ee9-476c-cbba-0b10-4804e7946add/test-blob-2295a38e-2783-be75-61fa-4691dfb20c1c?snapshot=2021-07-08T16%3A23%3A33.7777497Z\u0026sv=2020-12-06\u0026se=2021-07-09T16%3A23%3A33Z\u0026sr=bs\u0026sp=i\u0026sig=Sanitized\u0026comp=immutabilityPolicies",
-=======
-      "RequestUri": "https://kasobolcanadanetoauth.blob.core.windows.net/ccc0c3b3-39f3-484e-82af-1eeedc495adf/test-blob-5c386ee9-476c-cbba-0b10-4804e7946add?snapshot=2021-08-11T19%3A42%3A25.5650720Z\u0026sv=2020-10-02\u0026se=2021-08-12T19%3A42%3A25Z\u0026sr=bs\u0026sp=i\u0026sig=Sanitized\u0026comp=immutabilityPolicies",
->>>>>>> 303b7534
+      "RequestUri": "https://kasobolcanadanetoauth.blob.core.windows.net/ccc0c3b3-39f3-484e-82af-1eeedc495adf/test-blob-5c386ee9-476c-cbba-0b10-4804e7946add?snapshot=2021-08-11T19%3A42%3A25.5650720Z\u0026sv=2020-12-06\u0026se=2021-08-12T19%3A42%3A25Z\u0026sr=bs\u0026sp=i\u0026sig=Sanitized\u0026comp=immutabilityPolicies",
       "RequestMethod": "PUT",
       "RequestHeaders": {
         "Accept": "application/xml",
@@ -100,24 +85,14 @@
         "Server": "Windows-Azure-Blob/1.0 Microsoft-HTTPAPI/2.0",
         "x-ms-client-request-id": "88298a02-990a-40df-81d8-b8eb318c69cb",
         "x-ms-immutability-policy-mode": "unlocked",
-<<<<<<< HEAD
-        "x-ms-immutability-policy-until-date": "Thu, 08 Jul 2021 16:28:33 GMT",
-        "x-ms-request-id": "4a2eef6b-101e-0004-3a15-7405ac000000",
-        "x-ms-version": "2020-12-06"
-=======
         "x-ms-immutability-policy-until-date": "Wed, 11 Aug 2021 19:47:25 GMT",
         "x-ms-request-id": "b1227459-d01e-004a-71e9-8e693e000000",
-        "x-ms-version": "2020-10-02"
->>>>>>> 303b7534
+        "x-ms-version": "2020-12-06"
       },
       "ResponseBody": []
     },
     {
-<<<<<<< HEAD
-      "RequestUri": "https://seanoauthstage.blob.core.windows.net/test-container-5c386ee9-476c-cbba-0b10-4804e7946add/test-blob-2295a38e-2783-be75-61fa-4691dfb20c1c?snapshot=2021-07-08T16%3A23%3A33.7777497Z\u0026sv=2020-12-06\u0026se=2021-07-09T16%3A23%3A33Z\u0026sr=bs\u0026sp=i\u0026sig=Sanitized\u0026comp=legalhold",
-=======
-      "RequestUri": "https://kasobolcanadanetoauth.blob.core.windows.net/ccc0c3b3-39f3-484e-82af-1eeedc495adf/test-blob-5c386ee9-476c-cbba-0b10-4804e7946add?snapshot=2021-08-11T19%3A42%3A25.5650720Z\u0026sv=2020-10-02\u0026se=2021-08-12T19%3A42%3A25Z\u0026sr=bs\u0026sp=i\u0026sig=Sanitized\u0026comp=legalhold",
->>>>>>> 303b7534
+      "RequestUri": "https://kasobolcanadanetoauth.blob.core.windows.net/ccc0c3b3-39f3-484e-82af-1eeedc495adf/test-blob-5c386ee9-476c-cbba-0b10-4804e7946add?snapshot=2021-08-11T19%3A42%3A25.5650720Z\u0026sv=2020-12-06\u0026se=2021-08-12T19%3A42%3A25Z\u0026sr=bs\u0026sp=i\u0026sig=Sanitized\u0026comp=legalhold",
       "RequestMethod": "PUT",
       "RequestHeaders": {
         "Accept": "application/xml",
@@ -136,22 +111,13 @@
         "Server": "Windows-Azure-Blob/1.0 Microsoft-HTTPAPI/2.0",
         "x-ms-client-request-id": "b19fb424-5e07-3705-5cad-0e9807e14b1c",
         "x-ms-legal-hold": "false",
-<<<<<<< HEAD
-        "x-ms-request-id": "4a2eef6d-101e-0004-3c15-7405ac000000",
+        "x-ms-request-id": "b1227480-d01e-004a-10e9-8e693e000000",
         "x-ms-version": "2020-12-06"
-=======
-        "x-ms-request-id": "b1227480-d01e-004a-10e9-8e693e000000",
-        "x-ms-version": "2020-10-02"
->>>>>>> 303b7534
       },
       "ResponseBody": []
     },
     {
-<<<<<<< HEAD
-      "RequestUri": "https://seanoauthstage.blob.core.windows.net/test-container-5c386ee9-476c-cbba-0b10-4804e7946add/test-blob-2295a38e-2783-be75-61fa-4691dfb20c1c?snapshot=2021-07-08T16%3A23%3A33.7777497Z\u0026sv=2020-12-06\u0026se=2021-07-09T16%3A23%3A33Z\u0026sr=bs\u0026sp=i\u0026sig=Sanitized\u0026comp=immutabilityPolicies",
-=======
-      "RequestUri": "https://kasobolcanadanetoauth.blob.core.windows.net/ccc0c3b3-39f3-484e-82af-1eeedc495adf/test-blob-5c386ee9-476c-cbba-0b10-4804e7946add?snapshot=2021-08-11T19%3A42%3A25.5650720Z\u0026sv=2020-10-02\u0026se=2021-08-12T19%3A42%3A25Z\u0026sr=bs\u0026sp=i\u0026sig=Sanitized\u0026comp=immutabilityPolicies",
->>>>>>> 303b7534
+      "RequestUri": "https://kasobolcanadanetoauth.blob.core.windows.net/ccc0c3b3-39f3-484e-82af-1eeedc495adf/test-blob-5c386ee9-476c-cbba-0b10-4804e7946add?snapshot=2021-08-11T19%3A42%3A25.5650720Z\u0026sv=2020-12-06\u0026se=2021-08-12T19%3A42%3A25Z\u0026sr=bs\u0026sp=i\u0026sig=Sanitized\u0026comp=immutabilityPolicies",
       "RequestMethod": "DELETE",
       "RequestHeaders": {
         "Accept": "application/xml",
@@ -165,97 +131,16 @@
       "StatusCode": 200,
       "ResponseHeaders": {
         "Content-Length": "0",
-<<<<<<< HEAD
-        "Date": "Thu, 08 Jul 2021 16:23:33 GMT",
-        "Server": [
-          "Windows-Azure-Blob/1.0",
-          "Microsoft-HTTPAPI/2.0"
-        ],
-        "x-ms-client-request-id": "4ce93a46-4b35-86e3-682b-e364438df432",
-        "x-ms-request-id": "4a2eef6f-101e-0004-3e15-7405ac000000",
+        "Date": "Wed, 11 Aug 2021 19:42:25 GMT",
+        "Server": "Windows-Azure-Blob/1.0 Microsoft-HTTPAPI/2.0",
+        "x-ms-client-request-id": "7dc61bd0-b8ed-02c4-2c14-6b5381237e8c",
+        "x-ms-request-id": "b12274f9-d01e-004a-71e9-8e693e000000",
         "x-ms-version": "2020-12-06"
       },
       "ResponseBody": []
     },
     {
-      "RequestUri": "https://seanoauthstage.blob.core.windows.net/test-container-5c386ee9-476c-cbba-0b10-4804e7946add/test-blob-2295a38e-2783-be75-61fa-4691dfb20c1c?snapshot=2021-07-08T16:23:33.7777497Z",
-      "RequestMethod": "DELETE",
-      "RequestHeaders": {
-        "Accept": "application/xml",
-        "Authorization": "Sanitized",
-        "traceparent": "00-262fdf67be79f149a99b75ce12ec37ec-0d1282d45806d44a-00",
-        "User-Agent": [
-          "azsdk-net-Storage.Blobs/12.10.0-alpha.20210708.1",
-          "(.NET 5.0.7; Microsoft Windows 10.0.19043)"
-        ],
-        "x-ms-client-request-id": "08318d24-6f40-85f0-3740-14c1d45fbe9f",
-        "x-ms-date": "Thu, 08 Jul 2021 16:23:34 GMT",
-        "x-ms-return-client-request-id": "true",
-        "x-ms-version": "2020-12-06"
-      },
-      "RequestBody": null,
-      "StatusCode": 202,
-      "ResponseHeaders": {
-        "Date": "Thu, 08 Jul 2021 16:23:33 GMT",
-        "Server": [
-          "Windows-Azure-Blob/1.0",
-          "Microsoft-HTTPAPI/2.0"
-        ],
-        "Transfer-Encoding": "chunked",
-        "x-ms-client-request-id": "08318d24-6f40-85f0-3740-14c1d45fbe9f",
-        "x-ms-delete-type-permanent": "false",
-        "x-ms-request-id": "4a2eef71-101e-0004-4015-7405ac000000",
-        "x-ms-version": "2020-12-06"
-=======
-        "Date": "Wed, 11 Aug 2021 19:42:25 GMT",
-        "Server": "Windows-Azure-Blob/1.0 Microsoft-HTTPAPI/2.0",
-        "x-ms-client-request-id": "7dc61bd0-b8ed-02c4-2c14-6b5381237e8c",
-        "x-ms-request-id": "b12274f9-d01e-004a-71e9-8e693e000000",
-        "x-ms-version": "2020-10-02"
->>>>>>> 303b7534
-      },
-      "ResponseBody": []
-    },
-    {
-<<<<<<< HEAD
-      "RequestUri": "https://seanoauthstage.blob.core.windows.net/test-container-5c386ee9-476c-cbba-0b10-4804e7946add?restype=container\u0026comp=list\u0026include=Immutabilitypolicy%2CLegalhold",
-      "RequestMethod": "GET",
-      "RequestHeaders": {
-        "Accept": "application/xml",
-        "Authorization": "Sanitized",
-        "traceparent": "00-0d34e488431a3042ab50ecb077a656b2-d8adcddb1356dc40-00",
-        "User-Agent": [
-          "azsdk-net-Storage.Blobs/12.10.0-alpha.20210708.1",
-          "(.NET 5.0.7; Microsoft Windows 10.0.19043)"
-        ],
-        "x-ms-client-request-id": "b5403a3a-eb5b-81f1-f742-b4dab96c3e13",
-        "x-ms-date": "Thu, 08 Jul 2021 16:23:34 GMT",
-        "x-ms-return-client-request-id": "true",
-        "x-ms-version": "2020-12-06"
-      },
-      "RequestBody": null,
-      "StatusCode": 200,
-      "ResponseHeaders": {
-        "Access-Control-Allow-Origin": "*",
-        "Access-Control-Expose-Headers": "x-ms-request-id,x-ms-client-request-id,Server,x-ms-version,Content-Type,Content-Length,Date,Transfer-Encoding",
-        "Content-Type": "application/xml",
-        "Date": "Thu, 08 Jul 2021 16:23:33 GMT",
-        "Server": [
-          "Windows-Azure-Blob/1.0",
-          "Microsoft-HTTPAPI/2.0"
-        ],
-        "Transfer-Encoding": "chunked",
-        "x-ms-client-request-id": "b5403a3a-eb5b-81f1-f742-b4dab96c3e13",
-        "x-ms-request-id": "4a2eef73-101e-0004-4115-7405ac000000",
-        "x-ms-version": "2020-12-06"
-      },
-      "ResponseBody": "\uFEFF\u003C?xml version=\u00221.0\u0022 encoding=\u0022utf-8\u0022?\u003E\u003CEnumerationResults ServiceEndpoint=\u0022https://seanoauthstage.blob.core.windows.net/\u0022 ContainerName=\u0022test-container-5c386ee9-476c-cbba-0b10-4804e7946add\u0022\u003E\u003CBlobs\u003E\u003CBlob\u003E\u003CName\u003Etest-blob-2295a38e-2783-be75-61fa-4691dfb20c1c\u003C/Name\u003E\u003CVersionId\u003E2021-07-08T16:23:33.7787497Z\u003C/VersionId\u003E\u003CIsCurrentVersion\u003Etrue\u003C/IsCurrentVersion\u003E\u003CProperties\u003E\u003CCreation-Time\u003EThu, 08 Jul 2021 16:23:33 GMT\u003C/Creation-Time\u003E\u003CLast-Modified\u003EThu, 08 Jul 2021 16:23:33 GMT\u003C/Last-Modified\u003E\u003CEtag\u003E0x8D9422CBB3CDC0A\u003C/Etag\u003E\u003CContent-Length\u003E1024\u003C/Content-Length\u003E\u003CContent-Type\u003Eapplication/octet-stream\u003C/Content-Type\u003E\u003CContent-Encoding /\u003E\u003CContent-Language /\u003E\u003CContent-CRC64 /\u003E\u003CContent-MD5\u003ELSaUy8sfg/n6ug1giyxAlg==\u003C/Content-MD5\u003E\u003CCache-Control /\u003E\u003CContent-Disposition /\u003E\u003CBlobType\u003EBlockBlob\u003C/BlobType\u003E\u003CAccessTier\u003EHot\u003C/AccessTier\u003E\u003CAccessTierInferred\u003Etrue\u003C/AccessTierInferred\u003E\u003CLeaseStatus\u003Eunlocked\u003C/LeaseStatus\u003E\u003CLeaseState\u003Eavailable\u003C/LeaseState\u003E\u003CServerEncrypted\u003Etrue\u003C/ServerEncrypted\u003E\u003C/Properties\u003E\u003COrMetadata /\u003E\u003C/Blob\u003E\u003C/Blobs\u003E\u003CNextMarker /\u003E\u003C/EnumerationResults\u003E"
-    },
-    {
-      "RequestUri": "https://seanoauthstage.blob.core.windows.net/test-container-5c386ee9-476c-cbba-0b10-4804e7946add/test-blob-2295a38e-2783-be75-61fa-4691dfb20c1c",
-=======
       "RequestUri": "https://kasobolcanadanetoauth.blob.core.windows.net/ccc0c3b3-39f3-484e-82af-1eeedc495adf/test-blob-5c386ee9-476c-cbba-0b10-4804e7946add?snapshot=2021-08-11T19:42:25.5650720Z",
->>>>>>> 303b7534
       "RequestMethod": "DELETE",
       "RequestHeaders": {
         "Accept": "application/xml",
@@ -275,13 +160,8 @@
         "Server": "Windows-Azure-Blob/1.0 Microsoft-HTTPAPI/2.0",
         "x-ms-client-request-id": "ecc8e8f0-ce1a-122e-7223-8fa433f9f1a9",
         "x-ms-delete-type-permanent": "false",
-<<<<<<< HEAD
-        "x-ms-request-id": "4a2eef75-101e-0004-4315-7405ac000000",
+        "x-ms-request-id": "b1227550-d01e-004a-38e9-8e693e000000",
         "x-ms-version": "2020-12-06"
-=======
-        "x-ms-request-id": "b1227550-d01e-004a-38e9-8e693e000000",
-        "x-ms-version": "2020-10-02"
->>>>>>> 303b7534
       },
       "ResponseBody": []
     }
