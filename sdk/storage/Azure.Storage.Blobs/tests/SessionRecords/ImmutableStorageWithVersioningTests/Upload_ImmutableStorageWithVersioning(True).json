{
  "Entries": [
    {
      "RequestUri": "https://kasobolcanadanetoauth.blob.core.windows.net/ccc0c3b3-39f3-484e-82af-1eeedc495adf/test-blob-84844935-5830-b1d9-25cd-b6d0a86083ac?comp=block\u0026blockid=AAAAAAAAAAAAAAAAAAAAAAAAAAAAAAAAAAAAAAAAAAAAAAAAAAAAAAAAAAAAAAAA",
      "RequestMethod": "PUT",
      "RequestHeaders": {
        "Accept": "application/xml",
        "Authorization": "Sanitized",
        "Content-Length": "512",
        "Content-Type": "application/octet-stream",
        "traceparent": "00-a8d0ae7bea42ac4d983b7debae9c65d5-7364230c05719541-00",
        "User-Agent": "azsdk-net-Storage.Blobs/12.10.0-alpha.20210811.1 (.NET Framework 4.8.4300.0; Microsoft Windows 10.0.19043 )",
        "x-ms-client-request-id": "c03b1cd2-db93-eeed-fe02-3d0cc9e062ac",
        "x-ms-date": "Wed, 11 Aug 2021 19:42:27 GMT",
        "x-ms-return-client-request-id": "true",
        "x-ms-version": "2020-12-06"
      },
      "RequestBody": "UBSwU9TB9cX1SLAIH/gs6bFyvy/Y4MNULuBxL2WR8tGnmPlo9xf\u002BdFO\u002Bjuio0ZEsoc0eNaFT029RXCTzUMZgZFXfYIb\u002BxPKadEvbGVHbrFxORI2YcrwvU8SJF5ryCiSNXiqSyHAKLt3ahMFVeLkeda/HpQs4x/GYrw3CdaxXp2kmTrsnSOPsQxawvu772tsKa6HqKmQZVJc4\u002BRljSLkwgt1YLyn\u002B9i3M22L1hwkDndUytwkLbHwEDfkk707KiPpdgDsRoqqxC3RzHk8BI8yNNFxDMZCvJRVgUyEv2gffAlJomAfO8voqgKuUl04tAukslrryhldprVslsE\u002BJgTFtlBz8mYvFv0JhGLHlGo3HM1A3AkNN7Hv7/uqsqEKrof56JwIxMGleZ9d3kW2mhJPNXXz/UX/tH6igAZqgGRb/tXeya/KLlgPn2Zts1VsNVHpX3kvGrFB/jAdakC7OvU7AeNv28xmgQsd4GHfjgUpMk60fSTrLOQkmM9/qMAXUGBtMq11/F2Bht5yDTZTYmwq9Df2Br3MU9T7Rz8A5tRHCo/9cltbtzXtMvpKdSOt1TpfULSMHUmmnOLYerUifJwGLwamUfAQ0z0CCNPDhd6xTXIAoZYftulGWtF4fzx8zrJaQEYZB4dKToF7jhR54xsEJy1HHd8J6ngZY/cimFAAgT4g=",
      "StatusCode": 201,
      "ResponseHeaders": {
        "Content-Length": "0",
        "Date": "Wed, 11 Aug 2021 19:42:27 GMT",
        "Server": "Windows-Azure-Blob/1.0 Microsoft-HTTPAPI/2.0",
        "x-ms-client-request-id": "c03b1cd2-db93-eeed-fe02-3d0cc9e062ac",
        "x-ms-content-crc64": "pjEU5F67ksA=",
        "x-ms-request-id": "b1227ce8-d01e-004a-12e9-8e693e000000",
        "x-ms-request-server-encrypted": "true",
        "x-ms-version": "2020-12-06"
      },
      "ResponseBody": []
    },
    {
      "RequestUri": "https://kasobolcanadanetoauth.blob.core.windows.net/ccc0c3b3-39f3-484e-82af-1eeedc495adf/test-blob-84844935-5830-b1d9-25cd-b6d0a86083ac?comp=block\u0026blockid=AAIAAAAAAAAAAAAAAAAAAAAAAAAAAAAAAAAAAAAAAAAAAAAAAAAAAAAAAAAAAAAA",
      "RequestMethod": "PUT",
      "RequestHeaders": {
        "Accept": "application/xml",
        "Authorization": "Sanitized",
        "Content-Length": "512",
        "Content-Type": "application/octet-stream",
        "traceparent": "00-a8d0ae7bea42ac4d983b7debae9c65d5-0631aebc6db5564c-00",
        "User-Agent": "azsdk-net-Storage.Blobs/12.10.0-alpha.20210811.1 (.NET Framework 4.8.4300.0; Microsoft Windows 10.0.19043 )",
        "x-ms-client-request-id": "88e9c00d-0359-3a3c-abbe-a6d4c8b306bb",
        "x-ms-date": "Wed, 11 Aug 2021 19:42:27 GMT",
        "x-ms-return-client-request-id": "true",
        "x-ms-version": "2020-12-06"
      },
      "RequestBody": "WlBlJhF7rpXEKAo1Mx7tnBYEzms10xZzgOjjCe2LXsI2lR11W\u002BO51hji/VGT0SXf2gn\u002B\u002B1LjUoY58qYol6SoOMpH/50Ad0EySvdTU9XF367DBC/jjWJwUkOWPGk9kT9zOsWGS9GI3mPIy7FakP\u002BxdBL3ZZJ1xKtn16xZajvX9bm43xkQPpPdOibLGsGxFcJD5chWRius/nUZH3MlLnQn8Nb4obHmoDV\u002BGitsqanqtsLqFYRzga\u002BNDOCj9x8ftwuxpCrquXQRXUWS1ywAP1TLL2ixOxjvtG8napXQQqkVXmIfugV///1N2bg/4KqCjcyM2Mi3bnzywe\u002B6wk7eQBubfHjJ4YVPTC9qY2FgsNPFpN3IRGrhXvDlLPkVxDyub5ico2QxuKtHPIuYTAoakhEb9R1xFvyxuh6H5LSLOYjyu/TJwwxvk\u002BsxgQfeSBLmyprn\u002Bc4ePVic6\u002BhFqtT3uwMDppAVUc4ErGIyQJT00nIMoBkapD\u002B5036bLdckKekXOcYD26KB0XnL401s7P3Epxl2OQm73BfEStIReST24IJ4GgbO8PfQis\u002BfTsDxTOaB14W\u002BrfDfW12uP5DPb1hV1QLL89H29bYipa86G45W0v3rkKGeNzKSmL\u002BpH7FmABp2Sni9JlkViuLOnAdApUDOWGyT5N\u002B2tp3QOFoSTdUFvKWUw9A=",
      "StatusCode": 201,
      "ResponseHeaders": {
        "Content-Length": "0",
        "Date": "Wed, 11 Aug 2021 19:42:27 GMT",
        "Server": "Windows-Azure-Blob/1.0 Microsoft-HTTPAPI/2.0",
        "x-ms-client-request-id": "88e9c00d-0359-3a3c-abbe-a6d4c8b306bb",
        "x-ms-content-crc64": "sxG\u002BRxTytWc=",
        "x-ms-request-id": "b1227da4-d01e-004a-2de9-8e693e000000",
        "x-ms-request-server-encrypted": "true",
        "x-ms-version": "2020-12-06"
      },
      "ResponseBody": []
    },
    {
      "RequestUri": "https://kasobolcanadanetoauth.blob.core.windows.net/ccc0c3b3-39f3-484e-82af-1eeedc495adf/test-blob-84844935-5830-b1d9-25cd-b6d0a86083ac?comp=blocklist",
      "RequestMethod": "PUT",
      "RequestHeaders": {
        "Accept": "application/xml",
        "Authorization": "Sanitized",
        "Content-Length": "188",
        "Content-Type": "application/xml",
        "traceparent": "00-a8d0ae7bea42ac4d983b7debae9c65d5-0482a60c7cd9c842-00",
        "User-Agent": "azsdk-net-Storage.Blobs/12.10.0-alpha.20210811.1 (.NET Framework 4.8.4300.0; Microsoft Windows 10.0.19043 )",
        "x-ms-client-request-id": "09feca6d-daf6-de53-337e-140249391143",
        "x-ms-date": "Wed, 11 Aug 2021 19:42:28 GMT",
        "x-ms-immutability-policy-mode": "Unlocked",
        "x-ms-immutability-policy-until-date": "Wed, 11 Aug 2021 19:47:27 GMT",
        "x-ms-legal-hold": "true",
        "x-ms-return-client-request-id": "true",
        "x-ms-version": "2020-12-06"
      },
      "RequestBody": "\uFEFF\u003CBlockList\u003E\u003CLatest\u003EAAAAAAAAAAAAAAAAAAAAAAAAAAAAAAAAAAAAAAAAAAAAAAAAAAAAAAAAAAAAAAAA\u003C/Latest\u003E\u003CLatest\u003EAAIAAAAAAAAAAAAAAAAAAAAAAAAAAAAAAAAAAAAAAAAAAAAAAAAAAAAAAAAAAAAA\u003C/Latest\u003E\u003C/BlockList\u003E",
      "StatusCode": 201,
      "ResponseHeaders": {
        "Content-Length": "0",
        "Date": "Wed, 11 Aug 2021 19:42:27 GMT",
        "ETag": "\u00220x8D95D0026CB7E7E\u0022",
        "Last-Modified": "Wed, 11 Aug 2021 19:42:28 GMT",
        "Server": "Windows-Azure-Blob/1.0 Microsoft-HTTPAPI/2.0",
        "x-ms-client-request-id": "09feca6d-daf6-de53-337e-140249391143",
        "x-ms-content-crc64": "uZyvATng5EM=",
        "x-ms-request-id": "b1227e5c-d01e-004a-40e9-8e693e000000",
        "x-ms-request-server-encrypted": "true",
<<<<<<< HEAD
        "x-ms-version": "2020-12-06",
        "x-ms-version-id": "2021-06-04T18:41:25.9031033Z"
=======
        "x-ms-version": "2020-10-02",
        "x-ms-version-id": "2021-08-11T19:42:28.1889406Z"
>>>>>>> 303b7534
      },
      "ResponseBody": []
    },
    {
      "RequestUri": "https://kasobolcanadanetoauth.blob.core.windows.net/ccc0c3b3-39f3-484e-82af-1eeedc495adf/test-blob-84844935-5830-b1d9-25cd-b6d0a86083ac",
      "RequestMethod": "HEAD",
      "RequestHeaders": {
        "Accept": "application/xml",
        "Authorization": "Sanitized",
        "traceparent": "00-3a918d72f552dc409f8d9989c4f963aa-8fa536a2c7a0724f-00",
        "User-Agent": "azsdk-net-Storage.Blobs/12.10.0-alpha.20210811.1 (.NET Framework 4.8.4300.0; Microsoft Windows 10.0.19043 )",
        "x-ms-client-request-id": "fe660fb6-fcb4-edc4-5233-dba2f4829ad5",
        "x-ms-date": "Wed, 11 Aug 2021 19:42:28 GMT",
        "x-ms-return-client-request-id": "true",
        "x-ms-version": "2020-12-06"
      },
      "RequestBody": null,
      "StatusCode": 200,
      "ResponseHeaders": {
        "Accept-Ranges": "bytes",
        "Content-Length": "1024",
        "Content-Type": "application/octet-stream",
        "Date": "Wed, 11 Aug 2021 19:42:27 GMT",
        "ETag": "\u00220x8D95D0026CB7E7E\u0022",
        "Last-Modified": "Wed, 11 Aug 2021 19:42:28 GMT",
        "Server": "Windows-Azure-Blob/1.0 Microsoft-HTTPAPI/2.0",
        "x-ms-access-tier": "Hot",
        "x-ms-access-tier-inferred": "true",
        "x-ms-blob-type": "BlockBlob",
        "x-ms-client-request-id": "fe660fb6-fcb4-edc4-5233-dba2f4829ad5",
        "x-ms-creation-time": "Wed, 11 Aug 2021 19:42:28 GMT",
        "x-ms-immutability-policy-mode": "unlocked",
        "x-ms-immutability-policy-until-date": "Wed, 11 Aug 2021 19:47:27 GMT",
        "x-ms-is-current-version": "true",
        "x-ms-lease-state": "available",
        "x-ms-lease-status": "unlocked",
        "x-ms-legal-hold": "true",
        "x-ms-request-id": "b1227f12-d01e-004a-58e9-8e693e000000",
        "x-ms-server-encrypted": "true",
<<<<<<< HEAD
        "x-ms-version": "2020-12-06",
        "x-ms-version-id": "2021-06-04T18:41:25.9031033Z"
      },
      "ResponseBody": []
    },
    {
      "RequestUri": "https://seanoauthstage.blob.core.windows.net/test-container-84844935-5830-b1d9-25cd-b6d0a86083ac?restype=container&comp=list&include=Immutabilitypolicy%2CLegalhold",
      "RequestMethod": "GET",
      "RequestHeaders": {
        "Accept": "application/xml",
        "Authorization": "Sanitized",
        "traceparent": "00-ba3cedf36d10f64896622565af15cf92-140d25f271587647-00",
        "User-Agent": [
          "azsdk-net-Storage.Blobs/12.9.0-alpha.20210604.1",
          "(.NET 5.0.6; Microsoft Windows 10.0.19043)"
        ],
        "x-ms-client-request-id": "b4a6a36b-cec4-f0f8-cd7e-85bb2ed38bf6",
        "x-ms-date": "Fri, 04 Jun 2021 18:41:26 GMT",
        "x-ms-return-client-request-id": "true",
        "x-ms-version": "2020-12-06"
      },
      "RequestBody": null,
      "StatusCode": 200,
      "ResponseHeaders": {
        "Content-Type": "application/xml",
        "Date": "Fri, 04 Jun 2021 18:41:25 GMT",
        "Server": [
          "Windows-Azure-Blob/1.0",
          "Microsoft-HTTPAPI/2.0"
        ],
        "Transfer-Encoding": "chunked",
        "x-ms-client-request-id": "b4a6a36b-cec4-f0f8-cd7e-85bb2ed38bf6",
        "x-ms-request-id": "16dfedd8-301e-0008-6771-5976b8000000",
        "x-ms-version": "2020-12-06"
      },
      "ResponseBody": "﻿<?xml version=\"1.0\" encoding=\"utf-8\"?><EnumerationResults ServiceEndpoint=\"https://seanoauthstage.blob.core.windows.net/\" ContainerName=\"test-container-84844935-5830-b1d9-25cd-b6d0a86083ac\"><Blobs><Blob><Name>test-blob-53b01450-c1d4-c5f5-f548-b0081ff82ce9</Name><VersionId>2021-06-04T18:41:25.9031033Z</VersionId><IsCurrentVersion>true</IsCurrentVersion><Properties><Creation-Time>Fri, 04 Jun 2021 18:41:25 GMT</Creation-Time><Last-Modified>Fri, 04 Jun 2021 18:41:25 GMT</Last-Modified><Etag>0x8D927885BD005F9</Etag><Content-Length>1024</Content-Length><Content-Type>application/octet-stream</Content-Type><Content-Encoding /><Content-Language /><Content-CRC64 /><Content-MD5 /><Cache-Control /><Content-Disposition /><BlobType>BlockBlob</BlobType><AccessTier>Hot</AccessTier><AccessTierInferred>true</AccessTierInferred><LeaseStatus>unlocked</LeaseStatus><LeaseState>available</LeaseState><ServerEncrypted>true</ServerEncrypted><ImmutabilityPolicyUntilDate>Fri, 04 Jun 2021 18:46:26 GMT</ImmutabilityPolicyUntilDate><ImmutabilityPolicyMode>unlocked</ImmutabilityPolicyMode><LegalHold>true</LegalHold></Properties><OrMetadata /></Blob></Blobs><NextMarker /></EnumerationResults>"
    },
    {
      "RequestUri": "https://seanoauthstage.blob.core.windows.net/test-container-84844935-5830-b1d9-25cd-b6d0a86083ac/test-blob-53b01450-c1d4-c5f5-f548-b0081ff82ce9?comp=legalhold",
      "RequestMethod": "PUT",
      "RequestHeaders": {
        "Accept": "application/xml",
        "Authorization": "Sanitized",
        "traceparent": "00-9384a2e7c5c1854489acc7a76e093235-ecd7fd4ff0544f4e-00",
        "User-Agent": [
          "azsdk-net-Storage.Blobs/12.9.0-alpha.20210604.1",
          "(.NET 5.0.6; Microsoft Windows 10.0.19043)"
        ],
        "x-ms-client-request-id": "bd8515e7-efb5-4fdd-b75b-6c548dd4b6ad",
        "x-ms-date": "Fri, 04 Jun 2021 18:41:26 GMT",
        "x-ms-legal-hold": "false",
        "x-ms-return-client-request-id": "true",
        "x-ms-version": "2020-12-06"
      },
      "RequestBody": null,
      "StatusCode": 200,
      "ResponseHeaders": {
        "Content-Length": "0",
        "Date": "Fri, 04 Jun 2021 18:41:25 GMT",
        "Server": [
          "Windows-Azure-Blob/1.0",
          "Microsoft-HTTPAPI/2.0"
        ],
        "x-ms-client-request-id": "bd8515e7-efb5-4fdd-b75b-6c548dd4b6ad",
        "x-ms-legal-hold": "false",
        "x-ms-request-id": "16dfedd9-301e-0008-6871-5976b8000000",
        "x-ms-version": "2020-12-06"
      },
      "ResponseBody": []
    },
    {
      "RequestUri": "https://seanoauthstage.blob.core.windows.net/test-container-84844935-5830-b1d9-25cd-b6d0a86083ac/test-blob-53b01450-c1d4-c5f5-f548-b0081ff82ce9?comp=immutabilityPolicies",
      "RequestMethod": "DELETE",
      "RequestHeaders": {
        "Accept": "application/xml",
        "Authorization": "Sanitized",
        "traceparent": "00-1d287e8887be6e45b7b09d887a15ff4e-38756cd8095c8f4d-00",
        "User-Agent": [
          "azsdk-net-Storage.Blobs/12.9.0-alpha.20210604.1",
          "(.NET 5.0.6; Microsoft Windows 10.0.19043)"
        ],
        "x-ms-client-request-id": "19d3bb41-ce4e-a041-5a36-8bdbf3adaf21",
        "x-ms-date": "Fri, 04 Jun 2021 18:41:26 GMT",
        "x-ms-return-client-request-id": "true",
        "x-ms-version": "2020-12-06"
      },
      "RequestBody": null,
      "StatusCode": 200,
      "ResponseHeaders": {
        "Content-Length": "0",
        "Date": "Fri, 04 Jun 2021 18:41:25 GMT",
        "Server": [
          "Windows-Azure-Blob/1.0",
          "Microsoft-HTTPAPI/2.0"
        ],
        "x-ms-client-request-id": "19d3bb41-ce4e-a041-5a36-8bdbf3adaf21",
        "x-ms-request-id": "16dfedda-301e-0008-6971-5976b8000000",
        "x-ms-version": "2020-12-06"
      },
      "ResponseBody": []
    },
    {
      "RequestUri": "https://seanoauthstage.blob.core.windows.net/test-container-84844935-5830-b1d9-25cd-b6d0a86083ac/test-blob-53b01450-c1d4-c5f5-f548-b0081ff82ce9",
      "RequestMethod": "DELETE",
      "RequestHeaders": {
        "Accept": "application/xml",
        "Authorization": "Sanitized",
        "traceparent": "00-811f8c1db66de94c973245b317834936-389d3293014b4840-00",
        "User-Agent": [
          "azsdk-net-Storage.Blobs/12.9.0-alpha.20210604.1",
          "(.NET 5.0.6; Microsoft Windows 10.0.19043)"
        ],
        "x-ms-client-request-id": "d213be43-9c00-955e-b5f1-17f242a617f3",
        "x-ms-date": "Fri, 04 Jun 2021 18:41:26 GMT",
        "x-ms-return-client-request-id": "true",
        "x-ms-version": "2020-12-06"
      },
      "RequestBody": null,
      "StatusCode": 202,
      "ResponseHeaders": {
        "Date": "Fri, 04 Jun 2021 18:41:25 GMT",
        "Server": [
          "Windows-Azure-Blob/1.0",
          "Microsoft-HTTPAPI/2.0"
        ],
        "Transfer-Encoding": "chunked",
        "x-ms-client-request-id": "d213be43-9c00-955e-b5f1-17f242a617f3",
        "x-ms-delete-type-permanent": "false",
        "x-ms-request-id": "16dfeddb-301e-0008-6a71-5976b8000000",
        "x-ms-version": "2020-12-06"
=======
        "x-ms-version": "2020-10-02",
        "x-ms-version-id": "2021-08-11T19:42:28.1889406Z"
>>>>>>> 303b7534
      },
      "ResponseBody": []
    }
  ],
  "Variables": {
    "DateTimeOffsetNow": "2021-08-11T12:42:27.7675334-07:00",
    "RandomSeed": "1800587515",
    "Storage_TestConfigOAuth": "OAuthTenant\nkasobolcanadanetoauth\nU2FuaXRpemVk\nhttps://kasobolcanadanetoauth.blob.core.windows.net\nhttp://kasobolcanadanetoauth.file.core.windows.net\nhttp://kasobolcanadanetoauth.queue.core.windows.net\nhttp://kasobolcanadanetoauth.table.core.windows.net\n\n\n\n\nhttp://kasobolcanadanetoauth-secondary.blob.core.windows.net\nhttp://kasobolcanadanetoauth-secondary.file.core.windows.net\nhttp://kasobolcanadanetoauth-secondary.queue.core.windows.net\nhttp://kasobolcanadanetoauth-secondary.table.core.windows.net\nc6b5fe1a-9b59-4975-92c4-d9f728c3c371\nSanitized\n72f988bf-86f1-41af-91ab-2d7cd011db47\nhttps://login.microsoftonline.com/\nCloud\nBlobEndpoint=https://kasobolcanadanetoauth.blob.core.windows.net/;QueueEndpoint=http://kasobolcanadanetoauth.queue.core.windows.net/;FileEndpoint=http://kasobolcanadanetoauth.file.core.windows.net/;BlobSecondaryEndpoint=http://kasobolcanadanetoauth-secondary.blob.core.windows.net/;QueueSecondaryEndpoint=http://kasobolcanadanetoauth-secondary.queue.core.windows.net/;FileSecondaryEndpoint=http://kasobolcanadanetoauth-secondary.file.core.windows.net/;AccountName=kasobolcanadanetoauth;AccountKey=Sanitized\n\nkasobol\nba45b233-e2ef-4169-8808-49eb0d8eba0d",
    "_containerName": "ccc0c3b3-39f3-484e-82af-1eeedc495adf"
  }
}<|MERGE_RESOLUTION|>--- conflicted
+++ resolved
@@ -88,13 +88,8 @@
         "x-ms-content-crc64": "uZyvATng5EM=",
         "x-ms-request-id": "b1227e5c-d01e-004a-40e9-8e693e000000",
         "x-ms-request-server-encrypted": "true",
-<<<<<<< HEAD
         "x-ms-version": "2020-12-06",
-        "x-ms-version-id": "2021-06-04T18:41:25.9031033Z"
-=======
-        "x-ms-version": "2020-10-02",
         "x-ms-version-id": "2021-08-11T19:42:28.1889406Z"
->>>>>>> 303b7534
       },
       "ResponseBody": []
     },
@@ -134,141 +129,8 @@
         "x-ms-legal-hold": "true",
         "x-ms-request-id": "b1227f12-d01e-004a-58e9-8e693e000000",
         "x-ms-server-encrypted": "true",
-<<<<<<< HEAD
         "x-ms-version": "2020-12-06",
-        "x-ms-version-id": "2021-06-04T18:41:25.9031033Z"
-      },
-      "ResponseBody": []
-    },
-    {
-      "RequestUri": "https://seanoauthstage.blob.core.windows.net/test-container-84844935-5830-b1d9-25cd-b6d0a86083ac?restype=container&comp=list&include=Immutabilitypolicy%2CLegalhold",
-      "RequestMethod": "GET",
-      "RequestHeaders": {
-        "Accept": "application/xml",
-        "Authorization": "Sanitized",
-        "traceparent": "00-ba3cedf36d10f64896622565af15cf92-140d25f271587647-00",
-        "User-Agent": [
-          "azsdk-net-Storage.Blobs/12.9.0-alpha.20210604.1",
-          "(.NET 5.0.6; Microsoft Windows 10.0.19043)"
-        ],
-        "x-ms-client-request-id": "b4a6a36b-cec4-f0f8-cd7e-85bb2ed38bf6",
-        "x-ms-date": "Fri, 04 Jun 2021 18:41:26 GMT",
-        "x-ms-return-client-request-id": "true",
-        "x-ms-version": "2020-12-06"
-      },
-      "RequestBody": null,
-      "StatusCode": 200,
-      "ResponseHeaders": {
-        "Content-Type": "application/xml",
-        "Date": "Fri, 04 Jun 2021 18:41:25 GMT",
-        "Server": [
-          "Windows-Azure-Blob/1.0",
-          "Microsoft-HTTPAPI/2.0"
-        ],
-        "Transfer-Encoding": "chunked",
-        "x-ms-client-request-id": "b4a6a36b-cec4-f0f8-cd7e-85bb2ed38bf6",
-        "x-ms-request-id": "16dfedd8-301e-0008-6771-5976b8000000",
-        "x-ms-version": "2020-12-06"
-      },
-      "ResponseBody": "﻿<?xml version=\"1.0\" encoding=\"utf-8\"?><EnumerationResults ServiceEndpoint=\"https://seanoauthstage.blob.core.windows.net/\" ContainerName=\"test-container-84844935-5830-b1d9-25cd-b6d0a86083ac\"><Blobs><Blob><Name>test-blob-53b01450-c1d4-c5f5-f548-b0081ff82ce9</Name><VersionId>2021-06-04T18:41:25.9031033Z</VersionId><IsCurrentVersion>true</IsCurrentVersion><Properties><Creation-Time>Fri, 04 Jun 2021 18:41:25 GMT</Creation-Time><Last-Modified>Fri, 04 Jun 2021 18:41:25 GMT</Last-Modified><Etag>0x8D927885BD005F9</Etag><Content-Length>1024</Content-Length><Content-Type>application/octet-stream</Content-Type><Content-Encoding /><Content-Language /><Content-CRC64 /><Content-MD5 /><Cache-Control /><Content-Disposition /><BlobType>BlockBlob</BlobType><AccessTier>Hot</AccessTier><AccessTierInferred>true</AccessTierInferred><LeaseStatus>unlocked</LeaseStatus><LeaseState>available</LeaseState><ServerEncrypted>true</ServerEncrypted><ImmutabilityPolicyUntilDate>Fri, 04 Jun 2021 18:46:26 GMT</ImmutabilityPolicyUntilDate><ImmutabilityPolicyMode>unlocked</ImmutabilityPolicyMode><LegalHold>true</LegalHold></Properties><OrMetadata /></Blob></Blobs><NextMarker /></EnumerationResults>"
-    },
-    {
-      "RequestUri": "https://seanoauthstage.blob.core.windows.net/test-container-84844935-5830-b1d9-25cd-b6d0a86083ac/test-blob-53b01450-c1d4-c5f5-f548-b0081ff82ce9?comp=legalhold",
-      "RequestMethod": "PUT",
-      "RequestHeaders": {
-        "Accept": "application/xml",
-        "Authorization": "Sanitized",
-        "traceparent": "00-9384a2e7c5c1854489acc7a76e093235-ecd7fd4ff0544f4e-00",
-        "User-Agent": [
-          "azsdk-net-Storage.Blobs/12.9.0-alpha.20210604.1",
-          "(.NET 5.0.6; Microsoft Windows 10.0.19043)"
-        ],
-        "x-ms-client-request-id": "bd8515e7-efb5-4fdd-b75b-6c548dd4b6ad",
-        "x-ms-date": "Fri, 04 Jun 2021 18:41:26 GMT",
-        "x-ms-legal-hold": "false",
-        "x-ms-return-client-request-id": "true",
-        "x-ms-version": "2020-12-06"
-      },
-      "RequestBody": null,
-      "StatusCode": 200,
-      "ResponseHeaders": {
-        "Content-Length": "0",
-        "Date": "Fri, 04 Jun 2021 18:41:25 GMT",
-        "Server": [
-          "Windows-Azure-Blob/1.0",
-          "Microsoft-HTTPAPI/2.0"
-        ],
-        "x-ms-client-request-id": "bd8515e7-efb5-4fdd-b75b-6c548dd4b6ad",
-        "x-ms-legal-hold": "false",
-        "x-ms-request-id": "16dfedd9-301e-0008-6871-5976b8000000",
-        "x-ms-version": "2020-12-06"
-      },
-      "ResponseBody": []
-    },
-    {
-      "RequestUri": "https://seanoauthstage.blob.core.windows.net/test-container-84844935-5830-b1d9-25cd-b6d0a86083ac/test-blob-53b01450-c1d4-c5f5-f548-b0081ff82ce9?comp=immutabilityPolicies",
-      "RequestMethod": "DELETE",
-      "RequestHeaders": {
-        "Accept": "application/xml",
-        "Authorization": "Sanitized",
-        "traceparent": "00-1d287e8887be6e45b7b09d887a15ff4e-38756cd8095c8f4d-00",
-        "User-Agent": [
-          "azsdk-net-Storage.Blobs/12.9.0-alpha.20210604.1",
-          "(.NET 5.0.6; Microsoft Windows 10.0.19043)"
-        ],
-        "x-ms-client-request-id": "19d3bb41-ce4e-a041-5a36-8bdbf3adaf21",
-        "x-ms-date": "Fri, 04 Jun 2021 18:41:26 GMT",
-        "x-ms-return-client-request-id": "true",
-        "x-ms-version": "2020-12-06"
-      },
-      "RequestBody": null,
-      "StatusCode": 200,
-      "ResponseHeaders": {
-        "Content-Length": "0",
-        "Date": "Fri, 04 Jun 2021 18:41:25 GMT",
-        "Server": [
-          "Windows-Azure-Blob/1.0",
-          "Microsoft-HTTPAPI/2.0"
-        ],
-        "x-ms-client-request-id": "19d3bb41-ce4e-a041-5a36-8bdbf3adaf21",
-        "x-ms-request-id": "16dfedda-301e-0008-6971-5976b8000000",
-        "x-ms-version": "2020-12-06"
-      },
-      "ResponseBody": []
-    },
-    {
-      "RequestUri": "https://seanoauthstage.blob.core.windows.net/test-container-84844935-5830-b1d9-25cd-b6d0a86083ac/test-blob-53b01450-c1d4-c5f5-f548-b0081ff82ce9",
-      "RequestMethod": "DELETE",
-      "RequestHeaders": {
-        "Accept": "application/xml",
-        "Authorization": "Sanitized",
-        "traceparent": "00-811f8c1db66de94c973245b317834936-389d3293014b4840-00",
-        "User-Agent": [
-          "azsdk-net-Storage.Blobs/12.9.0-alpha.20210604.1",
-          "(.NET 5.0.6; Microsoft Windows 10.0.19043)"
-        ],
-        "x-ms-client-request-id": "d213be43-9c00-955e-b5f1-17f242a617f3",
-        "x-ms-date": "Fri, 04 Jun 2021 18:41:26 GMT",
-        "x-ms-return-client-request-id": "true",
-        "x-ms-version": "2020-12-06"
-      },
-      "RequestBody": null,
-      "StatusCode": 202,
-      "ResponseHeaders": {
-        "Date": "Fri, 04 Jun 2021 18:41:25 GMT",
-        "Server": [
-          "Windows-Azure-Blob/1.0",
-          "Microsoft-HTTPAPI/2.0"
-        ],
-        "Transfer-Encoding": "chunked",
-        "x-ms-client-request-id": "d213be43-9c00-955e-b5f1-17f242a617f3",
-        "x-ms-delete-type-permanent": "false",
-        "x-ms-request-id": "16dfeddb-301e-0008-6a71-5976b8000000",
-        "x-ms-version": "2020-12-06"
-=======
-        "x-ms-version": "2020-10-02",
         "x-ms-version-id": "2021-08-11T19:42:28.1889406Z"
->>>>>>> 303b7534
       },
       "ResponseBody": []
     }
