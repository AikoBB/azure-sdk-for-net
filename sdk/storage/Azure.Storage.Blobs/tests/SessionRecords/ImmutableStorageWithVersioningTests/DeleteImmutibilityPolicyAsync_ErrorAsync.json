{
  "Entries": [
    {
      "RequestUri": "https://kasobolcanadanetoauth.blob.core.windows.net/90185bea-b711-4aae-a98f-bb14f2a40111/test-blob-dabdbfef-8a05-d5c9-7b4f-02286b2298e4?comp=immutabilityPolicies",
      "RequestMethod": "DELETE",
      "RequestHeaders": {
        "Accept": "application/xml",
        "Authorization": "Sanitized",
        "traceparent": "00-03d368bc086a2c4781a6151ff61405c0-39fe14e4eedf3843-00",
        "User-Agent": "azsdk-net-Storage.Blobs/12.10.0-alpha.20210811.1 (.NET Framework 4.8.4300.0; Microsoft Windows 10.0.19043 )",
        "x-ms-client-request-id": "787b68f1-2afb-24ec-a90c-076d70110d4d",
        "x-ms-date": "Wed, 11 Aug 2021 19:42:34 GMT",
        "x-ms-return-client-request-id": "true",
        "x-ms-version": "2020-12-06"
      },
      "RequestBody": null,
      "StatusCode": 404,
      "ResponseHeaders": {
        "Content-Length": "216",
        "Content-Type": "application/xml",
        "Date": "Wed, 11 Aug 2021 19:42:34 GMT",
        "Server": "Windows-Azure-Blob/1.0 Microsoft-HTTPAPI/2.0",
        "x-ms-client-request-id": "787b68f1-2afb-24ec-a90c-076d70110d4d",
        "x-ms-error-code": "BlobNotFound",
<<<<<<< HEAD
        "x-ms-request-id": "fefabbd1-701e-000f-5d74-59d0c5000000",
        "x-ms-version": "2020-12-06"
=======
        "x-ms-request-id": "b12297d7-d01e-004a-51e9-8e693e000000",
        "x-ms-version": "2020-10-02"
>>>>>>> 303b7534
      },
      "ResponseBody": [
        "\uFEFF\u003C?xml version=\u00221.0\u0022 encoding=\u0022utf-8\u0022?\u003E\n",
        "\u003CError\u003E\u003CCode\u003EBlobNotFound\u003C/Code\u003E\u003CMessage\u003EThe specified blob does not exist.\n",
        "RequestId:b12297d7-d01e-004a-51e9-8e693e000000\n",
        "Time:2021-08-11T19:42:34.6756742Z\u003C/Message\u003E\u003C/Error\u003E"
      ]
<<<<<<< HEAD
    },
    {
      "RequestUri": "https://seanoauthstage.blob.core.windows.net/test-container-dabdbfef-8a05-d5c9-7b4f-02286b2298e4?restype=container&comp=list&include=Immutabilitypolicy%2CLegalhold",
      "RequestMethod": "GET",
      "RequestHeaders": {
        "Accept": "application/xml",
        "Authorization": "Sanitized",
        "User-Agent": [
          "azsdk-net-Storage.Blobs/12.9.0-alpha.20210604.1",
          "(.NET 5.0.6; Microsoft Windows 10.0.19043)"
        ],
        "x-ms-client-request-id": "3b6f7150-8181-328d-bf1e-1a7e7445597c",
        "x-ms-date": "Fri, 04 Jun 2021 19:06:10 GMT",
        "x-ms-return-client-request-id": "true",
        "x-ms-version": "2020-12-06"
      },
      "RequestBody": null,
      "StatusCode": 200,
      "ResponseHeaders": {
        "Content-Type": "application/xml",
        "Date": "Fri, 04 Jun 2021 19:06:09 GMT",
        "Server": [
          "Windows-Azure-Blob/1.0",
          "Microsoft-HTTPAPI/2.0"
        ],
        "Transfer-Encoding": "chunked",
        "x-ms-client-request-id": "3b6f7150-8181-328d-bf1e-1a7e7445597c",
        "x-ms-request-id": "fefabbd3-701e-000f-5f74-59d0c5000000",
        "x-ms-version": "2020-12-06"
      },
      "ResponseBody": "﻿<?xml version=\"1.0\" encoding=\"utf-8\"?><EnumerationResults ServiceEndpoint=\"https://seanoauthstage.blob.core.windows.net/\" ContainerName=\"test-container-dabdbfef-8a05-d5c9-7b4f-02286b2298e4\"><Blobs /><NextMarker /></EnumerationResults>"
=======
>>>>>>> 303b7534
    }
  ],
  "Variables": {
    "RandomSeed": "382637381",
    "Storage_TestConfigOAuth": "OAuthTenant\nkasobolcanadanetoauth\nU2FuaXRpemVk\nhttps://kasobolcanadanetoauth.blob.core.windows.net\nhttp://kasobolcanadanetoauth.file.core.windows.net\nhttp://kasobolcanadanetoauth.queue.core.windows.net\nhttp://kasobolcanadanetoauth.table.core.windows.net\n\n\n\n\nhttp://kasobolcanadanetoauth-secondary.blob.core.windows.net\nhttp://kasobolcanadanetoauth-secondary.file.core.windows.net\nhttp://kasobolcanadanetoauth-secondary.queue.core.windows.net\nhttp://kasobolcanadanetoauth-secondary.table.core.windows.net\nc6b5fe1a-9b59-4975-92c4-d9f728c3c371\nSanitized\n72f988bf-86f1-41af-91ab-2d7cd011db47\nhttps://login.microsoftonline.com/\nCloud\nBlobEndpoint=https://kasobolcanadanetoauth.blob.core.windows.net/;QueueEndpoint=http://kasobolcanadanetoauth.queue.core.windows.net/;FileEndpoint=http://kasobolcanadanetoauth.file.core.windows.net/;BlobSecondaryEndpoint=http://kasobolcanadanetoauth-secondary.blob.core.windows.net/;QueueSecondaryEndpoint=http://kasobolcanadanetoauth-secondary.queue.core.windows.net/;FileSecondaryEndpoint=http://kasobolcanadanetoauth-secondary.file.core.windows.net/;AccountName=kasobolcanadanetoauth;AccountKey=Sanitized\n\nkasobol\nba45b233-e2ef-4169-8808-49eb0d8eba0d",
    "_containerName": "90185bea-b711-4aae-a98f-bb14f2a40111"
  }
}<|MERGE_RESOLUTION|>--- conflicted
+++ resolved
@@ -22,13 +22,8 @@
         "Server": "Windows-Azure-Blob/1.0 Microsoft-HTTPAPI/2.0",
         "x-ms-client-request-id": "787b68f1-2afb-24ec-a90c-076d70110d4d",
         "x-ms-error-code": "BlobNotFound",
-<<<<<<< HEAD
-        "x-ms-request-id": "fefabbd1-701e-000f-5d74-59d0c5000000",
+        "x-ms-request-id": "b12297d7-d01e-004a-51e9-8e693e000000",
         "x-ms-version": "2020-12-06"
-=======
-        "x-ms-request-id": "b12297d7-d01e-004a-51e9-8e693e000000",
-        "x-ms-version": "2020-10-02"
->>>>>>> 303b7534
       },
       "ResponseBody": [
         "\uFEFF\u003C?xml version=\u00221.0\u0022 encoding=\u0022utf-8\u0022?\u003E\n",
@@ -36,40 +31,6 @@
         "RequestId:b12297d7-d01e-004a-51e9-8e693e000000\n",
         "Time:2021-08-11T19:42:34.6756742Z\u003C/Message\u003E\u003C/Error\u003E"
       ]
-<<<<<<< HEAD
-    },
-    {
-      "RequestUri": "https://seanoauthstage.blob.core.windows.net/test-container-dabdbfef-8a05-d5c9-7b4f-02286b2298e4?restype=container&comp=list&include=Immutabilitypolicy%2CLegalhold",
-      "RequestMethod": "GET",
-      "RequestHeaders": {
-        "Accept": "application/xml",
-        "Authorization": "Sanitized",
-        "User-Agent": [
-          "azsdk-net-Storage.Blobs/12.9.0-alpha.20210604.1",
-          "(.NET 5.0.6; Microsoft Windows 10.0.19043)"
-        ],
-        "x-ms-client-request-id": "3b6f7150-8181-328d-bf1e-1a7e7445597c",
-        "x-ms-date": "Fri, 04 Jun 2021 19:06:10 GMT",
-        "x-ms-return-client-request-id": "true",
-        "x-ms-version": "2020-12-06"
-      },
-      "RequestBody": null,
-      "StatusCode": 200,
-      "ResponseHeaders": {
-        "Content-Type": "application/xml",
-        "Date": "Fri, 04 Jun 2021 19:06:09 GMT",
-        "Server": [
-          "Windows-Azure-Blob/1.0",
-          "Microsoft-HTTPAPI/2.0"
-        ],
-        "Transfer-Encoding": "chunked",
-        "x-ms-client-request-id": "3b6f7150-8181-328d-bf1e-1a7e7445597c",
-        "x-ms-request-id": "fefabbd3-701e-000f-5f74-59d0c5000000",
-        "x-ms-version": "2020-12-06"
-      },
-      "ResponseBody": "﻿<?xml version=\"1.0\" encoding=\"utf-8\"?><EnumerationResults ServiceEndpoint=\"https://seanoauthstage.blob.core.windows.net/\" ContainerName=\"test-container-dabdbfef-8a05-d5c9-7b4f-02286b2298e4\"><Blobs /><NextMarker /></EnumerationResults>"
-=======
->>>>>>> 303b7534
     }
   ],
   "Variables": {
