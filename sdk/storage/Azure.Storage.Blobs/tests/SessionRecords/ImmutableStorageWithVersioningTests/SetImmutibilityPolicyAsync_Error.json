--- conflicted
+++ resolved
@@ -24,13 +24,8 @@
         "Server": "Windows-Azure-Blob/1.0 Microsoft-HTTPAPI/2.0",
         "x-ms-client-request-id": "720d304b-79c3-2903-7ccb-cb31031d1df6",
         "x-ms-error-code": "BlobNotFound",
-<<<<<<< HEAD
-        "x-ms-request-id": "8afc4584-a01e-001a-6574-59a2b5000000",
+        "x-ms-request-id": "b12263c8-d01e-004a-65e9-8e693e000000",
         "x-ms-version": "2020-12-06"
-=======
-        "x-ms-request-id": "b12263c8-d01e-004a-65e9-8e693e000000",
-        "x-ms-version": "2020-10-02"
->>>>>>> 303b7534
       },
       "ResponseBody": [
         "\uFEFF\u003C?xml version=\u00221.0\u0022 encoding=\u0022utf-8\u0022?\u003E\n",
@@ -38,41 +33,6 @@
         "RequestId:b12263c8-d01e-004a-65e9-8e693e000000\n",
         "Time:2021-08-11T19:42:21.1140140Z\u003C/Message\u003E\u003C/Error\u003E"
       ]
-<<<<<<< HEAD
-    },
-    {
-      "RequestUri": "https://seanoauthstage.blob.core.windows.net/test-container-a045b86d-61dd-3ee1-ee6d-2365e542bfee?restype=container&comp=list&include=Immutabilitypolicy%2CLegalhold",
-      "RequestMethod": "GET",
-      "RequestHeaders": {
-        "Accept": "application/xml",
-        "Authorization": "Sanitized",
-        "traceparent": "00-361f4827d09e2846a52e2bfbbe266f6f-227d3657be459f45-00",
-        "User-Agent": [
-          "azsdk-net-Storage.Blobs/12.9.0-alpha.20210604.1",
-          "(.NET 5.0.6; Microsoft Windows 10.0.19043)"
-        ],
-        "x-ms-client-request-id": "2b712d22-964e-7655-6fc5-319ae665ecfb",
-        "x-ms-date": "Fri, 04 Jun 2021 19:05:27 GMT",
-        "x-ms-return-client-request-id": "true",
-        "x-ms-version": "2020-12-06"
-      },
-      "RequestBody": null,
-      "StatusCode": 200,
-      "ResponseHeaders": {
-        "Content-Type": "application/xml",
-        "Date": "Fri, 04 Jun 2021 19:05:26 GMT",
-        "Server": [
-          "Windows-Azure-Blob/1.0",
-          "Microsoft-HTTPAPI/2.0"
-        ],
-        "Transfer-Encoding": "chunked",
-        "x-ms-client-request-id": "2b712d22-964e-7655-6fc5-319ae665ecfb",
-        "x-ms-request-id": "8afc4585-a01e-001a-6674-59a2b5000000",
-        "x-ms-version": "2020-12-06"
-      },
-      "ResponseBody": "﻿<?xml version=\"1.0\" encoding=\"utf-8\"?><EnumerationResults ServiceEndpoint=\"https://seanoauthstage.blob.core.windows.net/\" ContainerName=\"test-container-a045b86d-61dd-3ee1-ee6d-2365e542bfee\"><Blobs /><NextMarker /></EnumerationResults>"
-=======
->>>>>>> 303b7534
     }
   ],
   "Variables": {
