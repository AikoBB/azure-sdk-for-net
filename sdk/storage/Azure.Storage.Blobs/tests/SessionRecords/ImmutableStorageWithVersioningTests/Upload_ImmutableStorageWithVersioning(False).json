--- conflicted
+++ resolved
@@ -32,13 +32,8 @@
         "x-ms-content-crc64": "PvUApElRl58=",
         "x-ms-request-id": "b1227bf4-d01e-004a-51e9-8e693e000000",
         "x-ms-request-server-encrypted": "true",
-<<<<<<< HEAD
         "x-ms-version": "2020-12-06",
-        "x-ms-version-id": "2021-06-04T18:41:22.7259453Z"
-=======
-        "x-ms-version": "2020-10-02",
         "x-ms-version-id": "2021-08-11T19:42:27.6185349Z"
->>>>>>> 303b7534
       },
       "ResponseBody": []
     },
@@ -79,141 +74,8 @@
         "x-ms-legal-hold": "true",
         "x-ms-request-id": "b1227c8c-d01e-004a-49e9-8e693e000000",
         "x-ms-server-encrypted": "true",
-<<<<<<< HEAD
         "x-ms-version": "2020-12-06",
-        "x-ms-version-id": "2021-06-04T18:41:22.7259453Z"
-      },
-      "ResponseBody": []
-    },
-    {
-      "RequestUri": "https://seanoauthstage.blob.core.windows.net/test-container-d94d9a2e-0b82-d52a-80b1-b697c52ca2b9?restype=container&comp=list&include=Immutabilitypolicy%2CLegalhold",
-      "RequestMethod": "GET",
-      "RequestHeaders": {
-        "Accept": "application/xml",
-        "Authorization": "Sanitized",
-        "traceparent": "00-a4340d6abca932498b620ff0c54f0573-3d9b5c3fc7cc8249-00",
-        "User-Agent": [
-          "azsdk-net-Storage.Blobs/12.9.0-alpha.20210604.1",
-          "(.NET 5.0.6; Microsoft Windows 10.0.19043)"
-        ],
-        "x-ms-client-request-id": "5ccf4361-8a3d-9fa2-7739-90cf1d54598d",
-        "x-ms-date": "Fri, 04 Jun 2021 18:41:23 GMT",
-        "x-ms-return-client-request-id": "true",
-        "x-ms-version": "2020-12-06"
-      },
-      "RequestBody": null,
-      "StatusCode": 200,
-      "ResponseHeaders": {
-        "Content-Type": "application/xml",
-        "Date": "Fri, 04 Jun 2021 18:41:22 GMT",
-        "Server": [
-          "Windows-Azure-Blob/1.0",
-          "Microsoft-HTTPAPI/2.0"
-        ],
-        "Transfer-Encoding": "chunked",
-        "x-ms-client-request-id": "5ccf4361-8a3d-9fa2-7739-90cf1d54598d",
-        "x-ms-request-id": "16dfedc9-301e-0008-5c71-5976b8000000",
-        "x-ms-version": "2020-12-06"
-      },
-      "ResponseBody": "﻿<?xml version=\"1.0\" encoding=\"utf-8\"?><EnumerationResults ServiceEndpoint=\"https://seanoauthstage.blob.core.windows.net/\" ContainerName=\"test-container-d94d9a2e-0b82-d52a-80b1-b697c52ca2b9\"><Blobs><Blob><Name>test-blob-8a6e5b6f-e880-7d66-a607-9e80caf74769</Name><VersionId>2021-06-04T18:41:22.7259453Z</VersionId><IsCurrentVersion>true</IsCurrentVersion><Properties><Creation-Time>Fri, 04 Jun 2021 18:41:22 GMT</Creation-Time><Last-Modified>Fri, 04 Jun 2021 18:41:22 GMT</Last-Modified><Etag>0x8D9278859EB3A3D</Etag><Content-Length>1024</Content-Length><Content-Type>application/octet-stream</Content-Type><Content-Encoding /><Content-Language /><Content-CRC64 /><Content-MD5>ORbBf7jRL/FL5mKy7x1lJQ==</Content-MD5><Cache-Control /><Content-Disposition /><BlobType>BlockBlob</BlobType><AccessTier>Hot</AccessTier><AccessTierInferred>true</AccessTierInferred><LeaseStatus>unlocked</LeaseStatus><LeaseState>available</LeaseState><ServerEncrypted>true</ServerEncrypted><ImmutabilityPolicyUntilDate>Fri, 04 Jun 2021 18:46:23 GMT</ImmutabilityPolicyUntilDate><ImmutabilityPolicyMode>unlocked</ImmutabilityPolicyMode><LegalHold>true</LegalHold></Properties><OrMetadata /></Blob></Blobs><NextMarker /></EnumerationResults>"
-    },
-    {
-      "RequestUri": "https://seanoauthstage.blob.core.windows.net/test-container-d94d9a2e-0b82-d52a-80b1-b697c52ca2b9/test-blob-8a6e5b6f-e880-7d66-a607-9e80caf74769?comp=legalhold",
-      "RequestMethod": "PUT",
-      "RequestHeaders": {
-        "Accept": "application/xml",
-        "Authorization": "Sanitized",
-        "traceparent": "00-92ea7a221b8dfc4a9732d8d14168bc1c-767bb6dadafa2a4c-00",
-        "User-Agent": [
-          "azsdk-net-Storage.Blobs/12.9.0-alpha.20210604.1",
-          "(.NET 5.0.6; Microsoft Windows 10.0.19043)"
-        ],
-        "x-ms-client-request-id": "cbbf672b-b88a-23ab-fe72-700206ec24ec",
-        "x-ms-date": "Fri, 04 Jun 2021 18:41:23 GMT",
-        "x-ms-legal-hold": "false",
-        "x-ms-return-client-request-id": "true",
-        "x-ms-version": "2020-12-06"
-      },
-      "RequestBody": null,
-      "StatusCode": 200,
-      "ResponseHeaders": {
-        "Content-Length": "0",
-        "Date": "Fri, 04 Jun 2021 18:41:22 GMT",
-        "Server": [
-          "Windows-Azure-Blob/1.0",
-          "Microsoft-HTTPAPI/2.0"
-        ],
-        "x-ms-client-request-id": "cbbf672b-b88a-23ab-fe72-700206ec24ec",
-        "x-ms-legal-hold": "false",
-        "x-ms-request-id": "16dfedcc-301e-0008-5d71-5976b8000000",
-        "x-ms-version": "2020-12-06"
-      },
-      "ResponseBody": []
-    },
-    {
-      "RequestUri": "https://seanoauthstage.blob.core.windows.net/test-container-d94d9a2e-0b82-d52a-80b1-b697c52ca2b9/test-blob-8a6e5b6f-e880-7d66-a607-9e80caf74769?comp=immutabilityPolicies",
-      "RequestMethod": "DELETE",
-      "RequestHeaders": {
-        "Accept": "application/xml",
-        "Authorization": "Sanitized",
-        "traceparent": "00-3195f9d76ef2184cbf1e23b5e6965cb9-9b7992282cca344f-00",
-        "User-Agent": [
-          "azsdk-net-Storage.Blobs/12.9.0-alpha.20210604.1",
-          "(.NET 5.0.6; Microsoft Windows 10.0.19043)"
-        ],
-        "x-ms-client-request-id": "b5a30a67-8d94-6b03-ff1e-1fb9b8207300",
-        "x-ms-date": "Fri, 04 Jun 2021 18:41:23 GMT",
-        "x-ms-return-client-request-id": "true",
-        "x-ms-version": "2020-12-06"
-      },
-      "RequestBody": null,
-      "StatusCode": 200,
-      "ResponseHeaders": {
-        "Content-Length": "0",
-        "Date": "Fri, 04 Jun 2021 18:41:22 GMT",
-        "Server": [
-          "Windows-Azure-Blob/1.0",
-          "Microsoft-HTTPAPI/2.0"
-        ],
-        "x-ms-client-request-id": "b5a30a67-8d94-6b03-ff1e-1fb9b8207300",
-        "x-ms-request-id": "16dfedcd-301e-0008-5e71-5976b8000000",
-        "x-ms-version": "2020-12-06"
-      },
-      "ResponseBody": []
-    },
-    {
-      "RequestUri": "https://seanoauthstage.blob.core.windows.net/test-container-d94d9a2e-0b82-d52a-80b1-b697c52ca2b9/test-blob-8a6e5b6f-e880-7d66-a607-9e80caf74769",
-      "RequestMethod": "DELETE",
-      "RequestHeaders": {
-        "Accept": "application/xml",
-        "Authorization": "Sanitized",
-        "traceparent": "00-e6ddfebb122cc846a453e196a1c816b9-d772cbb564143c41-00",
-        "User-Agent": [
-          "azsdk-net-Storage.Blobs/12.9.0-alpha.20210604.1",
-          "(.NET 5.0.6; Microsoft Windows 10.0.19043)"
-        ],
-        "x-ms-client-request-id": "fb9b681f-6e48-1f57-8611-2e7c45557f00",
-        "x-ms-date": "Fri, 04 Jun 2021 18:41:23 GMT",
-        "x-ms-return-client-request-id": "true",
-        "x-ms-version": "2020-12-06"
-      },
-      "RequestBody": null,
-      "StatusCode": 202,
-      "ResponseHeaders": {
-        "Date": "Fri, 04 Jun 2021 18:41:22 GMT",
-        "Server": [
-          "Windows-Azure-Blob/1.0",
-          "Microsoft-HTTPAPI/2.0"
-        ],
-        "Transfer-Encoding": "chunked",
-        "x-ms-client-request-id": "fb9b681f-6e48-1f57-8611-2e7c45557f00",
-        "x-ms-delete-type-permanent": "false",
-        "x-ms-request-id": "16dfedcf-301e-0008-6071-5976b8000000",
-        "x-ms-version": "2020-12-06"
-=======
-        "x-ms-version": "2020-10-02",
         "x-ms-version-id": "2021-08-11T19:42:27.6185349Z"
->>>>>>> 303b7534
       },
       "ResponseBody": []
     }
