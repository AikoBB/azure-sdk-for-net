{
  "Entries": [
    {
      "RequestUri": "https://seanmcccanary.blob.core.windows.net/test-container-d53a0f07-5748-e250-72c5-0db8f4725897?restype=container",
      "RequestMethod": "PUT",
      "RequestHeaders": {
        "Authorization": "Sanitized",
        "traceparent": "00-37cbb8105891b140b6b30301398a0fa4-619050415df2c14a-00",
        "User-Agent": [
          "azsdk-net-Storage.Blobs/12.5.0-dev.20200402.1",
          "(.NET Core 4.6.28325.01; Microsoft Windows 10.0.18362 )"
        ],
        "x-ms-blob-public-access": "container",
        "x-ms-client-request-id": "78dccecc-5deb-15dd-3c78-2030af34167f",
        "x-ms-date": "Thu, 02 Apr 2020 23:56:26 GMT",
        "x-ms-return-client-request-id": "true",
        "x-ms-version": "2019-12-12"
      },
      "RequestBody": null,
      "StatusCode": 201,
      "ResponseHeaders": {
        "Content-Length": "0",
        "Date": "Thu, 02 Apr 2020 23:56:25 GMT",
        "ETag": "\u00220x8D7D761747C59AD\u0022",
        "Last-Modified": "Thu, 02 Apr 2020 23:56:26 GMT",
        "Server": [
          "Windows-Azure-Blob/1.0",
          "Microsoft-HTTPAPI/2.0"
        ],
        "x-ms-client-request-id": "78dccecc-5deb-15dd-3c78-2030af34167f",
<<<<<<< HEAD
        "x-ms-request-id": "c0f36b65-a01e-0020-3932-f3e99c000000",
=======
        "x-ms-request-id": "e2932ab0-f01e-0084-774a-093fa1000000",
>>>>>>> 8d420312
        "x-ms-version": "2019-12-12"
      },
      "ResponseBody": []
    },
    {
      "RequestUri": "https://seanmcccanary.blob.core.windows.net/test-container-d53a0f07-5748-e250-72c5-0db8f4725897/test-blob-5c7a5f3c-7859-35eb-ba6f-196cc719742a",
      "RequestMethod": "PUT",
      "RequestHeaders": {
        "Authorization": "Sanitized",
        "Content-Length": "1024",
        "traceparent": "00-99943d9847b75f43ad8b67ff6dcb886f-6e1836b9207ed14e-00",
        "User-Agent": [
          "azsdk-net-Storage.Blobs/12.5.0-dev.20200402.1",
          "(.NET Core 4.6.28325.01; Microsoft Windows 10.0.18362 )"
        ],
        "x-ms-blob-type": "BlockBlob",
        "x-ms-client-request-id": "13d42cdc-cc3a-b7db-1821-e00343006059",
        "x-ms-date": "Thu, 02 Apr 2020 23:56:27 GMT",
        "x-ms-return-client-request-id": "true",
        "x-ms-version": "2019-12-12"
      },
      "RequestBody": "WBos5gPzxl7dvc5W3RMjkp5k7CWW36znl8s5d4gBztLa\u002BuSks0Cl2Ah9my6PhjgoVI6RSkjx6HluRU83uU/V2\u002B77fOIvf99evhMcGEN\u002BVxCTECL6b4OJ6RFqNm7wbR\u002B5p8A/lApV\u002BdWuMos11NA28O0\u002BpKgs22trcZLQxEhxbVHzY3CDPsMGPRdMTD33VBVBNEaAssl2jMxU1CJ3hTWNPMQ6QXBfsrEpN2eR4I4ucx19j48C8LuHfdakLmqgjrjivw94vRKk4oKUVnti5aw9JmAF\u002BfalikwJssOauoNGiaiuriB/tbUK2awNbZlAJZgpZggJmpXCPDXDbwpOCif\u002BTc3SszaMvnCq\u002ByBJmByyyY0rcFR7Pe4T7HLrvEaru8\u002BEDyDMbXJinaiYX591eKQYEaV9I5nTghDfvsbEoQEp/0BQxIj85lsbydKs4t5PnnTN0quhLZg1sYwP7K\u002Brnvymbl9eJLMbGypJYlnHJp8yjx9S9s5WiNGoGhP87fmrbyvWBnR\u002B8HrAsbaAV8s\u002Bbors3FyQWKctT\u002BaNtgmgHy4xnfIu8CArtJ\u002BlkkUX1jEGaquIDxCcGxeEqbaO8DlwIJKITrnZD35pwCi968ZiFXm0h0xdFw8dlILaqkdqncNlNHKyj4d3LVotH0/o3zBRIZM92WntEgmCa7o3/mU3/yNkV7ZUr4bxPVryMPfANLVRiYizLMRaeCJoMCTNQC709h8rg4d6/XINS5wO\u002BuIRwjYE5nTcg9JfCt6T639iJPwr/TnYlLEu1owWpeEnS35AV23tyVq6F3JMzHio5hHyqyef4/yoOC2F1Q/oxt3xN79gU5MRdFuiceXHi8g4hfB6I/q6iGeBmB4/aPNK0VGUWpW4SJN\u002B4DfL/HEX4K1lTFAfbaPjN65Y37t10QtoV5\u002BUMjEzfz1d/ELD7ov1ardx2huiK2SusSPmYGjXCQ4rY6TSgq58Ms0TwnFgIEkiYnUEA/fvxSw75oENTB7UhfMzl4rnI\u002BcJ9adOj2nyTZDZw/7z0wUXO554l5wsbuWuPjx\u002BLIi\u002BOz\u002BO\u002Bw5PoTXCSZjwNIgg4LLtHFzsboxK3IfCn1EtcyEIG4i/Zdj3x5potU4EOzpdjl2KkBAs0c2zQx6GjQHkldV26BgAYHva9lTBg7g9RaBNZBHzouMQ20m7DCG5cDqYhCB5jVMhXC7ir5q7ak4Udf19OSjw8PLxZgzORVRZIIUaKP6YxLhNKwjjEfNJVXD7ppckOzYRqJMthydGUhfZiI4UoUJPe7BFMA0gDd//qBCc0568NeVPCIBraj2QB9jwCYhkNLMuqyrn3gso8Zu0Lt4Wqn54HVOpxZnB5BFytCk1LwRWmnNdbShz1VbZJhbltw==",
      "StatusCode": 201,
      "ResponseHeaders": {
        "Content-Length": "0",
        "Content-MD5": "VrBPCmFqMc9G8Mk2dGQoEQ==",
        "Date": "Thu, 02 Apr 2020 23:56:25 GMT",
        "ETag": "\u00220x8D7D761748A1E15\u0022",
        "Last-Modified": "Thu, 02 Apr 2020 23:56:26 GMT",
        "Server": [
          "Windows-Azure-Blob/1.0",
          "Microsoft-HTTPAPI/2.0"
        ],
        "x-ms-client-request-id": "13d42cdc-cc3a-b7db-1821-e00343006059",
        "x-ms-content-crc64": "bct2Zap3hN4=",
        "x-ms-request-id": "e2932aba-f01e-0084-7f4a-093fa1000000",
        "x-ms-request-server-encrypted": "true",
        "x-ms-version": "2019-12-12"
      },
      "ResponseBody": []
    },
    {
      "RequestUri": "https://seanmcccanary.blob.core.windows.net/test-container-d53a0f07-5748-e250-72c5-0db8f4725897/test-blob-32f62c60-4d54-a95a-f4c1-1f0373a338ea?comp=block\u0026blockid=dGVzdC1ibG9jay05YThmOTdkMC02MTQ1LTE1ZWYtMTgwYi03ZTNiYjI2Njc1M2I%3D",
      "RequestMethod": "PUT",
      "RequestHeaders": {
        "Authorization": "Sanitized",
        "Content-Length": "0",
        "traceparent": "00-90b8e7e4bfd7fa4da66055fd56b0ac41-c1ead16a240f8242-00",
        "User-Agent": [
          "azsdk-net-Storage.Blobs/12.5.0-dev.20200402.1",
          "(.NET Core 4.6.28325.01; Microsoft Windows 10.0.18362 )"
        ],
        "x-ms-client-request-id": "ac33f5e8-c671-fe14-3ce0-1949cf1ef78d",
        "x-ms-copy-source": "https://seanmcccanary.blob.core.windows.net/test-container-d53a0f07-5748-e250-72c5-0db8f4725897/test-blob-5c7a5f3c-7859-35eb-ba6f-196cc719742a",
        "x-ms-date": "Thu, 02 Apr 2020 23:56:27 GMT",
        "x-ms-return-client-request-id": "true",
        "x-ms-source-range": "bytes=0-",
        "x-ms-version": "2019-12-12"
      },
      "RequestBody": null,
      "StatusCode": 201,
      "ResponseHeaders": {
        "Content-Length": "0",
        "Date": "Thu, 02 Apr 2020 23:56:25 GMT",
        "Server": [
          "Windows-Azure-Blob/1.0",
          "Microsoft-HTTPAPI/2.0"
        ],
        "x-ms-client-request-id": "ac33f5e8-c671-fe14-3ce0-1949cf1ef78d",
        "x-ms-content-crc64": "bct2Zap3hN4=",
        "x-ms-request-id": "e2932abd-f01e-0084-024a-093fa1000000",
        "x-ms-request-server-encrypted": "true",
        "x-ms-version": "2019-12-12"
      },
      "ResponseBody": []
    },
    {
      "RequestUri": "https://seanmcccanary.blob.core.windows.net/test-container-d53a0f07-5748-e250-72c5-0db8f4725897?restype=container",
      "RequestMethod": "DELETE",
      "RequestHeaders": {
        "Authorization": "Sanitized",
        "traceparent": "00-dea0601663de4349ac650d9b57e1597c-6035581322417448-00",
        "User-Agent": [
          "azsdk-net-Storage.Blobs/12.5.0-dev.20200402.1",
          "(.NET Core 4.6.28325.01; Microsoft Windows 10.0.18362 )"
        ],
        "x-ms-client-request-id": "bc5309c7-c833-2fca-97e8-93f853e5bfb4",
        "x-ms-date": "Thu, 02 Apr 2020 23:56:27 GMT",
        "x-ms-return-client-request-id": "true",
        "x-ms-version": "2019-12-12"
      },
      "RequestBody": null,
      "StatusCode": 202,
      "ResponseHeaders": {
        "Content-Length": "0",
        "Date": "Thu, 02 Apr 2020 23:56:25 GMT",
        "Server": [
          "Windows-Azure-Blob/1.0",
          "Microsoft-HTTPAPI/2.0"
        ],
        "x-ms-client-request-id": "bc5309c7-c833-2fca-97e8-93f853e5bfb4",
<<<<<<< HEAD
        "x-ms-request-id": "c0f36b70-a01e-0020-4232-f3e99c000000",
=======
        "x-ms-request-id": "e2932ac0-f01e-0084-044a-093fa1000000",
>>>>>>> 8d420312
        "x-ms-version": "2019-12-12"
      },
      "ResponseBody": []
    },
    {
      "RequestUri": "https://seanmcccanary.blob.core.windows.net/test-container-c82d9133-7cca-7fb8-e5cf-4470fef8bbc6?restype=container",
      "RequestMethod": "PUT",
      "RequestHeaders": {
        "Authorization": "Sanitized",
        "traceparent": "00-6177534ae6838c45a9d880422477f166-9b23e49db842524f-00",
        "User-Agent": [
          "azsdk-net-Storage.Blobs/12.5.0-dev.20200402.1",
          "(.NET Core 4.6.28325.01; Microsoft Windows 10.0.18362 )"
        ],
        "x-ms-blob-public-access": "container",
        "x-ms-client-request-id": "b1e81341-a048-4b75-51d3-d7648459319e",
        "x-ms-date": "Thu, 02 Apr 2020 23:56:27 GMT",
        "x-ms-return-client-request-id": "true",
        "x-ms-version": "2019-12-12"
      },
      "RequestBody": null,
      "StatusCode": 201,
      "ResponseHeaders": {
        "Content-Length": "0",
        "Date": "Thu, 02 Apr 2020 23:56:26 GMT",
        "ETag": "\u00220x8D7D76174DAD3F9\u0022",
        "Last-Modified": "Thu, 02 Apr 2020 23:56:26 GMT",
        "Server": [
          "Windows-Azure-Blob/1.0",
          "Microsoft-HTTPAPI/2.0"
        ],
        "x-ms-client-request-id": "b1e81341-a048-4b75-51d3-d7648459319e",
<<<<<<< HEAD
        "x-ms-request-id": "ffaa759b-301e-0040-0532-f39503000000",
=======
        "x-ms-request-id": "77dc774c-901e-0004-5d4a-09c0a7000000",
>>>>>>> 8d420312
        "x-ms-version": "2019-12-12"
      },
      "ResponseBody": []
    },
    {
      "RequestUri": "https://seanmcccanary.blob.core.windows.net/test-container-c82d9133-7cca-7fb8-e5cf-4470fef8bbc6/test-blob-f66040b2-7f79-fa36-3d88-b8e60c86b258",
      "RequestMethod": "PUT",
      "RequestHeaders": {
        "Authorization": "Sanitized",
        "Content-Length": "1024",
        "traceparent": "00-1aba295b591e2544a43d81c71c3cc280-ae99d38302b49c47-00",
        "User-Agent": [
          "azsdk-net-Storage.Blobs/12.5.0-dev.20200402.1",
          "(.NET Core 4.6.28325.01; Microsoft Windows 10.0.18362 )"
        ],
        "x-ms-blob-type": "BlockBlob",
        "x-ms-client-request-id": "d7d689c0-1372-7c7c-d7b7-011da24dca18",
        "x-ms-date": "Thu, 02 Apr 2020 23:56:27 GMT",
        "x-ms-return-client-request-id": "true",
        "x-ms-version": "2019-12-12"
      },
      "RequestBody": "LM2AemP56fg3qa/tS\u002BSqzL7AL\u002BsQCn3XYzZ092L1/7\u002BskqYHl5YfRynvep/wiP9sKAqlwypFjSJQqRcshfKWQarvQbk\u002BozUooOjBII/e5to3B85XTzuVZgSDtu5/88E3WTj0AUdGLoXVfSNChGyTcsI89X4jPvJvWtu0uuxGqK0micdX6eWT8NhJgdEYUuGX8EQrQv1CFBpGhaZskXSYj9R1G/ulPIjdqQSl2rwgVgf5HcmoGmav43WtEGM/J19ksPL8ojfm8rS7Tpn5nTldJS\u002BecnSr8HRuxjeG\u002BCslnYKlQSrKJLTQEyoU7MzNtkY7T\u002Bs0obTqub9\u002Bjtz/X/qJlrAWU1wPkwF6zV9KlgSnoA/wSqg/8PzNu4dqTJbX0LMwilUbtmPqK7zqudNUoCK71u3MDxRRSaa0SJjUpUdro/ysGgyujOqsBR/sVTYpeRplrnWoCsGe3kCvZ27KFoZ1fxbWqIYWDUkDIAn1ZfRvi899b/bRwpg7DTvL/iV84e\u002BZd9YgUtCUTqEspeq4qHhMP9ueTaePo7x\u002Bm5tKSw4khj4aXO4eTzj/6SBUpRyug2TDfr5J3ZRHCdMZobc0SgOTBx6rnkyKLvCjnmOGOv6g0Bc2hsxP2qmp0lMaBK2Byp8dwZ39AuUYOVDOpj8wwc7UedGf/sM2Qy11Acv5bylCIdTEaXhhos0yHU18gDNpeBGERovb4czc5n5vhwAZH8kmi4RrbFdVctYEbOF1usL5DIi6dCieZj8H6IL68RrNGf6EVfWv/gy5LtO013XqZiu7dnt3XqqghyVFY4PUWoG7NlPj8WXNSg18AUZV6o/KHYFXP3ufVbpT483PaZuJ5dNS\u002BKAhB3XG7Sxu\u002B11kS52VekYBfRsFHOCZjw2X/eBx8xtyA/LuqRULkFJPMFpc7pgwOu9Vh2e4TNu/h3hoL\u002B9L/AhB8kiqp9Ew9u3JtuyGPKB1ZsPxHGy0ubYWLiGdo2FiAzNSGvxPhZIeJJF675bvOUrX8sgsWuCbjTiSlHivk1KMZ7K4MyKkJeEw0/faOcofJ/TXxrCYNalTto3EvfEZb5E\u002B7ojjNgUoMszn\u002B4bpwFNtcmyD182h8zEIZXyU32jvFmRmnEtCPPHvrpPksToiafU5VkuFlpfDnftW29GJk1Nk\u002BOQigiQIKzZ6lCg6vUL35fuHW4kcaYDMov9Q62AgZRs/f7lVAObRMSoVCgFuid\u002B4X/XVATjKSI5jVuAlt0DVWi4N\u002Bj6IoeUUtileB19/Xhgfl4trSmTidTcq8aoGq3rpQK/SYI\u002BhL70PwUsPa0Av5PjHBh\u002B1aRDKK4QHXrA7DgqudMevrf2JfWfOXIkY0gr2\u002Bw2xP6VaNNafBzULmtEN0w==",
      "StatusCode": 201,
      "ResponseHeaders": {
        "Content-Length": "0",
        "Content-MD5": "i2owZuPCOvs5RLGtqXUeag==",
        "Date": "Thu, 02 Apr 2020 23:56:26 GMT",
        "ETag": "\u00220x8D7D76174E7B84D\u0022",
        "Last-Modified": "Thu, 02 Apr 2020 23:56:26 GMT",
        "Server": [
          "Windows-Azure-Blob/1.0",
          "Microsoft-HTTPAPI/2.0"
        ],
        "x-ms-client-request-id": "d7d689c0-1372-7c7c-d7b7-011da24dca18",
        "x-ms-content-crc64": "nPu1i\u002B/yVYQ=",
        "x-ms-request-id": "77dc775b-901e-0004-684a-09c0a7000000",
        "x-ms-request-server-encrypted": "true",
        "x-ms-version": "2019-12-12"
      },
      "ResponseBody": []
    },
    {
      "RequestUri": "https://seanmcccanary.blob.core.windows.net/test-container-c82d9133-7cca-7fb8-e5cf-4470fef8bbc6/test-blob-8991dc55-6a6f-e349-db0c-b7896f9033bf?comp=block\u0026blockid=dGVzdC1ibG9jay04MjI2MjJhNC1kYWIwLTY2ZTYtOTNlNi1jYmQyY2Q0OGIyZjE%3D",
      "RequestMethod": "PUT",
      "RequestHeaders": {
        "Authorization": "Sanitized",
        "Content-Length": "0",
        "traceparent": "00-b409bfc953a1e04a8467dd0eb0f7af02-ee0d26fa207e1a4b-00",
        "User-Agent": [
          "azsdk-net-Storage.Blobs/12.5.0-dev.20200402.1",
          "(.NET Core 4.6.28325.01; Microsoft Windows 10.0.18362 )"
        ],
        "x-ms-client-request-id": "80784283-4727-7a68-f62a-f5889f761593",
        "x-ms-copy-source": "https://seanmcccanary.blob.core.windows.net/test-container-c82d9133-7cca-7fb8-e5cf-4470fef8bbc6/test-blob-f66040b2-7f79-fa36-3d88-b8e60c86b258",
        "x-ms-date": "Thu, 02 Apr 2020 23:56:27 GMT",
        "x-ms-return-client-request-id": "true",
        "x-ms-source-if-modified-since": "Wed, 01 Apr 2020 23:56:26 GMT",
        "x-ms-source-range": "bytes=0-",
        "x-ms-version": "2019-12-12"
      },
      "RequestBody": null,
      "StatusCode": 201,
      "ResponseHeaders": {
        "Content-Length": "0",
        "Date": "Thu, 02 Apr 2020 23:56:26 GMT",
        "Server": [
          "Windows-Azure-Blob/1.0",
          "Microsoft-HTTPAPI/2.0"
        ],
        "x-ms-client-request-id": "80784283-4727-7a68-f62a-f5889f761593",
        "x-ms-content-crc64": "nPu1i\u002B/yVYQ=",
        "x-ms-request-id": "77dc7760-901e-0004-6d4a-09c0a7000000",
        "x-ms-request-server-encrypted": "true",
        "x-ms-version": "2019-12-12"
      },
      "ResponseBody": []
    },
    {
      "RequestUri": "https://seanmcccanary.blob.core.windows.net/test-container-c82d9133-7cca-7fb8-e5cf-4470fef8bbc6?restype=container",
      "RequestMethod": "DELETE",
      "RequestHeaders": {
        "Authorization": "Sanitized",
        "traceparent": "00-a7c7eae195335a4a853558efd25c7df9-12b30f6495b90b4d-00",
        "User-Agent": [
          "azsdk-net-Storage.Blobs/12.5.0-dev.20200402.1",
          "(.NET Core 4.6.28325.01; Microsoft Windows 10.0.18362 )"
        ],
        "x-ms-client-request-id": "8b4e84da-32cf-deca-8ed6-f3c3639db6c9",
        "x-ms-date": "Thu, 02 Apr 2020 23:56:28 GMT",
        "x-ms-return-client-request-id": "true",
        "x-ms-version": "2019-12-12"
      },
      "RequestBody": null,
      "StatusCode": 202,
      "ResponseHeaders": {
        "Content-Length": "0",
        "Date": "Thu, 02 Apr 2020 23:56:26 GMT",
        "Server": [
          "Windows-Azure-Blob/1.0",
          "Microsoft-HTTPAPI/2.0"
        ],
        "x-ms-client-request-id": "8b4e84da-32cf-deca-8ed6-f3c3639db6c9",
<<<<<<< HEAD
        "x-ms-request-id": "ffaa75a1-301e-0040-0a32-f39503000000",
=======
        "x-ms-request-id": "77dc776f-901e-0004-794a-09c0a7000000",
>>>>>>> 8d420312
        "x-ms-version": "2019-12-12"
      },
      "ResponseBody": []
    },
    {
      "RequestUri": "https://seanmcccanary.blob.core.windows.net/test-container-960c68dc-9490-3b06-702d-845604aa9b76?restype=container",
      "RequestMethod": "PUT",
      "RequestHeaders": {
        "Authorization": "Sanitized",
        "traceparent": "00-50ef7af0884cef4c85bd5ebbdf90678c-6453306a7ab1de42-00",
        "User-Agent": [
          "azsdk-net-Storage.Blobs/12.5.0-dev.20200402.1",
          "(.NET Core 4.6.28325.01; Microsoft Windows 10.0.18362 )"
        ],
        "x-ms-blob-public-access": "container",
        "x-ms-client-request-id": "76e0791a-7373-460f-7e13-1ba2ad73d9e3",
        "x-ms-date": "Thu, 02 Apr 2020 23:56:28 GMT",
        "x-ms-return-client-request-id": "true",
        "x-ms-version": "2019-12-12"
      },
      "RequestBody": null,
      "StatusCode": 201,
      "ResponseHeaders": {
        "Content-Length": "0",
        "Date": "Thu, 02 Apr 2020 23:56:27 GMT",
        "ETag": "\u00220x8D7D761754149B3\u0022",
        "Last-Modified": "Thu, 02 Apr 2020 23:56:27 GMT",
        "Server": [
          "Windows-Azure-Blob/1.0",
          "Microsoft-HTTPAPI/2.0"
        ],
        "x-ms-client-request-id": "76e0791a-7373-460f-7e13-1ba2ad73d9e3",
<<<<<<< HEAD
        "x-ms-request-id": "0faf7846-d01e-0015-5932-f38588000000",
=======
        "x-ms-request-id": "e9d714f5-a01e-000f-7a4a-093bcc000000",
>>>>>>> 8d420312
        "x-ms-version": "2019-12-12"
      },
      "ResponseBody": []
    },
    {
      "RequestUri": "https://seanmcccanary.blob.core.windows.net/test-container-960c68dc-9490-3b06-702d-845604aa9b76/test-blob-a93464b3-c647-9714-5670-2b5aedb455a2",
      "RequestMethod": "PUT",
      "RequestHeaders": {
        "Authorization": "Sanitized",
        "Content-Length": "1024",
        "traceparent": "00-38d852fc90c96040b10ff9d9d2790996-0e002f7e2ad27247-00",
        "User-Agent": [
          "azsdk-net-Storage.Blobs/12.5.0-dev.20200402.1",
          "(.NET Core 4.6.28325.01; Microsoft Windows 10.0.18362 )"
        ],
        "x-ms-blob-type": "BlockBlob",
        "x-ms-client-request-id": "edbff78c-521c-9f2b-e272-0bd317477ba3",
        "x-ms-date": "Thu, 02 Apr 2020 23:56:28 GMT",
        "x-ms-return-client-request-id": "true",
        "x-ms-version": "2019-12-12"
      },
      "RequestBody": "O32jDe6boVKk5JsLqp3mYkYmPIvKJAKrRWicFG4heoerBS3XatlufteO0o/YBJvgLblchzZNGRd6\u002BMiG/43jgmoTX6RwDvdst76zO1Jz00HNvOa1xfJRXewWXXIR6H9Kqk8lxKX3bx7B7894md3EBiSHuUKmLr13wgG4WrGFW84\u002BaZECTg6c1U3I9NYi2MMOUVdNii89o3ySrQGjPxRtO5MBOjBMwbgV6uP13jnmVOo9qglZN9GfAcYUcKAN\u002BJY4WrhCIZ6TwY\u002BeN59MR8VCq1kXZZQLEwTCYjhqN1EYCPJMvIOBpDNLquh5uwAxUrkA0sRG9pMBLEe0f79lKYk\u002Bhi\u002Bt/4tBwAcly7qsklgDkA9/aWWM0RJeSpA8zSRz5oBfOjTRhFMuvxG9ICvYVZrusO6w5sAksrUcTrT6BfPjsuQ6TVcjMgy7UKpTz7DnhfX2TR01wwDAOoh/tDWeM7ke2m5GnghCy33i9JUW0OMENcm/BLjWre7keRLPo37WHB3wNfRBoOfss4GfUs9qqWmle35s3y4ASCyAYST2cif/DNd4JZvuw5Th0lA2NloeedCoKij/aT3u8O3HwD/C9kFan0b38oTOtrfqigzeyRHSYudUTUj\u002BAKKZiTWuJgJVH9wP3JcTJodL2nNxFd4xECbb9V5Xban4W5\u002BkXmhPH5C1lGsvzu16vjtgCHLVjevDaHkO0zGj/rEzF4D3b8ge/Lvju4BzAUE5YTcj9mQ2I86z4PbvQExeEZW5/Ldsgk5yQgy38dFqT2Y31HH5gAhM/fSyRI7SL7tuhKrruQWKzd7osLRYfjH8SJGPt2zaZZGNbP/CuT6/oBJQSW0nf5VhrQaTEM9U9H7Ctvv9QnhPlB8ZXU0FxxSgKRChCDXE1Mn7LgplR1TBOXiAAANCwV2aALVODiFIW\u002BXy8ue/suxJ/uIyAhNt6UzKVyTUhccQXWeyBgd/dsWnstMlc1RtAYaMNwEhEL9JLRdog7b9c9Yd4ZV/DazkyYgci1BASHb4XVaeSE3G70yoaNnvF/IOqT79B5G\u002B7fTap214BIVuCeShcCZgXyuIV/JI1qTS9bKWDeERQ0HkOW9hw6DgTerHOV/1TqbMrUoTdbCfdRZQB7K64vejXcajvDa2/5uKpwoHgZ1F3aYMyl\u002BX/c2QRcNYEbzuJmrzI9uYUZFvFa6uiM2mmPN5CikMrhiXDF/4EndzXu3fnIGfE17BrIsUnLSw6HUA6q3P3waS4ndRXBZ8oD8a/LbBz\u002BxMBoSVuF6d9xJj5iPq\u002BCfKo37mTLoJTrdIRQxM\u002Bp/\u002B7xmIs\u002BQoOieo9Opl7XXykacXUFg32oIyQ7jNTHJSUfxyZfcJYURDomlXPljPo2BBVQ==",
      "StatusCode": 201,
      "ResponseHeaders": {
        "Content-Length": "0",
        "Content-MD5": "uFTKC3e91B2i3bvDv2JxKA==",
        "Date": "Thu, 02 Apr 2020 23:56:27 GMT",
        "ETag": "\u00220x8D7D761754EF151\u0022",
        "Last-Modified": "Thu, 02 Apr 2020 23:56:27 GMT",
        "Server": [
          "Windows-Azure-Blob/1.0",
          "Microsoft-HTTPAPI/2.0"
        ],
        "x-ms-client-request-id": "edbff78c-521c-9f2b-e272-0bd317477ba3",
        "x-ms-content-crc64": "HRTIv/70oug=",
        "x-ms-request-id": "e9d71501-a01e-000f-044a-093bcc000000",
        "x-ms-request-server-encrypted": "true",
        "x-ms-version": "2019-12-12"
      },
      "ResponseBody": []
    },
    {
      "RequestUri": "https://seanmcccanary.blob.core.windows.net/test-container-960c68dc-9490-3b06-702d-845604aa9b76/test-blob-b0e1b5e8-c3d8-836c-0060-fb57e5786df2?comp=block\u0026blockid=dGVzdC1ibG9jay1mNmNlZDRkMS02N2Y1LTliODYtYzhlOC05Yjc2MjM4ZmJjNjY%3D",
      "RequestMethod": "PUT",
      "RequestHeaders": {
        "Authorization": "Sanitized",
        "Content-Length": "0",
        "traceparent": "00-8335e479bc90a64293090c2a201a75ae-94689c05f935d841-00",
        "User-Agent": [
          "azsdk-net-Storage.Blobs/12.5.0-dev.20200402.1",
          "(.NET Core 4.6.28325.01; Microsoft Windows 10.0.18362 )"
        ],
        "x-ms-client-request-id": "43021804-8479-80ae-2f46-e8f028f56071",
        "x-ms-copy-source": "https://seanmcccanary.blob.core.windows.net/test-container-960c68dc-9490-3b06-702d-845604aa9b76/test-blob-a93464b3-c647-9714-5670-2b5aedb455a2",
        "x-ms-date": "Thu, 02 Apr 2020 23:56:28 GMT",
        "x-ms-return-client-request-id": "true",
        "x-ms-source-if-unmodified-since": "Fri, 03 Apr 2020 23:56:26 GMT",
        "x-ms-source-range": "bytes=0-",
        "x-ms-version": "2019-12-12"
      },
      "RequestBody": null,
      "StatusCode": 201,
      "ResponseHeaders": {
        "Content-Length": "0",
        "Date": "Thu, 02 Apr 2020 23:56:27 GMT",
        "Server": [
          "Windows-Azure-Blob/1.0",
          "Microsoft-HTTPAPI/2.0"
        ],
        "x-ms-client-request-id": "43021804-8479-80ae-2f46-e8f028f56071",
        "x-ms-content-crc64": "HRTIv/70oug=",
        "x-ms-request-id": "e9d71509-a01e-000f-0b4a-093bcc000000",
        "x-ms-request-server-encrypted": "true",
        "x-ms-version": "2019-12-12"
      },
      "ResponseBody": []
    },
    {
      "RequestUri": "https://seanmcccanary.blob.core.windows.net/test-container-960c68dc-9490-3b06-702d-845604aa9b76?restype=container",
      "RequestMethod": "DELETE",
      "RequestHeaders": {
        "Authorization": "Sanitized",
        "traceparent": "00-ac96fb7fd9414d4d9f1c044e03a339bc-28631eafff792d4b-00",
        "User-Agent": [
          "azsdk-net-Storage.Blobs/12.5.0-dev.20200402.1",
          "(.NET Core 4.6.28325.01; Microsoft Windows 10.0.18362 )"
        ],
        "x-ms-client-request-id": "0b72302e-788d-efec-8e32-453c078fa095",
        "x-ms-date": "Thu, 02 Apr 2020 23:56:28 GMT",
        "x-ms-return-client-request-id": "true",
        "x-ms-version": "2019-12-12"
      },
      "RequestBody": null,
      "StatusCode": 202,
      "ResponseHeaders": {
        "Content-Length": "0",
        "Date": "Thu, 02 Apr 2020 23:56:27 GMT",
        "Server": [
          "Windows-Azure-Blob/1.0",
          "Microsoft-HTTPAPI/2.0"
        ],
        "x-ms-client-request-id": "0b72302e-788d-efec-8e32-453c078fa095",
<<<<<<< HEAD
        "x-ms-request-id": "0faf7860-d01e-0015-7032-f38588000000",
=======
        "x-ms-request-id": "e9d71517-a01e-000f-174a-093bcc000000",
>>>>>>> 8d420312
        "x-ms-version": "2019-12-12"
      },
      "ResponseBody": []
    },
    {
      "RequestUri": "https://seanmcccanary.blob.core.windows.net/test-container-c2187cdb-11ef-0ca5-a720-ee7418f40565?restype=container",
      "RequestMethod": "PUT",
      "RequestHeaders": {
        "Authorization": "Sanitized",
        "traceparent": "00-081fa6d77190c5458c17adada6dfeb04-ba90435b79beec4f-00",
        "User-Agent": [
          "azsdk-net-Storage.Blobs/12.5.0-dev.20200402.1",
          "(.NET Core 4.6.28325.01; Microsoft Windows 10.0.18362 )"
        ],
        "x-ms-blob-public-access": "container",
        "x-ms-client-request-id": "feded765-81b1-1d04-8a65-636d8a78d79a",
        "x-ms-date": "Thu, 02 Apr 2020 23:56:28 GMT",
        "x-ms-return-client-request-id": "true",
        "x-ms-version": "2019-12-12"
      },
      "RequestBody": null,
      "StatusCode": 201,
      "ResponseHeaders": {
        "Content-Length": "0",
        "Date": "Thu, 02 Apr 2020 23:56:37 GMT",
        "ETag": "\u00220x8D7D76175A5A431\u0022",
        "Last-Modified": "Thu, 02 Apr 2020 23:56:28 GMT",
        "Server": [
          "Windows-Azure-Blob/1.0",
          "Microsoft-HTTPAPI/2.0"
        ],
        "x-ms-client-request-id": "feded765-81b1-1d04-8a65-636d8a78d79a",
<<<<<<< HEAD
        "x-ms-request-id": "959e5782-b01e-003c-1032-f3bbfc000000",
=======
        "x-ms-request-id": "217b0de3-601e-002f-394a-09406b000000",
>>>>>>> 8d420312
        "x-ms-version": "2019-12-12"
      },
      "ResponseBody": []
    },
    {
      "RequestUri": "https://seanmcccanary.blob.core.windows.net/test-container-c2187cdb-11ef-0ca5-a720-ee7418f40565/test-blob-070fb040-b22f-89aa-ca94-eeeb4cd8eab1",
      "RequestMethod": "PUT",
      "RequestHeaders": {
        "Authorization": "Sanitized",
        "Content-Length": "1024",
        "traceparent": "00-998f9fe746e4fe40adb59a86cde338ff-f77e45e345d56f43-00",
        "User-Agent": [
          "azsdk-net-Storage.Blobs/12.5.0-dev.20200402.1",
          "(.NET Core 4.6.28325.01; Microsoft Windows 10.0.18362 )"
        ],
        "x-ms-blob-type": "BlockBlob",
        "x-ms-client-request-id": "15703819-f072-b590-c6f8-dc026888711b",
        "x-ms-date": "Thu, 02 Apr 2020 23:56:39 GMT",
        "x-ms-return-client-request-id": "true",
        "x-ms-version": "2019-12-12"
      },
      "RequestBody": "LeA5E82oEYaY7Br89xNZc0UoDkEVB7SA7qRtHfF1oS8bf2TS\u002Bsf4vMVYZcRnCCZ3DO8oYWmWhSUruSUoO/SUIkvq4Hiuhnh9MFJ7vaHvGeV\u002B9RACTUDFhPk\u002BpkGhz4HRw0N5fCeuyIZ3qjAXG8eEPKA/qkXjktULJVt\u002Bb9833GHQqvlddpy\u002B0C2JiqIPrWkyuWqhYSQ87TFtbVfLL1inQM7PRnDOJsYDgdoXWQcy\u002B3fxTLZ0lXo8lLzH8AhE8qDV4krUQGb5Y5OjneBJJJQqOnHg2uOiMqpTkrKzBja\u002Bv486Qne8XrsQ\u002BOgi0PiZ83AonbWWZBe8M6\u002BggK20RVxc5d5RDuEdbdy2z\u002BH7f2Gyup9Bi2iBJ1p3fg/HHN0OXLKLxuoZSOSOCzDY4JU2wbNO7sYNcrrz276E2pDSVVH/qHMvb7h2mHG7s384qEfFQb1beS0WAOn4mOsslW5Tu7Xf2DgiBlH611VVUr86uzJ3vpjSdtwj6aeJN9fNSgIDZ/fKWc8OojprYKHXwa0qvd24tdbVgUXYu\u002B\u002BQmM96LYxTUurHcGFiaBxeZxY6Syj6Xnr5FZUrLeay8Z7gfgpr8DMVhG7CY0x7VUy6dxounXDHljpVgBf3JyQEFX/DguoR83bjJca5N/stfr9IcbXMg1MuGOjQFW8bHV1Kvk7NuNJhqISjS3ipDl4\u002BJwJXrrZvN5ErlWkCQd0Gxwhpb3itYMXt5sgxKDjbhAqJke5tw26m2oa9oSNpX2ennYNvP57lkcY9asjuPQ9YTxBeeLDumASZwpTx8L6ihIZhiYq0a0VrowAnL1imuJ13ZFETCue2uQR/1nwK86AImuZBjLSEo\u002BTK8tSwxmmr8wn3eotsj3mfqtCFNZXIYbBfH5VyZSvp88BtSBcSBvKb1ONzE3kVmwtsoeLj/m5PApEkUKfTOI7dDobL/0dijaPe6WCyVU02SoSJBcNJBfRRHkWF7rVKx5tUlQXySZzEChQ\u002BBBQNnaxE7QYjSjLKlAiSeeEB3J/tkyHFXcBHRADnxPuvCgDfQ4GYQQCvJ31oigD9YNC7wy10UHHySD/s/KkGO4U3GokHsjVfaJqePmukXNK/SuQvLAHNOrmP7PtBrEVXqOz3MW929a2bW1uS1hIFTuxsLbHE1g6Ead/Qd8U6HrxUR5V/rCtiSFQ2lNGmOmSnip4O1H6UktLdc8eQpn7nYDyePo98hqHBCeRcjkE93S56KO0mK0k9wLTDoThj0qLWTzOUB/zVKwP9TcqZNwSQoJaZFX6QwDXzYX3auORoXTdChj4OqNUxpfzpKd5/o4mvMwCiyr0jRY7\u002BoaZ/\u002B3MflO\u002BTV7DFgvjAZ3CBppdXdL30KoTkxZN5Hg==",
      "StatusCode": 201,
      "ResponseHeaders": {
        "Content-Length": "0",
        "Content-MD5": "67bXunKigRg7kqzjv3Deow==",
        "Date": "Thu, 02 Apr 2020 23:56:37 GMT",
        "ETag": "\u00220x8D7D7617BA90228\u0022",
        "Last-Modified": "Thu, 02 Apr 2020 23:56:38 GMT",
        "Server": [
          "Windows-Azure-Blob/1.0",
          "Microsoft-HTTPAPI/2.0"
        ],
        "x-ms-client-request-id": "15703819-f072-b590-c6f8-dc026888711b",
        "x-ms-content-crc64": "f2zTbuNliMY=",
        "x-ms-request-id": "217b0fa9-601e-002f-134a-09406b000000",
        "x-ms-request-server-encrypted": "true",
        "x-ms-version": "2019-12-12"
      },
      "ResponseBody": []
    },
    {
      "RequestUri": "https://seanmcccanary.blob.core.windows.net/test-container-c2187cdb-11ef-0ca5-a720-ee7418f40565/test-blob-070fb040-b22f-89aa-ca94-eeeb4cd8eab1",
      "RequestMethod": "HEAD",
      "RequestHeaders": {
        "Authorization": "Sanitized",
        "traceparent": "00-a6dfde63c72ee44d8f64441033e84054-6267eac50f87dc40-00",
        "User-Agent": [
          "azsdk-net-Storage.Blobs/12.5.0-dev.20200402.1",
          "(.NET Core 4.6.28325.01; Microsoft Windows 10.0.18362 )"
        ],
        "x-ms-client-request-id": "13d292c5-d568-183e-51ac-86a9c2f43ea4",
        "x-ms-date": "Thu, 02 Apr 2020 23:56:39 GMT",
        "x-ms-return-client-request-id": "true",
        "x-ms-version": "2019-12-12"
      },
      "RequestBody": null,
      "StatusCode": 200,
      "ResponseHeaders": {
        "Accept-Ranges": "bytes",
        "Content-Length": "1024",
        "Content-MD5": "67bXunKigRg7kqzjv3Deow==",
        "Content-Type": "application/octet-stream",
        "Date": "Thu, 02 Apr 2020 23:56:37 GMT",
        "ETag": "\u00220x8D7D7617BA90228\u0022",
        "Last-Modified": "Thu, 02 Apr 2020 23:56:38 GMT",
        "Server": [
          "Windows-Azure-Blob/1.0",
          "Microsoft-HTTPAPI/2.0"
        ],
        "x-ms-access-tier": "Hot",
        "x-ms-access-tier-inferred": "true",
        "x-ms-blob-type": "BlockBlob",
        "x-ms-client-request-id": "13d292c5-d568-183e-51ac-86a9c2f43ea4",
        "x-ms-creation-time": "Thu, 02 Apr 2020 23:56:38 GMT",
        "x-ms-lease-state": "available",
        "x-ms-lease-status": "unlocked",
        "x-ms-request-id": "217b0fad-601e-002f-164a-09406b000000",
        "x-ms-server-encrypted": "true",
        "x-ms-version": "2019-12-12"
      },
      "ResponseBody": []
    },
    {
      "RequestUri": "https://seanmcccanary.blob.core.windows.net/test-container-c2187cdb-11ef-0ca5-a720-ee7418f40565/test-blob-1a8f6f77-eb5f-ec2a-bbce-5b0a16498fec?comp=block\u0026blockid=dGVzdC1ibG9jay1kNTNjNGM1ZC01ZGI2LTZiYjMtOTRjMy05MTg1YTZkM2RmYzQ%3D",
      "RequestMethod": "PUT",
      "RequestHeaders": {
        "Authorization": "Sanitized",
        "Content-Length": "0",
        "traceparent": "00-6c34006acf00d8479d3bbd80db871dcd-3b2bc23b53c8cc45-00",
        "User-Agent": [
          "azsdk-net-Storage.Blobs/12.5.0-dev.20200402.1",
          "(.NET Core 4.6.28325.01; Microsoft Windows 10.0.18362 )"
        ],
        "x-ms-client-request-id": "754b9a1d-69b8-19ee-bc24-859b5aa546e7",
        "x-ms-copy-source": "https://seanmcccanary.blob.core.windows.net/test-container-c2187cdb-11ef-0ca5-a720-ee7418f40565/test-blob-070fb040-b22f-89aa-ca94-eeeb4cd8eab1",
        "x-ms-date": "Thu, 02 Apr 2020 23:56:39 GMT",
        "x-ms-return-client-request-id": "true",
        "x-ms-source-if-match": "\u00220x8D7D7617BA90228\u0022",
        "x-ms-source-range": "bytes=0-",
        "x-ms-version": "2019-12-12"
      },
      "RequestBody": null,
      "StatusCode": 201,
      "ResponseHeaders": {
        "Content-Length": "0",
        "Date": "Thu, 02 Apr 2020 23:56:37 GMT",
        "Server": [
          "Windows-Azure-Blob/1.0",
          "Microsoft-HTTPAPI/2.0"
        ],
        "x-ms-client-request-id": "754b9a1d-69b8-19ee-bc24-859b5aa546e7",
        "x-ms-content-crc64": "f2zTbuNliMY=",
        "x-ms-request-id": "217b0fb1-601e-002f-1a4a-09406b000000",
        "x-ms-request-server-encrypted": "true",
        "x-ms-version": "2019-12-12"
      },
      "ResponseBody": []
    },
    {
      "RequestUri": "https://seanmcccanary.blob.core.windows.net/test-container-c2187cdb-11ef-0ca5-a720-ee7418f40565?restype=container",
      "RequestMethod": "DELETE",
      "RequestHeaders": {
        "Authorization": "Sanitized",
        "traceparent": "00-85aac2ed90e40e43a6db8cf7c15473d1-f52b1ab161100f45-00",
        "User-Agent": [
          "azsdk-net-Storage.Blobs/12.5.0-dev.20200402.1",
          "(.NET Core 4.6.28325.01; Microsoft Windows 10.0.18362 )"
        ],
        "x-ms-client-request-id": "0b6789c1-6988-bf0c-47b6-fa26fa947fc3",
        "x-ms-date": "Thu, 02 Apr 2020 23:56:39 GMT",
        "x-ms-return-client-request-id": "true",
        "x-ms-version": "2019-12-12"
      },
      "RequestBody": null,
      "StatusCode": 202,
      "ResponseHeaders": {
        "Content-Length": "0",
        "Date": "Thu, 02 Apr 2020 23:56:37 GMT",
        "Server": [
          "Windows-Azure-Blob/1.0",
          "Microsoft-HTTPAPI/2.0"
        ],
        "x-ms-client-request-id": "0b6789c1-6988-bf0c-47b6-fa26fa947fc3",
<<<<<<< HEAD
        "x-ms-request-id": "959e57aa-b01e-003c-2632-f3bbfc000000",
=======
        "x-ms-request-id": "217b0fb7-601e-002f-1e4a-09406b000000",
>>>>>>> 8d420312
        "x-ms-version": "2019-12-12"
      },
      "ResponseBody": []
    },
    {
      "RequestUri": "https://seanmcccanary.blob.core.windows.net/test-container-e2ab719f-2152-458d-f86d-5855fb1d14a2?restype=container",
      "RequestMethod": "PUT",
      "RequestHeaders": {
        "Authorization": "Sanitized",
        "traceparent": "00-14ac32ee4834f24b83dd685a323b3d26-8665d648f0f8e14e-00",
        "User-Agent": [
          "azsdk-net-Storage.Blobs/12.5.0-dev.20200402.1",
          "(.NET Core 4.6.28325.01; Microsoft Windows 10.0.18362 )"
        ],
        "x-ms-blob-public-access": "container",
        "x-ms-client-request-id": "9331a9e2-106e-a00e-fc22-121a11b6c329",
        "x-ms-date": "Thu, 02 Apr 2020 23:56:39 GMT",
        "x-ms-return-client-request-id": "true",
        "x-ms-version": "2019-12-12"
      },
      "RequestBody": null,
      "StatusCode": 201,
      "ResponseHeaders": {
        "Content-Length": "0",
        "Date": "Thu, 02 Apr 2020 23:56:38 GMT",
        "ETag": "\u00220x8D7D7617C0A15B4\u0022",
        "Last-Modified": "Thu, 02 Apr 2020 23:56:38 GMT",
        "Server": [
          "Windows-Azure-Blob/1.0",
          "Microsoft-HTTPAPI/2.0"
        ],
        "x-ms-client-request-id": "9331a9e2-106e-a00e-fc22-121a11b6c329",
<<<<<<< HEAD
        "x-ms-request-id": "1dfe6724-501e-000b-1832-f36950000000",
=======
        "x-ms-request-id": "de421fe6-601e-0062-254a-098f87000000",
>>>>>>> 8d420312
        "x-ms-version": "2019-12-12"
      },
      "ResponseBody": []
    },
    {
      "RequestUri": "https://seanmcccanary.blob.core.windows.net/test-container-e2ab719f-2152-458d-f86d-5855fb1d14a2/test-blob-586a26ae-8687-1907-aa43-4b721c1b6541",
      "RequestMethod": "PUT",
      "RequestHeaders": {
        "Authorization": "Sanitized",
        "Content-Length": "1024",
        "traceparent": "00-d33a9494f552494889f1d82c2f9ddbc1-7bc92b35b4ccfa47-00",
        "User-Agent": [
          "azsdk-net-Storage.Blobs/12.5.0-dev.20200402.1",
          "(.NET Core 4.6.28325.01; Microsoft Windows 10.0.18362 )"
        ],
        "x-ms-blob-type": "BlockBlob",
        "x-ms-client-request-id": "ec6fb87b-ae23-e235-ca75-51d7b7c55121",
        "x-ms-date": "Thu, 02 Apr 2020 23:56:39 GMT",
        "x-ms-return-client-request-id": "true",
        "x-ms-version": "2019-12-12"
      },
      "RequestBody": "olj01bqvhmMSJlcwh8pnfYrQclLsgDMhFjnTGihDc9RdbyCEhw3OMyPNgUe53hkxupWQQENxPSEk0r\u002BA22s7zrKC0hep4vV8Aj8uH//raDcgol\u002BTszOQ7DL\u002BX7ROTVe3krKUNgsBiNifEz4DQx4iOGqHYDkMpxt/8eblqoJBLrTodoxMVjErHxqH9KD0jagU3CdKxu0eq\u002BuXFUQlG91VXeSJG8yR1eE4XEEfhLJ6i2Q90M5b92jHysqhtUHtBQM8Mpa7anHcgwZFEWqs/ic4HIrf6EsO\u002BWZ8wlEB7yCgS1Y94lIbvyDzYE3IFuX\u002BG8ujaJi3DR24LjkwPqgg2pPlpcYTbhzVHV1p7If9RuKBfaeFXoeI6D04hbQY64B30oa64nEe6q2uzko7TSCVuudWrsEBm3wMXbyJ2\u002BhovDLc8hoBQ2NwYpP61pA8TJocosvMwjy/djcKrYW0lQ/ERhEYX1sGlHaD5UwtB8TszxEibDgdm/r2HHzi95Xeu82ENZB\u002BI\u002B0/Fg5USdzwkW9zHd50kinXp6oXIkLfJJ3gpCl\u002BqdEzbasj41UqyFIdBYsMb9m3aimjrY7mZgGrX/Jwc6SyceidP68yUK/TrN5Y\u002BRy30rXDKTkA2vxDTQeqeINjuVWta5Siby8phRp50ACvjmzk9I09rEpqsZbrWvKoh9csb/OJqo6IFGKFmqQfhwr8k7\u002BaxoT1JgwKQrn9txU8gf1CTWAMJuPeW\u002BAqtxKlSyqL78czDcFTNknnfmfUilxNSRmm3Tqq72zbvGqky2/6ZPePcchOCXM87hYXJah7CtGD3W75/m3v4f9aWFFWr2va7RlwRBiU/0Clau4jk8rEX7KZIO0AAGWJn4/I87Ah5T\u002BqPDiOC8W47t0tU5R/zE41lfmfvY592eyz5qSIzAuPhIWveVaSNlPs4TIQ063RCtNBk123giixLWNL2iQgLyLSns4P0FP4ol\u002BlsttbbQY\u002B4tzRRzit1wJc/UvyRlsvzLEQPTTewjqASPD\u002BEs9MVb9dDfdHT\u002BfpJMbMstIHBVwDdeYpSy/RYB\u002BiUP5Hr8UzD6iMlTlj53zKJhluEhBneUOT\u002BpzoIgmPi6zYpf7ooXUBmaIpem8jn41pXyUWY04POte7tLQoSu2e/AqMi0J\u002B4YSkbXhtPf7TcFsPf8LkeSdeyGonLe3A2E\u002B1i31llxNK636gcvbVov3Y6ENZGcsquoPiLcPYVrOW45Qpt7KAbdhHxJNDQwcxiCZtTkWpZ7\u002BEi9H6gmlQcpTLCo5irOpKV3prEVQ35nZ7saWdawhu7HvUpSzhhutv9lL/eDl4ztw8IvbLPlVqTKRaftHEswaMXB0SjQe9adGP/BoCOG09A\u002BLJYUkRow==",
      "StatusCode": 201,
      "ResponseHeaders": {
        "Content-Length": "0",
        "Content-MD5": "Zp9g\u002BvySQi76ClBCw1goeQ==",
        "Date": "Thu, 02 Apr 2020 23:56:38 GMT",
        "ETag": "\u00220x8D7D7617C178F90\u0022",
        "Last-Modified": "Thu, 02 Apr 2020 23:56:38 GMT",
        "Server": [
          "Windows-Azure-Blob/1.0",
          "Microsoft-HTTPAPI/2.0"
        ],
        "x-ms-client-request-id": "ec6fb87b-ae23-e235-ca75-51d7b7c55121",
        "x-ms-content-crc64": "hwBwxIX6fR0=",
        "x-ms-request-id": "de421ff0-601e-0062-2d4a-098f87000000",
        "x-ms-request-server-encrypted": "true",
        "x-ms-version": "2019-12-12"
      },
      "ResponseBody": []
    },
    {
      "RequestUri": "https://seanmcccanary.blob.core.windows.net/test-container-e2ab719f-2152-458d-f86d-5855fb1d14a2/test-blob-e2f4a09d-ec8f-6c67-eb02-4450698b2aaf?comp=block\u0026blockid=dGVzdC1ibG9jay02M2Y3OGRmMS03OWFjLTI2MWUtNDhkNy01YWM2ZjA2M2IwNGQ%3D",
      "RequestMethod": "PUT",
      "RequestHeaders": {
        "Authorization": "Sanitized",
        "Content-Length": "0",
        "traceparent": "00-2c4964d3201d7045a66de9f33330c212-777b5ba4900b4a42-00",
        "User-Agent": [
          "azsdk-net-Storage.Blobs/12.5.0-dev.20200402.1",
          "(.NET Core 4.6.28325.01; Microsoft Windows 10.0.18362 )"
        ],
        "x-ms-client-request-id": "29e5a24b-edce-2475-82ce-99b891a17b88",
        "x-ms-copy-source": "https://seanmcccanary.blob.core.windows.net/test-container-e2ab719f-2152-458d-f86d-5855fb1d14a2/test-blob-586a26ae-8687-1907-aa43-4b721c1b6541",
        "x-ms-date": "Thu, 02 Apr 2020 23:56:39 GMT",
        "x-ms-return-client-request-id": "true",
        "x-ms-source-if-none-match": "\u0022garbage\u0022",
        "x-ms-source-range": "bytes=0-",
        "x-ms-version": "2019-12-12"
      },
      "RequestBody": null,
      "StatusCode": 201,
      "ResponseHeaders": {
        "Content-Length": "0",
        "Date": "Thu, 02 Apr 2020 23:56:38 GMT",
        "Server": [
          "Windows-Azure-Blob/1.0",
          "Microsoft-HTTPAPI/2.0"
        ],
        "x-ms-client-request-id": "29e5a24b-edce-2475-82ce-99b891a17b88",
        "x-ms-content-crc64": "hwBwxIX6fR0=",
        "x-ms-request-id": "de421ff7-601e-0062-324a-098f87000000",
        "x-ms-request-server-encrypted": "true",
        "x-ms-version": "2019-12-12"
      },
      "ResponseBody": []
    },
    {
      "RequestUri": "https://seanmcccanary.blob.core.windows.net/test-container-e2ab719f-2152-458d-f86d-5855fb1d14a2?restype=container",
      "RequestMethod": "DELETE",
      "RequestHeaders": {
        "Authorization": "Sanitized",
        "traceparent": "00-acce890b78cc6d41adfae4158a157454-e599d667e5bb2248-00",
        "User-Agent": [
          "azsdk-net-Storage.Blobs/12.5.0-dev.20200402.1",
          "(.NET Core 4.6.28325.01; Microsoft Windows 10.0.18362 )"
        ],
        "x-ms-client-request-id": "4e7b1b5e-877d-f87f-86b9-cb38d575fdaf",
        "x-ms-date": "Thu, 02 Apr 2020 23:56:40 GMT",
        "x-ms-return-client-request-id": "true",
        "x-ms-version": "2019-12-12"
      },
      "RequestBody": null,
      "StatusCode": 202,
      "ResponseHeaders": {
        "Content-Length": "0",
        "Date": "Thu, 02 Apr 2020 23:56:38 GMT",
        "Server": [
          "Windows-Azure-Blob/1.0",
          "Microsoft-HTTPAPI/2.0"
        ],
        "x-ms-client-request-id": "4e7b1b5e-877d-f87f-86b9-cb38d575fdaf",
<<<<<<< HEAD
        "x-ms-request-id": "1dfe672c-501e-000b-1c32-f36950000000",
=======
        "x-ms-request-id": "de421fff-601e-0062-3a4a-098f87000000",
>>>>>>> 8d420312
        "x-ms-version": "2019-12-12"
      },
      "ResponseBody": []
    }
  ],
  "Variables": {
    "DateTimeOffsetNow": "2020-04-02T16:56:26.8145006-07:00",
    "RandomSeed": "1517054409",
    "Storage_TestConfigDefault": "ProductionTenant\nseanmcccanary\nU2FuaXRpemVk\nhttps://seanmcccanary.blob.core.windows.net\nhttps://seanmcccanary.file.core.windows.net\nhttps://seanmcccanary.queue.core.windows.net\nhttps://seanmcccanary.table.core.windows.net\n\n\n\n\nhttps://seanmcccanary-secondary.blob.core.windows.net\nhttps://seanmcccanary-secondary.file.core.windows.net\nhttps://seanmcccanary-secondary.queue.core.windows.net\nhttps://seanmcccanary-secondary.table.core.windows.net\n\nSanitized\n\n\nCloud\nBlobEndpoint=https://seanmcccanary.blob.core.windows.net/;QueueEndpoint=https://seanmcccanary.queue.core.windows.net/;FileEndpoint=https://seanmcccanary.file.core.windows.net/;BlobSecondaryEndpoint=https://seanmcccanary-secondary.blob.core.windows.net/;QueueSecondaryEndpoint=https://seanmcccanary-secondary.queue.core.windows.net/;FileSecondaryEndpoint=https://seanmcccanary-secondary.file.core.windows.net/;AccountName=seanmcccanary;AccountKey=Sanitized\nseanscope1"
  }
}<|MERGE_RESOLUTION|>--- conflicted
+++ resolved
@@ -28,11 +28,7 @@
           "Microsoft-HTTPAPI/2.0"
         ],
         "x-ms-client-request-id": "78dccecc-5deb-15dd-3c78-2030af34167f",
-<<<<<<< HEAD
-        "x-ms-request-id": "c0f36b65-a01e-0020-3932-f3e99c000000",
-=======
         "x-ms-request-id": "e2932ab0-f01e-0084-774a-093fa1000000",
->>>>>>> 8d420312
         "x-ms-version": "2019-12-12"
       },
       "ResponseBody": []
@@ -134,11 +130,7 @@
           "Microsoft-HTTPAPI/2.0"
         ],
         "x-ms-client-request-id": "bc5309c7-c833-2fca-97e8-93f853e5bfb4",
-<<<<<<< HEAD
-        "x-ms-request-id": "c0f36b70-a01e-0020-4232-f3e99c000000",
-=======
         "x-ms-request-id": "e2932ac0-f01e-0084-044a-093fa1000000",
->>>>>>> 8d420312
         "x-ms-version": "2019-12-12"
       },
       "ResponseBody": []
@@ -171,11 +163,7 @@
           "Microsoft-HTTPAPI/2.0"
         ],
         "x-ms-client-request-id": "b1e81341-a048-4b75-51d3-d7648459319e",
-<<<<<<< HEAD
-        "x-ms-request-id": "ffaa759b-301e-0040-0532-f39503000000",
-=======
         "x-ms-request-id": "77dc774c-901e-0004-5d4a-09c0a7000000",
->>>>>>> 8d420312
         "x-ms-version": "2019-12-12"
       },
       "ResponseBody": []
@@ -278,11 +266,7 @@
           "Microsoft-HTTPAPI/2.0"
         ],
         "x-ms-client-request-id": "8b4e84da-32cf-deca-8ed6-f3c3639db6c9",
-<<<<<<< HEAD
-        "x-ms-request-id": "ffaa75a1-301e-0040-0a32-f39503000000",
-=======
         "x-ms-request-id": "77dc776f-901e-0004-794a-09c0a7000000",
->>>>>>> 8d420312
         "x-ms-version": "2019-12-12"
       },
       "ResponseBody": []
@@ -315,11 +299,7 @@
           "Microsoft-HTTPAPI/2.0"
         ],
         "x-ms-client-request-id": "76e0791a-7373-460f-7e13-1ba2ad73d9e3",
-<<<<<<< HEAD
-        "x-ms-request-id": "0faf7846-d01e-0015-5932-f38588000000",
-=======
         "x-ms-request-id": "e9d714f5-a01e-000f-7a4a-093bcc000000",
->>>>>>> 8d420312
         "x-ms-version": "2019-12-12"
       },
       "ResponseBody": []
@@ -422,11 +402,7 @@
           "Microsoft-HTTPAPI/2.0"
         ],
         "x-ms-client-request-id": "0b72302e-788d-efec-8e32-453c078fa095",
-<<<<<<< HEAD
-        "x-ms-request-id": "0faf7860-d01e-0015-7032-f38588000000",
-=======
         "x-ms-request-id": "e9d71517-a01e-000f-174a-093bcc000000",
->>>>>>> 8d420312
         "x-ms-version": "2019-12-12"
       },
       "ResponseBody": []
@@ -459,11 +435,7 @@
           "Microsoft-HTTPAPI/2.0"
         ],
         "x-ms-client-request-id": "feded765-81b1-1d04-8a65-636d8a78d79a",
-<<<<<<< HEAD
-        "x-ms-request-id": "959e5782-b01e-003c-1032-f3bbfc000000",
-=======
         "x-ms-request-id": "217b0de3-601e-002f-394a-09406b000000",
->>>>>>> 8d420312
         "x-ms-version": "2019-12-12"
       },
       "ResponseBody": []
@@ -608,11 +580,7 @@
           "Microsoft-HTTPAPI/2.0"
         ],
         "x-ms-client-request-id": "0b6789c1-6988-bf0c-47b6-fa26fa947fc3",
-<<<<<<< HEAD
-        "x-ms-request-id": "959e57aa-b01e-003c-2632-f3bbfc000000",
-=======
         "x-ms-request-id": "217b0fb7-601e-002f-1e4a-09406b000000",
->>>>>>> 8d420312
         "x-ms-version": "2019-12-12"
       },
       "ResponseBody": []
@@ -645,11 +613,7 @@
           "Microsoft-HTTPAPI/2.0"
         ],
         "x-ms-client-request-id": "9331a9e2-106e-a00e-fc22-121a11b6c329",
-<<<<<<< HEAD
-        "x-ms-request-id": "1dfe6724-501e-000b-1832-f36950000000",
-=======
         "x-ms-request-id": "de421fe6-601e-0062-254a-098f87000000",
->>>>>>> 8d420312
         "x-ms-version": "2019-12-12"
       },
       "ResponseBody": []
@@ -752,11 +716,7 @@
           "Microsoft-HTTPAPI/2.0"
         ],
         "x-ms-client-request-id": "4e7b1b5e-877d-f87f-86b9-cb38d575fdaf",
-<<<<<<< HEAD
-        "x-ms-request-id": "1dfe672c-501e-000b-1c32-f36950000000",
-=======
         "x-ms-request-id": "de421fff-601e-0062-3a4a-098f87000000",
->>>>>>> 8d420312
         "x-ms-version": "2019-12-12"
       },
       "ResponseBody": []
