--- conflicted
+++ resolved
@@ -28,11 +28,7 @@
           "Microsoft-HTTPAPI/2.0"
         ],
         "x-ms-client-request-id": "d4050db6-d89a-d495-8798-a366515ce11b",
-<<<<<<< HEAD
-        "x-ms-request-id": "6af9fc3a-f01e-0012-6032-f3e9eb000000",
-=======
         "x-ms-request-id": "b7c74003-401e-0065-2c4a-09e3e4000000",
->>>>>>> 8d420312
         "x-ms-version": "2019-12-12"
       },
       "ResponseBody": []
@@ -103,11 +99,7 @@
         ],
         "x-ms-client-request-id": "8fff5a86-e042-70f9-d99b-0bc8d96d4e77",
         "x-ms-error-code": "LeaseNotPresentWithBlobOperation",
-<<<<<<< HEAD
-        "x-ms-request-id": "6af9fc3e-f01e-0012-6232-f3e9eb000000",
-=======
         "x-ms-request-id": "b7c74021-401e-0065-464a-09e3e4000000",
->>>>>>> 8d420312
         "x-ms-version": "2019-12-12"
       },
       "ResponseBody": [
@@ -141,11 +133,7 @@
           "Microsoft-HTTPAPI/2.0"
         ],
         "x-ms-client-request-id": "68f297b3-2487-51de-c27e-705895080b5f",
-<<<<<<< HEAD
-        "x-ms-request-id": "6af9fc3f-f01e-0012-6332-f3e9eb000000",
-=======
         "x-ms-request-id": "b7c74027-401e-0065-4c4a-09e3e4000000",
->>>>>>> 8d420312
         "x-ms-version": "2019-12-12"
       },
       "ResponseBody": []
