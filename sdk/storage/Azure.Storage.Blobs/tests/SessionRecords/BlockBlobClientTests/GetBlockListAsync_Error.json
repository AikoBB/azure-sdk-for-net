--- conflicted
+++ resolved
@@ -28,11 +28,7 @@
           "Microsoft-HTTPAPI/2.0"
         ],
         "x-ms-client-request-id": "b7a70c2b-13df-94b1-2ddd-19bbad30c508",
-<<<<<<< HEAD
-        "x-ms-request-id": "728b8f7e-801e-0018-0132-f34d5c000000",
-=======
         "x-ms-request-id": "8e69d9fc-701e-007e-0c49-09dde7000000",
->>>>>>> 8d420312
         "x-ms-version": "2019-12-12"
       },
       "ResponseBody": []
@@ -96,11 +92,7 @@
           "Microsoft-HTTPAPI/2.0"
         ],
         "x-ms-client-request-id": "005004b1-06e0-247c-1897-0efd48505761",
-<<<<<<< HEAD
-        "x-ms-request-id": "728b8f86-801e-0018-0632-f34d5c000000",
-=======
         "x-ms-request-id": "8e69da62-701e-007e-6649-09dde7000000",
->>>>>>> 8d420312
         "x-ms-version": "2019-12-12"
       },
       "ResponseBody": []
