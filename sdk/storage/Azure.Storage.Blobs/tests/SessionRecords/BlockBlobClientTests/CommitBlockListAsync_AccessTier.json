--- conflicted
+++ resolved
@@ -27,13 +27,8 @@
           "Windows-Azure-Blob/1.0",
           "Microsoft-HTTPAPI/2.0"
         ],
-<<<<<<< HEAD
-        "x-ms-client-request-id": "71be72f6-7840-c9b2-d437-936b525d11ea",
-        "x-ms-request-id": "fcb21f70-001e-0039-2e32-f36927000000",
-=======
         "x-ms-client-request-id": "11b53cce-6bbb-5229-ecaf-70ba0b87d7cf",
         "x-ms-request-id": "ce878f20-301e-0050-0922-0a8ff0000000",
->>>>>>> 8d420312
         "x-ms-version": "2019-12-12"
       },
       "ResponseBody": []
@@ -202,13 +197,8 @@
         ],
         "Transfer-Encoding": "chunked",
         "x-ms-blob-content-length": "8192",
-<<<<<<< HEAD
-        "x-ms-client-request-id": "0866052b-8ed6-04a1-bbb8-9875c37ea634",
-        "x-ms-request-id": "fcb21f7b-001e-0039-3632-f36927000000",
-=======
         "x-ms-client-request-id": "9c6b5f9f-b847-5d2a-6618-1993c4ce3652",
         "x-ms-request-id": "ce878f5b-301e-0050-3c22-0a8ff0000000",
->>>>>>> 8d420312
         "x-ms-version": "2019-12-12"
       },
       "ResponseBody": "\uFEFF\u003C?xml version=\u00221.0\u0022 encoding=\u0022utf-8\u0022?\u003E\u003CBlockList\u003E\u003CCommittedBlocks\u003E\u003CBlock\u003E\u003CName\u003EdGVzdC1ibG9jay0yYzVkZTgyNC01MTUzLTk4MjAtMWNhYy1lOGUzN2E4MmJhZDQ=\u003C/Name\u003E\u003CSize\u003E4096\u003C/Size\u003E\u003C/Block\u003E\u003CBlock\u003E\u003CName\u003EdGVzdC1ibG9jay1kZGYxYWMxZC0zMDkyLWM4OTctZTlmOC1iOGRiYTZkOWJlZWQ=\u003C/Name\u003E\u003CSize\u003E4096\u003C/Size\u003E\u003C/Block\u003E\u003C/CommittedBlocks\u003E\u003CUncommittedBlocks\u003E\u003CBlock\u003E\u003CName\u003EdGVzdC1ibG9jay04YTk0MThjNy01MWQyLTVlYjAtOWVkNS1jYzM4MTM5MTE2Nzg=\u003C/Name\u003E\u003CSize\u003E4096\u003C/Size\u003E\u003C/Block\u003E\u003C/UncommittedBlocks\u003E\u003C/BlockList\u003E"
@@ -278,13 +268,8 @@
           "Windows-Azure-Blob/1.0",
           "Microsoft-HTTPAPI/2.0"
         ],
-<<<<<<< HEAD
-        "x-ms-client-request-id": "5d7d9cc5-b756-2828-b9fa-2c12a333b070",
-        "x-ms-request-id": "fcb21f7d-001e-0039-3832-f36927000000",
-=======
         "x-ms-client-request-id": "93cdfaef-e47d-bb33-752f-6628113598f6",
         "x-ms-request-id": "ce878f74-301e-0050-5122-0a8ff0000000",
->>>>>>> 8d420312
         "x-ms-version": "2019-12-12"
       },
       "ResponseBody": []
