{
  "Entries": [
    {
      "RequestUri": "https://kasobolcanadacentral.blob.core.windows.net/test-container-ec7e1553-d6a1-219a-ea2f-478b58d5146c?restype=container",
      "RequestMethod": "PUT",
      "RequestHeaders": {
        "Accept": "application/xml",
        "Authorization": "Sanitized",
        "traceparent": "00-24a6b572e21e3e49bd9bc4c035faa4db-f3f171f1c94f7746-00",
        "User-Agent": [
          "azsdk-net-Storage.Blobs/12.10.0-alpha.20210802.1",
          "(.NET 5.0.8; Microsoft Windows 10.0.19043)"
        ],
        "x-ms-blob-public-access": "container",
        "x-ms-client-request-id": "381d9c03-2389-573d-299e-79613c81237e",
        "x-ms-date": "Wed, 04 Aug 2021 00:33:03 GMT",
        "x-ms-return-client-request-id": "true",
        "x-ms-version": "2020-12-06"
      },
      "RequestBody": null,
      "StatusCode": 201,
      "ResponseHeaders": {
        "Content-Length": "0",
        "Date": "Wed, 04 Aug 2021 00:33:02 GMT",
        "ETag": "\u00220x8D956DF6B7A0A24\u0022",
        "Last-Modified": "Wed, 04 Aug 2021 00:33:03 GMT",
        "Server": [
          "Windows-Azure-Blob/1.0",
          "Microsoft-HTTPAPI/2.0"
        ],
        "x-ms-client-request-id": "381d9c03-2389-573d-299e-79613c81237e",
<<<<<<< HEAD
        "x-ms-request-id": "3dafd72a-301e-0000-715e-05dac2000000",
        "x-ms-version": "2020-12-06"
=======
        "x-ms-request-id": "9e0e03cf-401e-0005-28c8-88186a000000",
        "x-ms-version": "2020-10-02"
>>>>>>> 303b7534
      },
      "ResponseBody": []
    },
    {
      "RequestUri": "https://kasobolcanadacentral.blob.core.windows.net/test-container-ec7e1553-d6a1-219a-ea2f-478b58d5146c/test-%CE%B2%C2%A3%C2%A9%C3%BE%E2%80%BD%253A-89b7487f-01c6-d91b-1e0b-6ce93377ce2f",
      "RequestMethod": "PUT",
      "RequestHeaders": {
        "Accept": "application/xml",
        "Authorization": "Sanitized",
        "Content-Length": "1024",
        "Content-Type": "application/octet-stream",
        "traceparent": "00-654a4ba7cf6c21459c3e8b0d2af62ceb-4d057a5176ec8042-00",
        "User-Agent": [
          "azsdk-net-Storage.Blobs/12.10.0-alpha.20210802.1",
          "(.NET 5.0.8; Microsoft Windows 10.0.19043)"
        ],
        "x-ms-blob-type": "BlockBlob",
        "x-ms-client-request-id": "fd65cfe8-209a-f39b-aab5-cc3fe51dfa1e",
        "x-ms-date": "Wed, 04 Aug 2021 00:33:03 GMT",
        "x-ms-return-client-request-id": "true",
        "x-ms-version": "2020-12-06"
      },
      "RequestBody": "2eAdq5WvVldSsEVldKBhV7wih7u33OP6oQLdTYFhkSUZ4x/fdMePVEXF5dje2OOIPSKkGflnxv39IgmS0QnW8R4fTJGBgeL0kzJ18vcKHMkfVA9fvHgssRwi4lK9/II87/S5v4tRBrw/r4XH8dQF8gZAc335dzSm85p0Xp6QN5avOQICUVw9zU1TIA3yZb9IHPBLfYkFQnjAEsvx3KgdrnjuF7jRA6GqAqUvpVYntI7bLEKtRboNqveKQj6RTPGlNXKUA00HdxlOoXrk1pwhmF49FbBlcGi\u002B4WzBRsBjGba0iXDkkrBA1LUoXqQ/KdNaaanfUzZAQMUJ1iHhRTBZ64jDMEwsPAat/UH6PRHDfriYZt0Wg8WAc0mq2ryOX46Ez3McfPiHLSyjMVX0RgK0RldpSN5TQmfCQ7wDgmFJH56zdW2dpgK/ETmwclJwiy1G9ZRkJRavMYwLWjg7g6vKWRK2QNCVFp9UqTalo9AVUbePvYzN5fmHBEThkkzKg46N5Rk/uUpcsd70EHvgCY689QiArMUf/XQYLzyLs4RTiiWnGL221phtMgyu2NR\u002Bp/q2JZxDSdfIbuilJooO0f1ZoYVVOPDQBR9wE3m5cSSfmohB1Y3oEEBO36rVEa8OX2EOVDdPKG4J5R980zZeDv3DBYwBzPtvcZFFB1lG\u002BvRvYbQXqxztUHEZOPBtaz0J79CtEgwjDJJmnuKmCiEUw\u002BorDXGCRmPg1rUa6JQLAgVTOxeJmejnTFUhsQw6RkZQBHQFQl7Mh6hszDtXCST\u002BW5zcUs4JiykBQ8EbYZVXpo9uyeMfBb\u002Bnh7RvHMyskEIxIlZwXfR3R3lKA/6csCUTFSas6D9B31XcNMoamW9dVLN\u002B6j4/5kma94Jq1AHBC9eOXAelAKgD8EMAkygpXK0K7a5KHsbm0y7dEfC91gpUGinzjD1nt1QKe/r7P1IgcZrVYOZSduwQp4jYyO64Rhk4rHn\u002BNtBvojZaQKLM65TbvKBV53YjAaM94uS1j\u002B9lUjXgwpPZIjrKZb2w\u002BDZKRLz0/QtOYl6iFKrVwVTsuhNG9O5t6ygBAZpmi4K4cght850nwZLjF/DXPa3oBGDl3auqaQRI3FiU8vtw59bb6qKhaM62xPiBY9z9la16GP05gK3WDgkEJBZEk86WczAZ\u002B1MLRpuSLhiyKQYoSkarGdr9NmcoBduYnUO4cjEq6vCr5JpabtFhp1GVI\u002BQC29rPmXn0mTzJ8PZ3cqhY2rzmiD8WfGasUKsIm48Vk\u002BH3lsFp6Ni4NlCz4vOk4vsoCcyVrpul7F90I0jN6/6ss10VgNzn7/HkLlLuYplyCG6v35HCgOVGUaph9MWP6kpSBy6WjmEeQRrasA==",
      "StatusCode": 201,
      "ResponseHeaders": {
        "Content-Length": "0",
        "Content-MD5": "wzZ2kQNLdjHCPLAkQq/SZw==",
        "Date": "Wed, 04 Aug 2021 00:33:02 GMT",
        "ETag": "\u00220x8D956DF6B883DFD\u0022",
        "Last-Modified": "Wed, 04 Aug 2021 00:33:03 GMT",
        "Server": [
          "Windows-Azure-Blob/1.0",
          "Microsoft-HTTPAPI/2.0"
        ],
        "x-ms-client-request-id": "fd65cfe8-209a-f39b-aab5-cc3fe51dfa1e",
        "x-ms-content-crc64": "tUMkSUKO81Q=",
        "x-ms-request-id": "9e0e0444-401e-0005-10c8-88186a000000",
        "x-ms-request-server-encrypted": "true",
<<<<<<< HEAD
        "x-ms-version": "2020-12-06",
        "x-ms-version-id": "2021-02-17T18:58:20.19891Z"
=======
        "x-ms-version": "2020-10-02"
>>>>>>> 303b7534
      },
      "ResponseBody": []
    },
    {
      "RequestUri": "https://kasobolcanadacentral.blob.core.windows.net/test-container-ec7e1553-d6a1-219a-ea2f-478b58d5146c/test-blob-bcec32c0-ae20-3c5b-401b-2e5b24a1cc8d?comp=block\u0026blockid=dGVzdC1ibG9jay02NDAxZjU2ZC1kMTEyLTExOTQtZTkwNi04MjlmNzZjOGI2M2Q%3D",
      "RequestMethod": "PUT",
      "RequestHeaders": {
        "Accept": "application/xml",
        "Authorization": "Sanitized",
        "traceparent": "00-06a6861e8ef9534c83b015b6ea539824-688eefe27247c340-00",
        "User-Agent": [
          "azsdk-net-Storage.Blobs/12.10.0-alpha.20210802.1",
          "(.NET 5.0.8; Microsoft Windows 10.0.19043)"
        ],
        "x-ms-client-request-id": "f0d13fe9-961c-ef0b-9ddb-d2192bbcc678",
        "x-ms-copy-source": "https://kasobolcanadacentral.blob.core.windows.net/test-container-ec7e1553-d6a1-219a-ea2f-478b58d5146c/test-%CE%B2%C2%A3%C2%A9%C3%BE%E2%80%BD%253A-89b7487f-01c6-d91b-1e0b-6ce93377ce2f",
        "x-ms-date": "Wed, 04 Aug 2021 00:33:03 GMT",
        "x-ms-return-client-request-id": "true",
        "x-ms-source-range": "bytes=0-",
        "x-ms-version": "2020-12-06"
      },
      "RequestBody": null,
      "StatusCode": 201,
      "ResponseHeaders": {
        "Content-Length": "0",
        "Date": "Wed, 04 Aug 2021 00:33:02 GMT",
        "Server": [
          "Windows-Azure-Blob/1.0",
          "Microsoft-HTTPAPI/2.0"
        ],
        "x-ms-client-request-id": "f0d13fe9-961c-ef0b-9ddb-d2192bbcc678",
        "x-ms-content-crc64": "tUMkSUKO81Q=",
        "x-ms-request-id": "9e0e04b5-401e-0005-76c8-88186a000000",
        "x-ms-request-server-encrypted": "true",
        "x-ms-version": "2020-12-06"
      },
      "ResponseBody": []
    },
    {
      "RequestUri": "https://kasobolcanadacentral.blob.core.windows.net/test-container-ec7e1553-d6a1-219a-ea2f-478b58d5146c?restype=container",
      "RequestMethod": "DELETE",
      "RequestHeaders": {
        "Accept": "application/xml",
        "Authorization": "Sanitized",
        "traceparent": "00-5dea41841006ed4ca8edbdacd5a40760-7752079aadc0c541-00",
        "User-Agent": [
          "azsdk-net-Storage.Blobs/12.10.0-alpha.20210802.1",
          "(.NET 5.0.8; Microsoft Windows 10.0.19043)"
        ],
        "x-ms-client-request-id": "36b67a38-c5f6-d921-b2c9-3dc90e3d0eb6",
        "x-ms-date": "Wed, 04 Aug 2021 00:33:03 GMT",
        "x-ms-return-client-request-id": "true",
        "x-ms-version": "2020-12-06"
      },
      "RequestBody": null,
      "StatusCode": 202,
      "ResponseHeaders": {
        "Content-Length": "0",
        "Date": "Wed, 04 Aug 2021 00:33:03 GMT",
        "Server": [
          "Windows-Azure-Blob/1.0",
          "Microsoft-HTTPAPI/2.0"
        ],
        "x-ms-client-request-id": "36b67a38-c5f6-d921-b2c9-3dc90e3d0eb6",
<<<<<<< HEAD
        "x-ms-request-id": "3dafd77e-301e-0000-345e-05dac2000000",
        "x-ms-version": "2020-12-06"
=======
        "x-ms-request-id": "9e0e0522-401e-0005-52c8-88186a000000",
        "x-ms-version": "2020-10-02"
>>>>>>> 303b7534
      },
      "ResponseBody": []
    }
  ],
  "Variables": {
    "RandomSeed": "402474866",
    "Storage_TestConfigDefault": "ProductionTenant\nkasobolcanadacentral\nU2FuaXRpemVk\nhttps://kasobolcanadacentral.blob.core.windows.net\nhttps://kasobolcanadacentral.file.core.windows.net\nhttps://kasobolcanadacentral.queue.core.windows.net\nhttps://kasobolcanadacentral.table.core.windows.net\n\n\n\n\nhttps://kasobolcanadacentral-secondary.blob.core.windows.net\nhttps://kasobolcanadacentral-secondary.file.core.windows.net\nhttps://kasobolcanadacentral-secondary.queue.core.windows.net\nhttps://kasobolcanadacentral-secondary.table.core.windows.net\n\nSanitized\n\n\nCloud\nBlobEndpoint=https://kasobolcanadacentral.blob.core.windows.net/;QueueEndpoint=https://kasobolcanadacentral.queue.core.windows.net/;FileEndpoint=https://kasobolcanadacentral.file.core.windows.net/;BlobSecondaryEndpoint=https://kasobolcanadacentral-secondary.blob.core.windows.net/;QueueSecondaryEndpoint=https://kasobolcanadacentral-secondary.queue.core.windows.net/;FileSecondaryEndpoint=https://kasobolcanadacentral-secondary.file.core.windows.net/;AccountName=kasobolcanadacentral;AccountKey=Kg==;\nencryptionScope\n\n"
  }
}<|MERGE_RESOLUTION|>--- conflicted
+++ resolved
@@ -29,13 +29,8 @@
           "Microsoft-HTTPAPI/2.0"
         ],
         "x-ms-client-request-id": "381d9c03-2389-573d-299e-79613c81237e",
-<<<<<<< HEAD
-        "x-ms-request-id": "3dafd72a-301e-0000-715e-05dac2000000",
+        "x-ms-request-id": "9e0e03cf-401e-0005-28c8-88186a000000",
         "x-ms-version": "2020-12-06"
-=======
-        "x-ms-request-id": "9e0e03cf-401e-0005-28c8-88186a000000",
-        "x-ms-version": "2020-10-02"
->>>>>>> 303b7534
       },
       "ResponseBody": []
     },
@@ -74,12 +69,7 @@
         "x-ms-content-crc64": "tUMkSUKO81Q=",
         "x-ms-request-id": "9e0e0444-401e-0005-10c8-88186a000000",
         "x-ms-request-server-encrypted": "true",
-<<<<<<< HEAD
-        "x-ms-version": "2020-12-06",
-        "x-ms-version-id": "2021-02-17T18:58:20.19891Z"
-=======
-        "x-ms-version": "2020-10-02"
->>>>>>> 303b7534
+        "x-ms-version": "2020-12-06"
       },
       "ResponseBody": []
     },
@@ -144,13 +134,8 @@
           "Microsoft-HTTPAPI/2.0"
         ],
         "x-ms-client-request-id": "36b67a38-c5f6-d921-b2c9-3dc90e3d0eb6",
-<<<<<<< HEAD
-        "x-ms-request-id": "3dafd77e-301e-0000-345e-05dac2000000",
+        "x-ms-request-id": "9e0e0522-401e-0005-52c8-88186a000000",
         "x-ms-version": "2020-12-06"
-=======
-        "x-ms-request-id": "9e0e0522-401e-0005-52c8-88186a000000",
-        "x-ms-version": "2020-10-02"
->>>>>>> 303b7534
       },
       "ResponseBody": []
     }
