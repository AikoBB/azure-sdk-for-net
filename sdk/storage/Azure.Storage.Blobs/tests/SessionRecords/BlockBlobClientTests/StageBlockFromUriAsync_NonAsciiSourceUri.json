{
  "Entries": [
    {
      "RequestUri": "https://kasobolcanadacentral.blob.core.windows.net/test-container-d3e2c040-d57d-f465-c674-5d514a8c1369?restype=container",
      "RequestMethod": "PUT",
      "RequestHeaders": {
        "Accept": "application/xml",
        "Authorization": "Sanitized",
        "traceparent": "00-fa83081931121244b8659cd8bbc23aba-2a561e2932c4d340-00",
        "User-Agent": [
          "azsdk-net-Storage.Blobs/12.10.0-alpha.20210802.1",
          "(.NET 5.0.8; Microsoft Windows 10.0.19043)"
        ],
        "x-ms-blob-public-access": "container",
        "x-ms-client-request-id": "743a75d2-b0e9-5b32-a190-37826eb81c1c",
        "x-ms-date": "Wed, 04 Aug 2021 00:32:58 GMT",
        "x-ms-return-client-request-id": "true",
        "x-ms-version": "2020-12-06"
      },
      "RequestBody": null,
      "StatusCode": 201,
      "ResponseHeaders": {
        "Content-Length": "0",
        "Date": "Wed, 04 Aug 2021 00:32:58 GMT",
        "ETag": "\u00220x8D956DF68F11568\u0022",
        "Last-Modified": "Wed, 04 Aug 2021 00:32:58 GMT",
        "Server": [
          "Windows-Azure-Blob/1.0",
          "Microsoft-HTTPAPI/2.0"
        ],
        "x-ms-client-request-id": "743a75d2-b0e9-5b32-a190-37826eb81c1c",
<<<<<<< HEAD
        "x-ms-request-id": "296c1823-e01e-0061-565e-05f981000000",
        "x-ms-version": "2020-12-06"
=======
        "x-ms-request-id": "9e0df289-401e-0005-4bc8-88186a000000",
        "x-ms-version": "2020-10-02"
>>>>>>> 303b7534
      },
      "ResponseBody": []
    },
    {
      "RequestUri": "https://kasobolcanadacentral.blob.core.windows.net/test-container-d3e2c040-d57d-f465-c674-5d514a8c1369/test-%CE%B2%C2%A3%C2%A9%C3%BE%E2%80%BD%253A-47aff92f-17d5-c5a3-aa70-921af85265f5",
      "RequestMethod": "PUT",
      "RequestHeaders": {
        "Accept": "application/xml",
        "Authorization": "Sanitized",
        "Content-Length": "1024",
        "Content-Type": "application/octet-stream",
        "traceparent": "00-45ae054c9a0c914fa640ce7a20de4c4b-c4f7e483ef689746-00",
        "User-Agent": [
          "azsdk-net-Storage.Blobs/12.10.0-alpha.20210802.1",
          "(.NET 5.0.8; Microsoft Windows 10.0.19043)"
        ],
        "x-ms-blob-type": "BlockBlob",
        "x-ms-client-request-id": "c34f9d6f-0a8b-98ff-3bce-f794babf2187",
        "x-ms-date": "Wed, 04 Aug 2021 00:32:58 GMT",
        "x-ms-return-client-request-id": "true",
        "x-ms-version": "2020-12-06"
      },
      "RequestBody": "PXUgNe1z7tB0unXUnM5qKMuaftVSn4BnH4mF3zfJuqWMHVgVfnPVX4dp/y47Xr/SJg\u002B30zlHyZ70uBZj7g6YqwDPR351VKlXxB9O6Z9RLMDKsrkoEuZsRVS6IMVdcXB40FQubBZAXNJlXw8Z\u002BN/\u002BooxVmTtVcJgZYwIquzPk\u002BVKv1RhLI7\u002BqiVXmwrLWUkx0vH04B9c0I2C7FAkUFqGegWW8aiLHs3/MqxDmbq7lQhC1tf\u002B1q/J6erK3jw62lnK0SEFMGucprQj\u002BbFzHTrSy1dH4XmCi6NVzQfBwDyNwFhSeMSVsmCgpiwj2tz\u002BVsyv9Bbk9vjcREWBr2Nn2uZ3ljVVHKRyPRTypztNYrDCW3o3FcgppM1fdjCDFAcBPMtFrECrpTYoObr98lO9kuWUv1fpLMUeTe1n\u002Bapz8yUR8WZwB7ZsGrJADtgNK7J9neNO6lSvFBACK15TQ6\u002BPtEaV7/zpTY8vKKChqR3tDSI66lvHJQjMYt1WbdhUGNcGsFqRez\u002B1kFBUH8GwDW7yER44FFlTyJM9xYkjlt\u002B22w/NnvTHX5XmhVYLcwlLGFVyYFy6GAB9suvLU7G2kf1woUSx5m52LrWIVY8DSFmJ9qkzrTKC\u002BL8LT\u002BgM/AvgM/NUls3AlTHq\u002BDWrMcZ1emqSQV0IhuTO8aSFqpqGaTKpqCGfrrGLxV17RLD818b0ldGBfr6u260OiaUpOu6bZJMG/Ymk2c\u002B5Bnv/kT4zzhnhkRDFBO5z/sx0jSEIYopy3\u002BAh\u002Bdo5U7wFxHRCr0pu3ruLR6nZ0l\u002BkkwK5LEiqrKfxjLFaEdRDpEFUwzx6MU\u002BGBa5pgRrcmQ2AeWrXgCNzXxvMUSKVFMjnS6NogRMjLmGzMyaaQS\u002BNEPOn1ZRpaCQd4WQgqeAs8PDlgjV3dBf6YU8JJEz81RnsQzwu8T80eeN/Tp\u002Bu/oB9hkI1tL72FZjfqXRJYEfbIQxKNGqgAf\u002BxrQRV\u002BCl0T2LKi6IKxyBe9imnT0vK6xmfoCmTZMoV3YRGhAe6oBlvZ14VftihzFnr7z5A/LK35sHutlv/4OqUsKodwD8YoFYMN\u002BvptWw8\u002BdPTq3mL1ODRjqFBy\u002BnBc4ZzfMouhAga00roMMjKyi1VrbyELDlxCN/JSDWd1tRsTsBlejimEnHHtNQuo6QUCsRz7B4pPUNJAnPuZT/WfPhye\u002BYEYVP0s59OvHthQmk3sT1tLea6Qw2BGHfIt60x7TvbvCvCE6Vwezx\u002B3nzL58AKtrACZU8RtDjUh0jcL/vyGM8/iYI9dZ2X/LaqO2CQtTSzwfz5L4vsygvu7YxclE9AjMGxiF5ByUESbmiYa3jUQ84ULG369O1HUsN6UogRN2RrZa6i3yzWbfQ==",
      "StatusCode": 201,
      "ResponseHeaders": {
        "Content-Length": "0",
        "Content-MD5": "NBugCpjTTxY3P5iecLyxCA==",
        "Date": "Wed, 04 Aug 2021 00:32:58 GMT",
        "ETag": "\u00220x8D956DF68FCD79C\u0022",
        "Last-Modified": "Wed, 04 Aug 2021 00:32:58 GMT",
        "Server": [
          "Windows-Azure-Blob/1.0",
          "Microsoft-HTTPAPI/2.0"
        ],
        "x-ms-client-request-id": "c34f9d6f-0a8b-98ff-3bce-f794babf2187",
        "x-ms-content-crc64": "\u002By1nWth\u002Bm78=",
        "x-ms-request-id": "9e0df2e8-401e-0005-23c8-88186a000000",
        "x-ms-request-server-encrypted": "true",
<<<<<<< HEAD
        "x-ms-version": "2020-12-06",
        "x-ms-version-id": "2021-02-17T18:56:52.3790282Z"
=======
        "x-ms-version": "2020-10-02"
>>>>>>> 303b7534
      },
      "ResponseBody": []
    },
    {
      "RequestUri": "https://kasobolcanadacentral.blob.core.windows.net/test-container-d3e2c040-d57d-f465-c674-5d514a8c1369/test-blob-3d9db305-e9ce-81a0-b961-85c9d72f3851?comp=block\u0026blockid=dGVzdC1ibG9jay01YWFiNDM0OC1hMTAzLTEwNjktOGRjZS03NjBlYjZhYzkzMDI%3D",
      "RequestMethod": "PUT",
      "RequestHeaders": {
        "Accept": "application/xml",
        "Authorization": "Sanitized",
        "traceparent": "00-e74c38ca45048149baef4a4ce73239fa-0cff401596cf5b4a-00",
        "User-Agent": [
          "azsdk-net-Storage.Blobs/12.10.0-alpha.20210802.1",
          "(.NET 5.0.8; Microsoft Windows 10.0.19043)"
        ],
        "x-ms-client-request-id": "774ba696-c713-6384-498c-afff7291ca0d",
        "x-ms-copy-source": "https://kasobolcanadacentral.blob.core.windows.net/test-container-d3e2c040-d57d-f465-c674-5d514a8c1369/test-%CE%B2%C2%A3%C2%A9%C3%BE%E2%80%BD%253A-47aff92f-17d5-c5a3-aa70-921af85265f5",
        "x-ms-date": "Wed, 04 Aug 2021 00:32:58 GMT",
        "x-ms-return-client-request-id": "true",
        "x-ms-source-range": "bytes=0-",
        "x-ms-version": "2020-12-06"
      },
      "RequestBody": null,
      "StatusCode": 201,
      "ResponseHeaders": {
        "Content-Length": "0",
        "Date": "Wed, 04 Aug 2021 00:32:58 GMT",
        "Server": [
          "Windows-Azure-Blob/1.0",
          "Microsoft-HTTPAPI/2.0"
        ],
        "x-ms-client-request-id": "774ba696-c713-6384-498c-afff7291ca0d",
        "x-ms-content-crc64": "\u002By1nWth\u002Bm78=",
        "x-ms-request-id": "9e0df35a-401e-0005-0fc8-88186a000000",
        "x-ms-request-server-encrypted": "true",
        "x-ms-version": "2020-12-06"
      },
      "ResponseBody": []
    },
    {
      "RequestUri": "https://kasobolcanadacentral.blob.core.windows.net/test-container-d3e2c040-d57d-f465-c674-5d514a8c1369?restype=container",
      "RequestMethod": "DELETE",
      "RequestHeaders": {
        "Accept": "application/xml",
        "Authorization": "Sanitized",
        "traceparent": "00-a5920585f47ae14797addd438144419a-6ad18af147fdba4a-00",
        "User-Agent": [
          "azsdk-net-Storage.Blobs/12.10.0-alpha.20210802.1",
          "(.NET 5.0.8; Microsoft Windows 10.0.19043)"
        ],
        "x-ms-client-request-id": "10776b0d-1b60-22ee-3409-912f3b80126b",
        "x-ms-date": "Wed, 04 Aug 2021 00:32:59 GMT",
        "x-ms-return-client-request-id": "true",
        "x-ms-version": "2020-12-06"
      },
      "RequestBody": null,
      "StatusCode": 202,
      "ResponseHeaders": {
        "Content-Length": "0",
        "Date": "Wed, 04 Aug 2021 00:33:00 GMT",
        "Server": [
          "Windows-Azure-Blob/1.0",
          "Microsoft-HTTPAPI/2.0"
        ],
        "x-ms-client-request-id": "10776b0d-1b60-22ee-3409-912f3b80126b",
<<<<<<< HEAD
        "x-ms-request-id": "296c1867-e01e-0061-0a5e-05f981000000",
        "x-ms-version": "2020-12-06"
=======
        "x-ms-request-id": "9e0df3ee-401e-0005-10c8-88186a000000",
        "x-ms-version": "2020-10-02"
>>>>>>> 303b7534
      },
      "ResponseBody": []
    }
  ],
  "Variables": {
    "RandomSeed": "2101487270",
    "Storage_TestConfigDefault": "ProductionTenant\nkasobolcanadacentral\nU2FuaXRpemVk\nhttps://kasobolcanadacentral.blob.core.windows.net\nhttps://kasobolcanadacentral.file.core.windows.net\nhttps://kasobolcanadacentral.queue.core.windows.net\nhttps://kasobolcanadacentral.table.core.windows.net\n\n\n\n\nhttps://kasobolcanadacentral-secondary.blob.core.windows.net\nhttps://kasobolcanadacentral-secondary.file.core.windows.net\nhttps://kasobolcanadacentral-secondary.queue.core.windows.net\nhttps://kasobolcanadacentral-secondary.table.core.windows.net\n\nSanitized\n\n\nCloud\nBlobEndpoint=https://kasobolcanadacentral.blob.core.windows.net/;QueueEndpoint=https://kasobolcanadacentral.queue.core.windows.net/;FileEndpoint=https://kasobolcanadacentral.file.core.windows.net/;BlobSecondaryEndpoint=https://kasobolcanadacentral-secondary.blob.core.windows.net/;QueueSecondaryEndpoint=https://kasobolcanadacentral-secondary.queue.core.windows.net/;FileSecondaryEndpoint=https://kasobolcanadacentral-secondary.file.core.windows.net/;AccountName=kasobolcanadacentral;AccountKey=Kg==;\nencryptionScope\n\n"
  }
}<|MERGE_RESOLUTION|>--- conflicted
+++ resolved
@@ -29,13 +29,8 @@
           "Microsoft-HTTPAPI/2.0"
         ],
         "x-ms-client-request-id": "743a75d2-b0e9-5b32-a190-37826eb81c1c",
-<<<<<<< HEAD
-        "x-ms-request-id": "296c1823-e01e-0061-565e-05f981000000",
+        "x-ms-request-id": "9e0df289-401e-0005-4bc8-88186a000000",
         "x-ms-version": "2020-12-06"
-=======
-        "x-ms-request-id": "9e0df289-401e-0005-4bc8-88186a000000",
-        "x-ms-version": "2020-10-02"
->>>>>>> 303b7534
       },
       "ResponseBody": []
     },
@@ -74,12 +69,7 @@
         "x-ms-content-crc64": "\u002By1nWth\u002Bm78=",
         "x-ms-request-id": "9e0df2e8-401e-0005-23c8-88186a000000",
         "x-ms-request-server-encrypted": "true",
-<<<<<<< HEAD
-        "x-ms-version": "2020-12-06",
-        "x-ms-version-id": "2021-02-17T18:56:52.3790282Z"
-=======
-        "x-ms-version": "2020-10-02"
->>>>>>> 303b7534
+        "x-ms-version": "2020-12-06"
       },
       "ResponseBody": []
     },
@@ -144,13 +134,8 @@
           "Microsoft-HTTPAPI/2.0"
         ],
         "x-ms-client-request-id": "10776b0d-1b60-22ee-3409-912f3b80126b",
-<<<<<<< HEAD
-        "x-ms-request-id": "296c1867-e01e-0061-0a5e-05f981000000",
+        "x-ms-request-id": "9e0df3ee-401e-0005-10c8-88186a000000",
         "x-ms-version": "2020-12-06"
-=======
-        "x-ms-request-id": "9e0df3ee-401e-0005-10c8-88186a000000",
-        "x-ms-version": "2020-10-02"
->>>>>>> 303b7534
       },
       "ResponseBody": []
     }
