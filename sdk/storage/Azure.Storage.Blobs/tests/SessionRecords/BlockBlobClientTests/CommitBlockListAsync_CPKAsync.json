--- conflicted
+++ resolved
@@ -27,13 +27,8 @@
           "Windows-Azure-Blob/1.0",
           "Microsoft-HTTPAPI/2.0"
         ],
-<<<<<<< HEAD
-        "x-ms-client-request-id": "fcbc7ce8-1870-fa24-213b-c8c85946d25a",
-        "x-ms-request-id": "c0f3698f-a01e-0020-2a32-f3e99c000000",
-=======
         "x-ms-client-request-id": "f50dc0ef-ce11-da41-44c0-b6099b38ee6a",
         "x-ms-request-id": "9f740926-601e-0086-1222-0a8119000000",
->>>>>>> 8d420312
         "x-ms-version": "2019-12-12"
       },
       "ResponseBody": []
@@ -176,13 +171,8 @@
           "Windows-Azure-Blob/1.0",
           "Microsoft-HTTPAPI/2.0"
         ],
-<<<<<<< HEAD
-        "x-ms-client-request-id": "5403328d-3c0e-5e9b-d1bc-8876ae1c8ed1",
-        "x-ms-request-id": "c0f36999-a01e-0020-3132-f3e99c000000",
-=======
         "x-ms-client-request-id": "65352be6-b381-1cb5-1642-70b213c5d43b",
         "x-ms-request-id": "9f740943-601e-0086-2a22-0a8119000000",
->>>>>>> 8d420312
         "x-ms-version": "2019-12-12"
       },
       "ResponseBody": []
