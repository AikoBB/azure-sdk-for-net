--- conflicted
+++ resolved
@@ -28,11 +28,7 @@
           "Microsoft-HTTPAPI/2.0"
         ],
         "x-ms-client-request-id": "bbdae7c5-f140-19bc-79a6-c645ff37ca2d",
-<<<<<<< HEAD
-        "x-ms-request-id": "33ba0485-201e-002e-3932-f3c02c000000",
-=======
         "x-ms-request-id": "0c4d55ea-a01e-0020-304a-093607000000",
->>>>>>> 8d420312
         "x-ms-version": "2019-12-12"
       },
       "ResponseBody": []
@@ -67,11 +63,7 @@
         ],
         "x-ms-client-request-id": "6eb3ef28-4e2b-ecc7-edd9-d0bdb4614f9c",
         "x-ms-error-code": "LeaseNotPresentWithBlobOperation",
-<<<<<<< HEAD
-        "x-ms-request-id": "33ba048b-201e-002e-3c32-f3c02c000000",
-=======
         "x-ms-request-id": "0c4d55f9-a01e-0020-3b4a-093607000000",
->>>>>>> 8d420312
         "x-ms-version": "2019-12-12"
       },
       "ResponseBody": [
@@ -105,11 +97,7 @@
           "Microsoft-HTTPAPI/2.0"
         ],
         "x-ms-client-request-id": "a71c0cba-5ab1-d54a-bd7a-39b8bdc82f35",
-<<<<<<< HEAD
-        "x-ms-request-id": "33ba048c-201e-002e-3d32-f3c02c000000",
-=======
         "x-ms-request-id": "0c4d5600-a01e-0020-424a-093607000000",
->>>>>>> 8d420312
         "x-ms-version": "2019-12-12"
       },
       "ResponseBody": []
