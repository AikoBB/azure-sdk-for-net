{
  "Entries": [
    {
<<<<<<< HEAD
      "RequestUri": "https://seanmcccanary.blob.core.windows.net/test-container-91d9863d-8fbd-6ce0-672f-62543c50c27c?restype=container",
      "RequestMethod": "PUT",
      "RequestHeaders": {
        "Authorization": "Sanitized",
        "traceparent": "00-45ae8f8f32bfa34a81e44f9c6988ef93-011e5977b1f52b4a-00",
        "User-Agent": [
          "azsdk-net-Storage.Blobs/12.5.0-dev.20200402.1",
          "(.NET Core 4.6.28325.01; Microsoft Windows 10.0.18362 )"
        ],
        "x-ms-blob-public-access": "container",
        "x-ms-client-request-id": "76eaf63b-1dfd-79cb-a1bb-8140c0e0e84b",
        "x-ms-date": "Thu, 02 Apr 2020 23:52:13 GMT",
=======
      "RequestUri": "http://kasoboltest.blob.core.windows.net/test-container-91d9863d-8fbd-6ce0-672f-62543c50c27c?restype=container",
      "RequestMethod": "PUT",
      "RequestHeaders": {
        "Authorization": "Sanitized",
        "traceparent": "00-6d693efe50951a4ab9a97d767498e986-acf23f55d683ec4e-00",
        "User-Agent": [
          "azsdk-net-Storage.Blobs/12.4.0-dev.20200329.1",
          "(.NET Core 4.6.28325.01; Microsoft Windows 10.0.18363 )"
        ],
        "x-ms-blob-public-access": "container",
        "x-ms-client-request-id": "76eaf63b-1dfd-79cb-a1bb-8140c0e0e84b",
        "x-ms-date": "Mon, 30 Mar 2020 05:49:12 GMT",
>>>>>>> bb257be6
        "x-ms-return-client-request-id": "true",
        "x-ms-version": "2019-12-12"
      },
      "RequestBody": null,
      "StatusCode": 201,
      "ResponseHeaders": {
        "Content-Length": "0",
<<<<<<< HEAD
        "Date": "Thu, 02 Apr 2020 23:52:13 GMT",
        "ETag": "\u00220x8D7D760DD8C2E09\u0022",
        "Last-Modified": "Thu, 02 Apr 2020 23:52:12 GMT",
=======
        "Date": "Mon, 30 Mar 2020 05:49:11 GMT",
        "ETag": "\u00220x8D7D46E12B0A55A\u0022",
        "Last-Modified": "Mon, 30 Mar 2020 05:49:12 GMT",
>>>>>>> bb257be6
        "Server": [
          "Windows-Azure-Blob/1.0",
          "Microsoft-HTTPAPI/2.0"
        ],
        "x-ms-client-request-id": "76eaf63b-1dfd-79cb-a1bb-8140c0e0e84b",
<<<<<<< HEAD
        "x-ms-request-id": "bca9cbc4-501e-001b-1949-0973a3000000",
        "x-ms-version": "2019-12-12"
=======
        "x-ms-request-id": "35868747-801e-0012-5c56-0660ef000000",
        "x-ms-version": "2019-07-07"
>>>>>>> bb257be6
      },
      "ResponseBody": []
    },
    {
<<<<<<< HEAD
      "RequestUri": "https://seanmcccanary.blob.core.windows.net/test-container-91d9863d-8fbd-6ce0-672f-62543c50c27c/test-blob-3a316b4b-6ccf-04d4-144f-e014c29209f7?comp=blocklist",
=======
      "RequestUri": "http://kasoboltest.blob.core.windows.net/test-container-91d9863d-8fbd-6ce0-672f-62543c50c27c/test-blob-3a316b4b-6ccf-04d4-144f-e014c29209f7?comp=blocklist",
>>>>>>> bb257be6
      "RequestMethod": "PUT",
      "RequestHeaders": {
        "Authorization": "Sanitized",
        "Content-Length": "104",
        "Content-Type": "application/xml",
<<<<<<< HEAD
        "traceparent": "00-9ce165a8085c80478c0fadd83e6379b9-85b101ece6ef8144-00",
        "User-Agent": [
          "azsdk-net-Storage.Blobs/12.5.0-dev.20200402.1",
          "(.NET Core 4.6.28325.01; Microsoft Windows 10.0.18362 )"
        ],
        "x-ms-client-request-id": "30ab3e85-1bbf-cb01-e17e-c3cbc19e4592",
        "x-ms-date": "Thu, 02 Apr 2020 23:52:14 GMT",
=======
        "traceparent": "00-0b26d8cc2b54e24a9fd166aaee01eb10-88692b7254a70f4f-00",
        "User-Agent": [
          "azsdk-net-Storage.Blobs/12.4.0-dev.20200329.1",
          "(.NET Core 4.6.28325.01; Microsoft Windows 10.0.18363 )"
        ],
        "x-ms-client-request-id": "30ab3e85-1bbf-cb01-e17e-c3cbc19e4592",
        "x-ms-date": "Mon, 30 Mar 2020 05:49:12 GMT",
>>>>>>> bb257be6
        "x-ms-return-client-request-id": "true",
        "x-ms-version": "2019-12-12"
      },
      "RequestBody": "\u003CBlockList\u003E\u003CLatest\u003EdGVzdC1ibG9jay02Y2NkNzVlYy1jNzI4LTUxOGMtOWRlZS1mNDlkOWU1Y2IxNzA=\u003C/Latest\u003E\u003C/BlockList\u003E",
      "StatusCode": 400,
      "ResponseHeaders": {
        "Content-Length": "221",
        "Content-Type": "application/xml",
<<<<<<< HEAD
        "Date": "Thu, 02 Apr 2020 23:52:13 GMT",
=======
        "Date": "Mon, 30 Mar 2020 05:49:11 GMT",
>>>>>>> bb257be6
        "Server": [
          "Windows-Azure-Blob/1.0",
          "Microsoft-HTTPAPI/2.0"
        ],
        "x-ms-client-request-id": "30ab3e85-1bbf-cb01-e17e-c3cbc19e4592",
        "x-ms-error-code": "InvalidBlockList",
<<<<<<< HEAD
        "x-ms-request-id": "bca9cc15-501e-001b-5a49-0973a3000000",
        "x-ms-version": "2019-12-12"
      },
      "ResponseBody": [
        "\uFEFF\u003C?xml version=\u00221.0\u0022 encoding=\u0022utf-8\u0022?\u003E\u003CError\u003E\u003CCode\u003EInvalidBlockList\u003C/Code\u003E\u003CMessage\u003EThe specified block list is invalid.\n",
        "RequestId:bca9cc15-501e-001b-5a49-0973a3000000\n",
        "Time:2020-04-02T23:52:14.1036190Z\u003C/Message\u003E\u003C/Error\u003E"
      ]
    },
    {
      "RequestUri": "https://seanmcccanary.blob.core.windows.net/test-container-91d9863d-8fbd-6ce0-672f-62543c50c27c?restype=container",
      "RequestMethod": "DELETE",
      "RequestHeaders": {
        "Authorization": "Sanitized",
        "traceparent": "00-1106571d51a8c1429db9d4a72324fb81-65115c35b09e9b41-00",
        "User-Agent": [
          "azsdk-net-Storage.Blobs/12.5.0-dev.20200402.1",
          "(.NET Core 4.6.28325.01; Microsoft Windows 10.0.18362 )"
        ],
        "x-ms-client-request-id": "5f172495-80b0-5bb1-bf03-05cabeb2bdd4",
        "x-ms-date": "Thu, 02 Apr 2020 23:52:15 GMT",
=======
        "x-ms-request-id": "35868750-801e-0012-6356-0660ef000000",
        "x-ms-version": "2019-07-07"
      },
      "ResponseBody": [
        "\uFEFF\u003C?xml version=\u00221.0\u0022 encoding=\u0022utf-8\u0022?\u003E\u003CError\u003E\u003CCode\u003EInvalidBlockList\u003C/Code\u003E\u003CMessage\u003EThe specified block list is invalid.\n",
        "RequestId:35868750-801e-0012-6356-0660ef000000\n",
        "Time:2020-03-30T05:49:12.1672446Z\u003C/Message\u003E\u003C/Error\u003E"
      ]
    },
    {
      "RequestUri": "http://kasoboltest.blob.core.windows.net/test-container-91d9863d-8fbd-6ce0-672f-62543c50c27c?restype=container",
      "RequestMethod": "DELETE",
      "RequestHeaders": {
        "Authorization": "Sanitized",
        "traceparent": "00-46693f056f710c4bb03fb1cfc4ea3fc5-439dfc47e470b942-00",
        "User-Agent": [
          "azsdk-net-Storage.Blobs/12.4.0-dev.20200329.1",
          "(.NET Core 4.6.28325.01; Microsoft Windows 10.0.18363 )"
        ],
        "x-ms-client-request-id": "5f172495-80b0-5bb1-bf03-05cabeb2bdd4",
        "x-ms-date": "Mon, 30 Mar 2020 05:49:12 GMT",
>>>>>>> bb257be6
        "x-ms-return-client-request-id": "true",
        "x-ms-version": "2019-12-12"
      },
      "RequestBody": null,
      "StatusCode": 202,
      "ResponseHeaders": {
        "Content-Length": "0",
<<<<<<< HEAD
        "Date": "Thu, 02 Apr 2020 23:52:14 GMT",
=======
        "Date": "Mon, 30 Mar 2020 05:49:12 GMT",
>>>>>>> bb257be6
        "Server": [
          "Windows-Azure-Blob/1.0",
          "Microsoft-HTTPAPI/2.0"
        ],
        "x-ms-client-request-id": "5f172495-80b0-5bb1-bf03-05cabeb2bdd4",
<<<<<<< HEAD
        "x-ms-request-id": "bca9cc1c-501e-001b-6049-0973a3000000",
        "x-ms-version": "2019-12-12"
=======
        "x-ms-request-id": "35868754-801e-0012-6756-0660ef000000",
        "x-ms-version": "2019-07-07"
>>>>>>> bb257be6
      },
      "ResponseBody": []
    }
  ],
  "Variables": {
    "RandomSeed": "199451915",
<<<<<<< HEAD
    "Storage_TestConfigDefault": "ProductionTenant\nseanmcccanary\nU2FuaXRpemVk\nhttps://seanmcccanary.blob.core.windows.net\nhttps://seanmcccanary.file.core.windows.net\nhttps://seanmcccanary.queue.core.windows.net\nhttps://seanmcccanary.table.core.windows.net\n\n\n\n\nhttps://seanmcccanary-secondary.blob.core.windows.net\nhttps://seanmcccanary-secondary.file.core.windows.net\nhttps://seanmcccanary-secondary.queue.core.windows.net\nhttps://seanmcccanary-secondary.table.core.windows.net\n\nSanitized\n\n\nCloud\nBlobEndpoint=https://seanmcccanary.blob.core.windows.net/;QueueEndpoint=https://seanmcccanary.queue.core.windows.net/;FileEndpoint=https://seanmcccanary.file.core.windows.net/;BlobSecondaryEndpoint=https://seanmcccanary-secondary.blob.core.windows.net/;QueueSecondaryEndpoint=https://seanmcccanary-secondary.queue.core.windows.net/;FileSecondaryEndpoint=https://seanmcccanary-secondary.file.core.windows.net/;AccountName=seanmcccanary;AccountKey=Sanitized\nseanscope1"
=======
    "Storage_TestConfigDefault": "ProductionTenant\nkasoboltest\nU2FuaXRpemVk\nhttp://kasoboltest.blob.core.windows.net\nhttp://kasoboltest.file.core.windows.net\nhttp://kasoboltest.queue.core.windows.net\nhttp://kasoboltest.table.core.windows.net\n\n\n\n\nhttp://kasoboltest-secondary.blob.core.windows.net\nhttp://kasoboltest-secondary.file.core.windows.net\nhttp://kasoboltest-secondary.queue.core.windows.net\nhttp://kasoboltest-secondary.table.core.windows.net\n\nSanitized\n\n\nCloud\nBlobEndpoint=http://kasoboltest.blob.core.windows.net/;QueueEndpoint=http://kasoboltest.queue.core.windows.net/;FileEndpoint=http://kasoboltest.file.core.windows.net/;BlobSecondaryEndpoint=http://kasoboltest-secondary.blob.core.windows.net/;QueueSecondaryEndpoint=http://kasoboltest-secondary.queue.core.windows.net/;FileSecondaryEndpoint=http://kasoboltest-secondary.file.core.windows.net/;AccountName=kasoboltest;AccountKey=Sanitized\nencryptionScope"
>>>>>>> bb257be6
  }
}<|MERGE_RESOLUTION|>--- conflicted
+++ resolved
@@ -1,33 +1,18 @@
 {
   "Entries": [
     {
-<<<<<<< HEAD
-      "RequestUri": "https://seanmcccanary.blob.core.windows.net/test-container-91d9863d-8fbd-6ce0-672f-62543c50c27c?restype=container",
+      "RequestUri": "https://seanmcccanary.blob.core.windows.net/test-container-52e8f5f9-7ae2-bde4-a420-4f043d304aea?restype=container",
       "RequestMethod": "PUT",
       "RequestHeaders": {
         "Authorization": "Sanitized",
-        "traceparent": "00-45ae8f8f32bfa34a81e44f9c6988ef93-011e5977b1f52b4a-00",
+        "traceparent": "00-1936d6401a0460408bb09b9a694ffd57-6293807b78d44145-00",
         "User-Agent": [
-          "azsdk-net-Storage.Blobs/12.5.0-dev.20200402.1",
+          "azsdk-net-Storage.Blobs/12.5.0-dev.20200403.1",
           "(.NET Core 4.6.28325.01; Microsoft Windows 10.0.18362 )"
         ],
         "x-ms-blob-public-access": "container",
-        "x-ms-client-request-id": "76eaf63b-1dfd-79cb-a1bb-8140c0e0e84b",
-        "x-ms-date": "Thu, 02 Apr 2020 23:52:13 GMT",
-=======
-      "RequestUri": "http://kasoboltest.blob.core.windows.net/test-container-91d9863d-8fbd-6ce0-672f-62543c50c27c?restype=container",
-      "RequestMethod": "PUT",
-      "RequestHeaders": {
-        "Authorization": "Sanitized",
-        "traceparent": "00-6d693efe50951a4ab9a97d767498e986-acf23f55d683ec4e-00",
-        "User-Agent": [
-          "azsdk-net-Storage.Blobs/12.4.0-dev.20200329.1",
-          "(.NET Core 4.6.28325.01; Microsoft Windows 10.0.18363 )"
-        ],
-        "x-ms-blob-public-access": "container",
-        "x-ms-client-request-id": "76eaf63b-1dfd-79cb-a1bb-8140c0e0e84b",
-        "x-ms-date": "Mon, 30 Mar 2020 05:49:12 GMT",
->>>>>>> bb257be6
+        "x-ms-client-request-id": "d4661fbf-f7d8-f10e-02c9-36494e66e354",
+        "x-ms-date": "Sat, 04 Apr 2020 01:42:48 GMT",
         "x-ms-return-client-request-id": "true",
         "x-ms-version": "2019-12-12"
       },
@@ -35,122 +20,69 @@
       "StatusCode": 201,
       "ResponseHeaders": {
         "Content-Length": "0",
-<<<<<<< HEAD
-        "Date": "Thu, 02 Apr 2020 23:52:13 GMT",
-        "ETag": "\u00220x8D7D760DD8C2E09\u0022",
-        "Last-Modified": "Thu, 02 Apr 2020 23:52:12 GMT",
-=======
-        "Date": "Mon, 30 Mar 2020 05:49:11 GMT",
-        "ETag": "\u00220x8D7D46E12B0A55A\u0022",
-        "Last-Modified": "Mon, 30 Mar 2020 05:49:12 GMT",
->>>>>>> bb257be6
+        "Date": "Sat, 04 Apr 2020 01:42:47 GMT",
+        "ETag": "\u00220x8D7D8397AD851DB\u0022",
+        "Last-Modified": "Sat, 04 Apr 2020 01:42:48 GMT",
         "Server": [
           "Windows-Azure-Blob/1.0",
           "Microsoft-HTTPAPI/2.0"
         ],
-        "x-ms-client-request-id": "76eaf63b-1dfd-79cb-a1bb-8140c0e0e84b",
-<<<<<<< HEAD
-        "x-ms-request-id": "bca9cbc4-501e-001b-1949-0973a3000000",
+        "x-ms-client-request-id": "d4661fbf-f7d8-f10e-02c9-36494e66e354",
+        "x-ms-request-id": "2b195d5b-801e-0055-3c22-0a5d2b000000",
         "x-ms-version": "2019-12-12"
-=======
-        "x-ms-request-id": "35868747-801e-0012-5c56-0660ef000000",
-        "x-ms-version": "2019-07-07"
->>>>>>> bb257be6
       },
       "ResponseBody": []
     },
     {
-<<<<<<< HEAD
-      "RequestUri": "https://seanmcccanary.blob.core.windows.net/test-container-91d9863d-8fbd-6ce0-672f-62543c50c27c/test-blob-3a316b4b-6ccf-04d4-144f-e014c29209f7?comp=blocklist",
-=======
-      "RequestUri": "http://kasoboltest.blob.core.windows.net/test-container-91d9863d-8fbd-6ce0-672f-62543c50c27c/test-blob-3a316b4b-6ccf-04d4-144f-e014c29209f7?comp=blocklist",
->>>>>>> bb257be6
+      "RequestUri": "https://seanmcccanary.blob.core.windows.net/test-container-52e8f5f9-7ae2-bde4-a420-4f043d304aea/test-blob-7d0276a6-4f2e-ffb5-d932-ccd6f7c3624d?comp=blocklist",
       "RequestMethod": "PUT",
       "RequestHeaders": {
         "Authorization": "Sanitized",
         "Content-Length": "104",
         "Content-Type": "application/xml",
-<<<<<<< HEAD
-        "traceparent": "00-9ce165a8085c80478c0fadd83e6379b9-85b101ece6ef8144-00",
+        "traceparent": "00-c50cf6c32391484d980e42ca52b57217-c7a94957e6a0ea4e-00",
         "User-Agent": [
-          "azsdk-net-Storage.Blobs/12.5.0-dev.20200402.1",
+          "azsdk-net-Storage.Blobs/12.5.0-dev.20200403.1",
           "(.NET Core 4.6.28325.01; Microsoft Windows 10.0.18362 )"
         ],
-        "x-ms-client-request-id": "30ab3e85-1bbf-cb01-e17e-c3cbc19e4592",
-        "x-ms-date": "Thu, 02 Apr 2020 23:52:14 GMT",
-=======
-        "traceparent": "00-0b26d8cc2b54e24a9fd166aaee01eb10-88692b7254a70f4f-00",
-        "User-Agent": [
-          "azsdk-net-Storage.Blobs/12.4.0-dev.20200329.1",
-          "(.NET Core 4.6.28325.01; Microsoft Windows 10.0.18363 )"
-        ],
-        "x-ms-client-request-id": "30ab3e85-1bbf-cb01-e17e-c3cbc19e4592",
-        "x-ms-date": "Mon, 30 Mar 2020 05:49:12 GMT",
->>>>>>> bb257be6
+        "x-ms-client-request-id": "725fb1f8-c460-089c-04f1-2d5719c187f9",
+        "x-ms-date": "Sat, 04 Apr 2020 01:42:48 GMT",
         "x-ms-return-client-request-id": "true",
         "x-ms-version": "2019-12-12"
       },
-      "RequestBody": "\u003CBlockList\u003E\u003CLatest\u003EdGVzdC1ibG9jay02Y2NkNzVlYy1jNzI4LTUxOGMtOWRlZS1mNDlkOWU1Y2IxNzA=\u003C/Latest\u003E\u003C/BlockList\u003E",
+      "RequestBody": "\u003CBlockList\u003E\u003CLatest\u003EdGVzdC1ibG9jay05NTRkNGFiNC03Mzk2LWQwODAtMDIzNS0zMmI5OWJkY2Y3M2E=\u003C/Latest\u003E\u003C/BlockList\u003E",
       "StatusCode": 400,
       "ResponseHeaders": {
         "Content-Length": "221",
         "Content-Type": "application/xml",
-<<<<<<< HEAD
-        "Date": "Thu, 02 Apr 2020 23:52:13 GMT",
-=======
-        "Date": "Mon, 30 Mar 2020 05:49:11 GMT",
->>>>>>> bb257be6
+        "Date": "Sat, 04 Apr 2020 01:42:47 GMT",
         "Server": [
           "Windows-Azure-Blob/1.0",
           "Microsoft-HTTPAPI/2.0"
         ],
-        "x-ms-client-request-id": "30ab3e85-1bbf-cb01-e17e-c3cbc19e4592",
+        "x-ms-client-request-id": "725fb1f8-c460-089c-04f1-2d5719c187f9",
         "x-ms-error-code": "InvalidBlockList",
-<<<<<<< HEAD
-        "x-ms-request-id": "bca9cc15-501e-001b-5a49-0973a3000000",
+        "x-ms-request-id": "2b195d6a-801e-0055-4722-0a5d2b000000",
         "x-ms-version": "2019-12-12"
       },
       "ResponseBody": [
         "\uFEFF\u003C?xml version=\u00221.0\u0022 encoding=\u0022utf-8\u0022?\u003E\u003CError\u003E\u003CCode\u003EInvalidBlockList\u003C/Code\u003E\u003CMessage\u003EThe specified block list is invalid.\n",
-        "RequestId:bca9cc15-501e-001b-5a49-0973a3000000\n",
-        "Time:2020-04-02T23:52:14.1036190Z\u003C/Message\u003E\u003C/Error\u003E"
+        "RequestId:2b195d6a-801e-0055-4722-0a5d2b000000\n",
+        "Time:2020-04-04T01:42:48.2777685Z\u003C/Message\u003E\u003C/Error\u003E"
       ]
     },
     {
-      "RequestUri": "https://seanmcccanary.blob.core.windows.net/test-container-91d9863d-8fbd-6ce0-672f-62543c50c27c?restype=container",
+      "RequestUri": "https://seanmcccanary.blob.core.windows.net/test-container-52e8f5f9-7ae2-bde4-a420-4f043d304aea?restype=container",
       "RequestMethod": "DELETE",
       "RequestHeaders": {
         "Authorization": "Sanitized",
-        "traceparent": "00-1106571d51a8c1429db9d4a72324fb81-65115c35b09e9b41-00",
+        "traceparent": "00-e8a52ecf12515848b974d3cea05fe0b9-5989e03b29032b4f-00",
         "User-Agent": [
-          "azsdk-net-Storage.Blobs/12.5.0-dev.20200402.1",
+          "azsdk-net-Storage.Blobs/12.5.0-dev.20200403.1",
           "(.NET Core 4.6.28325.01; Microsoft Windows 10.0.18362 )"
         ],
-        "x-ms-client-request-id": "5f172495-80b0-5bb1-bf03-05cabeb2bdd4",
-        "x-ms-date": "Thu, 02 Apr 2020 23:52:15 GMT",
-=======
-        "x-ms-request-id": "35868750-801e-0012-6356-0660ef000000",
-        "x-ms-version": "2019-07-07"
-      },
-      "ResponseBody": [
-        "\uFEFF\u003C?xml version=\u00221.0\u0022 encoding=\u0022utf-8\u0022?\u003E\u003CError\u003E\u003CCode\u003EInvalidBlockList\u003C/Code\u003E\u003CMessage\u003EThe specified block list is invalid.\n",
-        "RequestId:35868750-801e-0012-6356-0660ef000000\n",
-        "Time:2020-03-30T05:49:12.1672446Z\u003C/Message\u003E\u003C/Error\u003E"
-      ]
-    },
-    {
-      "RequestUri": "http://kasoboltest.blob.core.windows.net/test-container-91d9863d-8fbd-6ce0-672f-62543c50c27c?restype=container",
-      "RequestMethod": "DELETE",
-      "RequestHeaders": {
-        "Authorization": "Sanitized",
-        "traceparent": "00-46693f056f710c4bb03fb1cfc4ea3fc5-439dfc47e470b942-00",
-        "User-Agent": [
-          "azsdk-net-Storage.Blobs/12.4.0-dev.20200329.1",
-          "(.NET Core 4.6.28325.01; Microsoft Windows 10.0.18363 )"
-        ],
-        "x-ms-client-request-id": "5f172495-80b0-5bb1-bf03-05cabeb2bdd4",
-        "x-ms-date": "Mon, 30 Mar 2020 05:49:12 GMT",
->>>>>>> bb257be6
+        "x-ms-client-request-id": "eac14dcf-847d-b9da-99ec-3984d72d58db",
+        "x-ms-date": "Sat, 04 Apr 2020 01:42:48 GMT",
         "x-ms-return-client-request-id": "true",
         "x-ms-version": "2019-12-12"
       },
@@ -158,33 +90,20 @@
       "StatusCode": 202,
       "ResponseHeaders": {
         "Content-Length": "0",
-<<<<<<< HEAD
-        "Date": "Thu, 02 Apr 2020 23:52:14 GMT",
-=======
-        "Date": "Mon, 30 Mar 2020 05:49:12 GMT",
->>>>>>> bb257be6
+        "Date": "Sat, 04 Apr 2020 01:42:47 GMT",
         "Server": [
           "Windows-Azure-Blob/1.0",
           "Microsoft-HTTPAPI/2.0"
         ],
-        "x-ms-client-request-id": "5f172495-80b0-5bb1-bf03-05cabeb2bdd4",
-<<<<<<< HEAD
-        "x-ms-request-id": "bca9cc1c-501e-001b-6049-0973a3000000",
+        "x-ms-client-request-id": "eac14dcf-847d-b9da-99ec-3984d72d58db",
+        "x-ms-request-id": "2b195d7d-801e-0055-5722-0a5d2b000000",
         "x-ms-version": "2019-12-12"
-=======
-        "x-ms-request-id": "35868754-801e-0012-6756-0660ef000000",
-        "x-ms-version": "2019-07-07"
->>>>>>> bb257be6
       },
       "ResponseBody": []
     }
   ],
   "Variables": {
-    "RandomSeed": "199451915",
-<<<<<<< HEAD
+    "RandomSeed": "451020935",
     "Storage_TestConfigDefault": "ProductionTenant\nseanmcccanary\nU2FuaXRpemVk\nhttps://seanmcccanary.blob.core.windows.net\nhttps://seanmcccanary.file.core.windows.net\nhttps://seanmcccanary.queue.core.windows.net\nhttps://seanmcccanary.table.core.windows.net\n\n\n\n\nhttps://seanmcccanary-secondary.blob.core.windows.net\nhttps://seanmcccanary-secondary.file.core.windows.net\nhttps://seanmcccanary-secondary.queue.core.windows.net\nhttps://seanmcccanary-secondary.table.core.windows.net\n\nSanitized\n\n\nCloud\nBlobEndpoint=https://seanmcccanary.blob.core.windows.net/;QueueEndpoint=https://seanmcccanary.queue.core.windows.net/;FileEndpoint=https://seanmcccanary.file.core.windows.net/;BlobSecondaryEndpoint=https://seanmcccanary-secondary.blob.core.windows.net/;QueueSecondaryEndpoint=https://seanmcccanary-secondary.queue.core.windows.net/;FileSecondaryEndpoint=https://seanmcccanary-secondary.file.core.windows.net/;AccountName=seanmcccanary;AccountKey=Sanitized\nseanscope1"
-=======
-    "Storage_TestConfigDefault": "ProductionTenant\nkasoboltest\nU2FuaXRpemVk\nhttp://kasoboltest.blob.core.windows.net\nhttp://kasoboltest.file.core.windows.net\nhttp://kasoboltest.queue.core.windows.net\nhttp://kasoboltest.table.core.windows.net\n\n\n\n\nhttp://kasoboltest-secondary.blob.core.windows.net\nhttp://kasoboltest-secondary.file.core.windows.net\nhttp://kasoboltest-secondary.queue.core.windows.net\nhttp://kasoboltest-secondary.table.core.windows.net\n\nSanitized\n\n\nCloud\nBlobEndpoint=http://kasoboltest.blob.core.windows.net/;QueueEndpoint=http://kasoboltest.queue.core.windows.net/;FileEndpoint=http://kasoboltest.file.core.windows.net/;BlobSecondaryEndpoint=http://kasoboltest-secondary.blob.core.windows.net/;QueueSecondaryEndpoint=http://kasoboltest-secondary.queue.core.windows.net/;FileSecondaryEndpoint=http://kasoboltest-secondary.file.core.windows.net/;AccountName=kasoboltest;AccountKey=Sanitized\nencryptionScope"
->>>>>>> bb257be6
   }
 }