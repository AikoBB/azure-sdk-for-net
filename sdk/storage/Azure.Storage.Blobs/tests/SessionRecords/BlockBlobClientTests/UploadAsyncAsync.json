--- conflicted
+++ resolved
@@ -27,13 +27,8 @@
           "Windows-Azure-Blob/1.0",
           "Microsoft-HTTPAPI/2.0"
         ],
-<<<<<<< HEAD
-        "x-ms-client-request-id": "f5a15fd5-55e5-14ae-c96c-7924a1065413",
-        "x-ms-request-id": "ffaa75c1-301e-0040-2032-f39503000000",
-=======
         "x-ms-client-request-id": "a73d79a1-23eb-c265-db0e-7ee1d278dd76",
         "x-ms-request-id": "54198ba6-f01e-0084-4422-0a3fa1000000",
->>>>>>> 8d420312
         "x-ms-version": "2019-12-12"
       },
       "ResponseBody": []
@@ -99,14 +94,8 @@
           "Microsoft-HTTPAPI/2.0"
         ],
         "Transfer-Encoding": "chunked",
-<<<<<<< HEAD
-        "Vary": "Origin",
-        "x-ms-client-request-id": "d335ef4b-831a-3f2c-60d3-a5c760b3b239",
-        "x-ms-request-id": "ffaa75c5-301e-0040-2232-f39503000000",
-=======
         "x-ms-client-request-id": "7607b26e-804c-d216-f3a2-3faf08356253",
         "x-ms-request-id": "54198be5-f01e-0084-7b22-0a3fa1000000",
->>>>>>> 8d420312
         "x-ms-version": "2019-12-12"
       },
       "ResponseBody": "\uFEFF\u003C?xml version=\u00221.0\u0022 encoding=\u0022utf-8\u0022?\u003E\u003CEnumerationResults ServiceEndpoint=\u0022https://seanmcccanary.blob.core.windows.net/\u0022 ContainerName=\u0022test-container-7a9e8a6f-b619-4803-59c7-3b2d61295b74\u0022\u003E\u003CBlobs\u003E\u003CBlob\u003E\u003CName\u003Etest-blob-ad0299d0-06dd-f423-affb-5d8d747e4406\u003C/Name\u003E\u003CProperties\u003E\u003CCreation-Time\u003ESat, 04 Apr 2020 01:43:43 GMT\u003C/Creation-Time\u003E\u003CLast-Modified\u003ESat, 04 Apr 2020 01:43:43 GMT\u003C/Last-Modified\u003E\u003CEtag\u003E0x8D7D8399B9AE332\u003C/Etag\u003E\u003CContent-Length\u003E4096\u003C/Content-Length\u003E\u003CContent-Type\u003Eapplication/octet-stream\u003C/Content-Type\u003E\u003CContent-Encoding /\u003E\u003CContent-Language /\u003E\u003CContent-CRC64 /\u003E\u003CContent-MD5\u003EIblxMwjcIENI6VC6C4NXfA==\u003C/Content-MD5\u003E\u003CCache-Control /\u003E\u003CContent-Disposition /\u003E\u003CBlobType\u003EBlockBlob\u003C/BlobType\u003E\u003CAccessTier\u003EHot\u003C/AccessTier\u003E\u003CAccessTierInferred\u003Etrue\u003C/AccessTierInferred\u003E\u003CLeaseStatus\u003Eunlocked\u003C/LeaseStatus\u003E\u003CLeaseState\u003Eavailable\u003C/LeaseState\u003E\u003CServerEncrypted\u003Etrue\u003C/ServerEncrypted\u003E\u003C/Properties\u003E\u003C/Blob\u003E\u003C/Blobs\u003E\u003CNextMarker /\u003E\u003C/EnumerationResults\u003E"
@@ -175,13 +164,8 @@
           "Windows-Azure-Blob/1.0",
           "Microsoft-HTTPAPI/2.0"
         ],
-<<<<<<< HEAD
-        "x-ms-client-request-id": "5836eda0-795b-91bb-bce5-6051375428a5",
-        "x-ms-request-id": "ffaa75ca-301e-0040-2632-f39503000000",
-=======
         "x-ms-client-request-id": "34100e39-5c12-362c-621f-72b9f61a4326",
         "x-ms-request-id": "54198c09-f01e-0084-1e22-0a3fa1000000",
->>>>>>> 8d420312
         "x-ms-version": "2019-12-12"
       },
       "ResponseBody": []
