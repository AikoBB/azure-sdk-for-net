--- conflicted
+++ resolved
@@ -28,13 +28,8 @@
           "Microsoft-HTTPAPI/2.0"
         ],
         "x-ms-client-request-id": "3dc9c643-e5e6-6ff0-f255-ae766b9ed754",
-<<<<<<< HEAD
-        "x-ms-request-id": "5785113c-201e-008a-0edf-b98173000000",
+        "x-ms-request-id": "6bdec848-f01e-0089-7834-c86017000000",
         "x-ms-version": "2020-06-12"
-=======
-        "x-ms-request-id": "6bdec848-f01e-0089-7834-c86017000000",
-        "x-ms-version": "2020-04-08"
->>>>>>> bd4f0b8f
       },
       "ResponseBody": []
     },
@@ -71,13 +66,8 @@
         "x-ms-content-crc64": "mji7\u002BQWAsys=",
         "x-ms-request-id": "6bdec857-f01e-0089-7e34-c86017000000",
         "x-ms-request-server-encrypted": "true",
-<<<<<<< HEAD
         "x-ms-version": "2020-06-12",
-        "x-ms-version-id": "2020-11-13T17:08:48.6583031Z"
-=======
-        "x-ms-version": "2020-04-08",
         "x-ms-version-id": "2020-12-01T22:48:41.2836023Z"
->>>>>>> bd4f0b8f
       },
       "ResponseBody": []
     },
@@ -118,13 +108,8 @@
         "x-ms-encryption-key-sha256": "VXnxWhY0kHQxBkZGn9iHdCBw4/Oy9YO57vkG6VIxiKA=",
         "x-ms-request-id": "6bdec861-f01e-0089-0734-c86017000000",
         "x-ms-request-server-encrypted": "true",
-<<<<<<< HEAD
         "x-ms-version": "2020-06-12",
-        "x-ms-version-id": "2020-11-13T17:08:48.9795324Z"
-=======
-        "x-ms-version": "2020-04-08",
         "x-ms-version-id": "2020-12-01T22:48:41.4477190Z"
->>>>>>> bd4f0b8f
       },
       "ResponseBody": []
     },
@@ -153,13 +138,8 @@
           "Microsoft-HTTPAPI/2.0"
         ],
         "x-ms-client-request-id": "45a04ea7-ac14-b6c9-4462-a566e42fe30d",
-<<<<<<< HEAD
-        "x-ms-request-id": "57851249-201e-008a-78df-b98173000000",
+        "x-ms-request-id": "6bdec878-f01e-0089-1934-c86017000000",
         "x-ms-version": "2020-06-12"
-=======
-        "x-ms-request-id": "6bdec878-f01e-0089-1934-c86017000000",
-        "x-ms-version": "2020-04-08"
->>>>>>> bd4f0b8f
       },
       "ResponseBody": []
     }
