{
  "Entries": [
    {
      "RequestUri": "https://seanmcccanary.blob.core.windows.net/test-container-33b7c396-3cae-d135-0851-f74385586da2?restype=container",
      "RequestMethod": "PUT",
      "RequestHeaders": {
        "Authorization": "Sanitized",
        "traceparent": "00-aa9d532e7ba8584e80ce26e1d5c834b7-f1ae51c2e7c98a4f-00",
        "User-Agent": [
          "azsdk-net-Storage.Blobs/12.5.0-dev.20200402.1",
          "(.NET Core 4.6.28325.01; Microsoft Windows 10.0.18362 )"
        ],
        "x-ms-blob-public-access": "container",
        "x-ms-client-request-id": "346a403e-e7b6-faf8-c9c3-f057574c8685",
        "x-ms-date": "Thu, 02 Apr 2020 23:43:15 GMT",
        "x-ms-return-client-request-id": "true",
        "x-ms-version": "2019-12-12"
      },
      "RequestBody": null,
      "StatusCode": 201,
      "ResponseHeaders": {
        "Content-Length": "0",
        "Date": "Thu, 02 Apr 2020 23:43:14 GMT",
        "ETag": "\u00220x8D7D75F9CA108CD\u0022",
        "Last-Modified": "Thu, 02 Apr 2020 23:43:14 GMT",
        "Server": [
          "Windows-Azure-Blob/1.0",
          "Microsoft-HTTPAPI/2.0"
        ],
        "x-ms-client-request-id": "346a403e-e7b6-faf8-c9c3-f057574c8685",
<<<<<<< HEAD
        "x-ms-request-id": "4388fdf9-101e-000a-3430-f3368c000000",
=======
        "x-ms-request-id": "8e9109b2-c01e-0044-7e48-09c79f000000",
>>>>>>> 8d420312
        "x-ms-version": "2019-12-12"
      },
      "ResponseBody": []
    },
    {
      "RequestUri": "https://seanmcccanary.blob.core.windows.net/test-container-33b7c396-3cae-d135-0851-f74385586da2/test-blob-cbbcca58-bbda-a503-050e-6d8e198de3f4?comp=tier",
      "RequestMethod": "PUT",
      "RequestHeaders": {
        "Authorization": "Sanitized",
        "traceparent": "00-dc960d3897915f419203ca533ee89176-f18785c0c13dae45-00",
        "User-Agent": [
          "azsdk-net-Storage.Blobs/12.5.0-dev.20200402.1",
          "(.NET Core 4.6.28325.01; Microsoft Windows 10.0.18362 )"
        ],
        "x-ms-access-tier": "Cool",
        "x-ms-client-request-id": "7cf4f3bc-bf3e-569d-8482-07290a430e1b",
        "x-ms-date": "Thu, 02 Apr 2020 23:43:15 GMT",
        "x-ms-return-client-request-id": "true",
        "x-ms-version": "2019-12-12"
      },
      "RequestBody": null,
      "StatusCode": 404,
      "ResponseHeaders": {
        "Content-Length": "215",
        "Content-Type": "application/xml",
        "Date": "Thu, 02 Apr 2020 23:43:14 GMT",
        "Server": [
          "Windows-Azure-Blob/1.0",
          "Microsoft-HTTPAPI/2.0"
        ],
        "x-ms-client-request-id": "7cf4f3bc-bf3e-569d-8482-07290a430e1b",
        "x-ms-error-code": "BlobNotFound",
<<<<<<< HEAD
        "x-ms-request-id": "4388fdff-101e-000a-3830-f3368c000000",
=======
        "x-ms-request-id": "8e9109c0-c01e-0044-0848-09c79f000000",
>>>>>>> 8d420312
        "x-ms-version": "2019-12-12"
      },
      "ResponseBody": [
        "\uFEFF\u003C?xml version=\u00221.0\u0022 encoding=\u0022utf-8\u0022?\u003E\u003CError\u003E\u003CCode\u003EBlobNotFound\u003C/Code\u003E\u003CMessage\u003EThe specified blob does not exist.\n",
        "RequestId:8e9109c0-c01e-0044-0848-09c79f000000\n",
        "Time:2020-04-02T23:43:14.7099585Z\u003C/Message\u003E\u003C/Error\u003E"
      ]
    },
    {
      "RequestUri": "https://seanmcccanary.blob.core.windows.net/test-container-33b7c396-3cae-d135-0851-f74385586da2?restype=container",
      "RequestMethod": "DELETE",
      "RequestHeaders": {
        "Authorization": "Sanitized",
        "traceparent": "00-6bfa39ae5527be48b8d7c7a7d38a0d94-7f0132a735f9f344-00",
        "User-Agent": [
          "azsdk-net-Storage.Blobs/12.5.0-dev.20200402.1",
          "(.NET Core 4.6.28325.01; Microsoft Windows 10.0.18362 )"
        ],
        "x-ms-client-request-id": "86eb901d-6475-20fd-5f93-82c53a6e139a",
        "x-ms-date": "Thu, 02 Apr 2020 23:43:15 GMT",
        "x-ms-return-client-request-id": "true",
        "x-ms-version": "2019-12-12"
      },
      "RequestBody": null,
      "StatusCode": 202,
      "ResponseHeaders": {
        "Content-Length": "0",
        "Date": "Thu, 02 Apr 2020 23:43:14 GMT",
        "Server": [
          "Windows-Azure-Blob/1.0",
          "Microsoft-HTTPAPI/2.0"
        ],
        "x-ms-client-request-id": "86eb901d-6475-20fd-5f93-82c53a6e139a",
<<<<<<< HEAD
        "x-ms-request-id": "4388fe01-101e-000a-3a30-f3368c000000",
=======
        "x-ms-request-id": "8e9109c4-c01e-0044-0c48-09c79f000000",
>>>>>>> 8d420312
        "x-ms-version": "2019-12-12"
      },
      "ResponseBody": []
    }
  ],
  "Variables": {
    "RandomSeed": "577627183",
    "Storage_TestConfigDefault": "ProductionTenant\nseanmcccanary\nU2FuaXRpemVk\nhttps://seanmcccanary.blob.core.windows.net\nhttps://seanmcccanary.file.core.windows.net\nhttps://seanmcccanary.queue.core.windows.net\nhttps://seanmcccanary.table.core.windows.net\n\n\n\n\nhttps://seanmcccanary-secondary.blob.core.windows.net\nhttps://seanmcccanary-secondary.file.core.windows.net\nhttps://seanmcccanary-secondary.queue.core.windows.net\nhttps://seanmcccanary-secondary.table.core.windows.net\n\nSanitized\n\n\nCloud\nBlobEndpoint=https://seanmcccanary.blob.core.windows.net/;QueueEndpoint=https://seanmcccanary.queue.core.windows.net/;FileEndpoint=https://seanmcccanary.file.core.windows.net/;BlobSecondaryEndpoint=https://seanmcccanary-secondary.blob.core.windows.net/;QueueSecondaryEndpoint=https://seanmcccanary-secondary.queue.core.windows.net/;FileSecondaryEndpoint=https://seanmcccanary-secondary.file.core.windows.net/;AccountName=seanmcccanary;AccountKey=Sanitized\nseanscope1"
  }
}<|MERGE_RESOLUTION|>--- conflicted
+++ resolved
@@ -28,11 +28,7 @@
           "Microsoft-HTTPAPI/2.0"
         ],
         "x-ms-client-request-id": "346a403e-e7b6-faf8-c9c3-f057574c8685",
-<<<<<<< HEAD
-        "x-ms-request-id": "4388fdf9-101e-000a-3430-f3368c000000",
-=======
         "x-ms-request-id": "8e9109b2-c01e-0044-7e48-09c79f000000",
->>>>>>> 8d420312
         "x-ms-version": "2019-12-12"
       },
       "ResponseBody": []
@@ -65,11 +61,7 @@
         ],
         "x-ms-client-request-id": "7cf4f3bc-bf3e-569d-8482-07290a430e1b",
         "x-ms-error-code": "BlobNotFound",
-<<<<<<< HEAD
-        "x-ms-request-id": "4388fdff-101e-000a-3830-f3368c000000",
-=======
         "x-ms-request-id": "8e9109c0-c01e-0044-0848-09c79f000000",
->>>>>>> 8d420312
         "x-ms-version": "2019-12-12"
       },
       "ResponseBody": [
@@ -103,11 +95,7 @@
           "Microsoft-HTTPAPI/2.0"
         ],
         "x-ms-client-request-id": "86eb901d-6475-20fd-5f93-82c53a6e139a",
-<<<<<<< HEAD
-        "x-ms-request-id": "4388fe01-101e-000a-3a30-f3368c000000",
-=======
         "x-ms-request-id": "8e9109c4-c01e-0044-0c48-09c79f000000",
->>>>>>> 8d420312
         "x-ms-version": "2019-12-12"
       },
       "ResponseBody": []
