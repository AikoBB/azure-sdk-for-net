{
  "Entries": [
    {
      "RequestUri": "https://seanmcccanary.blob.core.windows.net/test-container-07a6628c-a717-dd00-164e-299daa81dcfe?restype=container",
      "RequestMethod": "PUT",
      "RequestHeaders": {
        "Authorization": "Sanitized",
        "traceparent": "00-0f4345ae25b49e469150c8f58c3b902f-5402ef9580cacf4c-00",
        "User-Agent": [
          "azsdk-net-Storage.Blobs/12.5.0-dev.20200402.1",
          "(.NET Core 4.6.28325.01; Microsoft Windows 10.0.18362 )"
        ],
        "x-ms-blob-public-access": "container",
        "x-ms-client-request-id": "f3bdc062-5145-7adf-9bde-e60f28d051d6",
        "x-ms-date": "Thu, 02 Apr 2020 23:45:25 GMT",
        "x-ms-return-client-request-id": "true",
        "x-ms-version": "2019-12-12"
      },
      "RequestBody": null,
      "StatusCode": 201,
      "ResponseHeaders": {
        "Content-Length": "0",
        "Date": "Thu, 02 Apr 2020 23:45:24 GMT",
        "ETag": "\u00220x8D7D75FEA1BA0E4\u0022",
        "Last-Modified": "Thu, 02 Apr 2020 23:45:24 GMT",
        "Server": [
          "Windows-Azure-Blob/1.0",
          "Microsoft-HTTPAPI/2.0"
        ],
        "x-ms-client-request-id": "f3bdc062-5145-7adf-9bde-e60f28d051d6",
<<<<<<< HEAD
        "x-ms-request-id": "8de84060-a01e-0042-1b31-f32bbb000000",
=======
        "x-ms-request-id": "094e8769-a01e-006d-2d48-09f9eb000000",
>>>>>>> 8d420312
        "x-ms-version": "2019-12-12"
      },
      "ResponseBody": []
    },
    {
      "RequestUri": "https://seanmcccanary.blob.core.windows.net/test-container-07a6628c-a717-dd00-164e-299daa81dcfe/test-blob-5ce6f824-91de-71bb-c91a-27f1dbc264e8",
      "RequestMethod": "PUT",
      "RequestHeaders": {
        "Authorization": "Sanitized",
        "Content-Length": "1024",
        "traceparent": "00-f933c0c1c3a0ef4e8f3e99875601451d-4dbb25002caeba40-00",
        "User-Agent": [
          "azsdk-net-Storage.Blobs/12.5.0-dev.20200402.1",
          "(.NET Core 4.6.28325.01; Microsoft Windows 10.0.18362 )"
        ],
        "x-ms-blob-type": "BlockBlob",
        "x-ms-client-request-id": "ccdef5c2-795c-34c2-ac65-b8023a8874e1",
        "x-ms-date": "Thu, 02 Apr 2020 23:45:25 GMT",
        "x-ms-return-client-request-id": "true",
        "x-ms-version": "2019-12-12"
      },
      "RequestBody": "ikQ76cPpuaxLXzJ3NIliENT1GIFHZwbQBUwqKintnth6/YXjlGcSOz45EH9eRD0/txcd5qnjoSI\u002BauR3vo\u002BCXsBa/DYEf3ts4t1CDleGccAP63IS0Lgul1xipSqCm3yvtrK/BEcGOjibsAPMoJLLuPgjaNMccI0HK2TZotlR6kdgk1elxm15CLA5dh\u002B0YfbJl\u002BwxXjOokkYkt9jiLZheSsa8aw07JvGKql8j4/luU8puDwvtH4sUtwEQgA\u002BVltsX2itZ\u002BPXpjnD7prPTha9NtmQNdB2NcSo7qLQLK6Xh9RSECwjNFVvUhIGa8XnXQDJSwsqrhyG9imkBHU9B3WPLGbGfTnmmgKEIOfCc8n\u002BxY2eBuWjaNm3zx4GezPcLkqYeztjIN/G5q0Ipok4wIZfpT7nnwCT68eNDrIf4CLOp/adKfSSn6Ct2xw4lsJMfwqXptXw9I9GCI930hItqwaKOf6Wm5qNzQWeNcfgV1EBPJOriDlM3bNnVyFlGs2SgCwZrlzDteNsBdnMVr7LZbE\u002BcpWChh7JPVxPM0R5JLI4C7WXxqT0PYawO4JffIbwn/FsKqg4E/oRTHD8dIaa8t0rkEsFM58MRjUOzk6cacDVWpdXDP4KA/u/hno3\u002B8kAFUShN\u002Bg/72hWY\u002BRzKUGvcOKsKxnzR\u002BXjHZBPSakk1E5sDrkF/zXUmW8rAK0Vlta6EBWXh8yvDM1evhZb7KHDLYuaBx6IpXWs25GuyEc4zYq5lTmXkUx9vP3rpz0ffKjJZ9Mhf5O4MWqj5qw\u002B/ESKJfCPoltoL5w/GEYcnP40kV7k4WB0G037AWPO96qcPry5XYFMk95NXTgy4mNJm5Bsa1VRWh7kEgqilJz7nTv1nt2FZ0N45AGAm4QkRTjurWXTYohVTuSh0Ut6rfs9VcAAPUOFxDBQ84NX0L6Wv8zRt\u002Bc7JDqvnFP045X0AjoGR0XAJAf1ZOk1fnMJAXomDxV\u002BpPoUAi2FUKDvjOCeXO1FTY100pfI2E7\u002BAaXLpprVztR8eVlD8kEYPtdnBdgElyGBw7PssTh9scyrFfyHuaoGGb4IHeeUBV9IXJfAYdJ29W6ESebm5R2f/seMlNhAkIEpYOwZ/HU96bpUoFCgvVP6MBySA3PHHzCcbCMgC2yHC8wWlwDmXPj1RlwskkTM\u002B0FzlmC7rpERZkG/eYxWHeJJ0ZiEjiZTE9cnnLkTlozv03ThrHEPy1k7ATC/KuNsnyh94sCoSGkbIIKJlA3b/c\u002Bwz6obdG1tPgo/SYj1k\u002Bj3uwGMkbfMQ4sLxovygjNLYwdhDls1USa7DKS6aP7cIZCZld0MS2wb5IgjD63lfr/W9\u002BqFlIWNvmXa1YUPFdqIK6T7WOhSPxg==",
      "StatusCode": 201,
      "ResponseHeaders": {
        "Content-Length": "0",
        "Content-MD5": "mZG5EJ46ya3jv7SYL4Jr5A==",
        "Date": "Thu, 02 Apr 2020 23:45:24 GMT",
        "ETag": "\u00220x8D7D75FEA292ACC\u0022",
        "Last-Modified": "Thu, 02 Apr 2020 23:45:24 GMT",
        "Server": [
          "Windows-Azure-Blob/1.0",
          "Microsoft-HTTPAPI/2.0"
        ],
        "x-ms-client-request-id": "ccdef5c2-795c-34c2-ac65-b8023a8874e1",
        "x-ms-content-crc64": "ZKSemb5Esh4=",
        "x-ms-request-id": "094e8770-a01e-006d-3048-09f9eb000000",
        "x-ms-request-server-encrypted": "true",
        "x-ms-version": "2019-12-12"
      },
      "ResponseBody": []
    },
    {
      "RequestUri": "https://seanmcccanary.blob.core.windows.net/test-container-07a6628c-a717-dd00-164e-299daa81dcfe/test-blob-5ce6f824-91de-71bb-c91a-27f1dbc264e8?comp=lease",
      "RequestMethod": "PUT",
      "RequestHeaders": {
        "Authorization": "Sanitized",
        "traceparent": "00-848cd5fd4333454a9546d0b029163cbe-9cfb3ca4b3db2c40-00",
        "User-Agent": [
          "azsdk-net-Storage.Blobs/12.5.0-dev.20200402.1",
          "(.NET Core 4.6.28325.01; Microsoft Windows 10.0.18362 )"
        ],
        "x-ms-client-request-id": "11af5705-0f5a-d26b-4bd7-b3dc7cf8a713",
        "x-ms-date": "Thu, 02 Apr 2020 23:45:25 GMT",
        "x-ms-lease-action": "acquire",
        "x-ms-lease-duration": "15",
        "x-ms-proposed-lease-id": "93bb332d-efd7-07aa-187f-fdc98c985df4",
        "x-ms-return-client-request-id": "true",
        "x-ms-version": "2019-12-12"
      },
      "RequestBody": null,
      "StatusCode": 201,
      "ResponseHeaders": {
        "Content-Length": "0",
        "Date": "Thu, 02 Apr 2020 23:45:24 GMT",
        "ETag": "\u00220x8D7D75FEA292ACC\u0022",
        "Last-Modified": "Thu, 02 Apr 2020 23:45:24 GMT",
        "Server": [
          "Windows-Azure-Blob/1.0",
          "Microsoft-HTTPAPI/2.0"
        ],
        "x-ms-client-request-id": "11af5705-0f5a-d26b-4bd7-b3dc7cf8a713",
        "x-ms-lease-id": "93bb332d-efd7-07aa-187f-fdc98c985df4",
<<<<<<< HEAD
        "x-ms-request-id": "8de84066-a01e-0042-2031-f32bbb000000",
=======
        "x-ms-request-id": "094e8775-a01e-006d-3448-09f9eb000000",
>>>>>>> 8d420312
        "x-ms-version": "2019-12-12"
      },
      "ResponseBody": []
    },
    {
      "RequestUri": "https://seanmcccanary.blob.core.windows.net/test-container-07a6628c-a717-dd00-164e-299daa81dcfe/test-blob-5ce6f824-91de-71bb-c91a-27f1dbc264e8?comp=lease",
      "RequestMethod": "PUT",
      "RequestHeaders": {
        "Authorization": "Sanitized",
        "traceparent": "00-6d8b07ffb77cc1498bf49dcff82f49ac-092e8fd6e9b61641-00",
        "User-Agent": [
          "azsdk-net-Storage.Blobs/12.5.0-dev.20200402.1",
          "(.NET Core 4.6.28325.01; Microsoft Windows 10.0.18362 )"
        ],
        "x-ms-client-request-id": "35c32184-4be9-369a-9040-f95e0e8cef16",
        "x-ms-date": "Thu, 02 Apr 2020 23:45:25 GMT",
        "x-ms-lease-action": "renew",
        "x-ms-lease-id": "93bb332d-efd7-07aa-187f-fdc98c985df4",
        "x-ms-return-client-request-id": "true",
        "x-ms-version": "2019-12-12"
      },
      "RequestBody": null,
      "StatusCode": 200,
      "ResponseHeaders": {
        "Content-Length": "0",
        "Date": "Thu, 02 Apr 2020 23:45:24 GMT",
        "ETag": "\u00220x8D7D75FEA292ACC\u0022",
        "Last-Modified": "Thu, 02 Apr 2020 23:45:24 GMT",
        "Server": [
          "Windows-Azure-Blob/1.0",
          "Microsoft-HTTPAPI/2.0"
        ],
        "x-ms-client-request-id": "35c32184-4be9-369a-9040-f95e0e8cef16",
        "x-ms-lease-id": "93bb332d-efd7-07aa-187f-fdc98c985df4",
<<<<<<< HEAD
        "x-ms-request-id": "8de8406a-a01e-0042-2431-f32bbb000000",
=======
        "x-ms-request-id": "094e877a-a01e-006d-3848-09f9eb000000",
>>>>>>> 8d420312
        "x-ms-version": "2019-12-12"
      },
      "ResponseBody": []
    },
    {
      "RequestUri": "https://seanmcccanary.blob.core.windows.net/test-container-07a6628c-a717-dd00-164e-299daa81dcfe?restype=container",
      "RequestMethod": "DELETE",
      "RequestHeaders": {
        "Authorization": "Sanitized",
        "traceparent": "00-c38c7d298f4c5a4bb5c9f0251b9b7856-511bc64ebc19a34c-00",
        "User-Agent": [
          "azsdk-net-Storage.Blobs/12.5.0-dev.20200402.1",
          "(.NET Core 4.6.28325.01; Microsoft Windows 10.0.18362 )"
        ],
        "x-ms-client-request-id": "5b58f6a9-7235-bc2a-2984-ad34364c5c3d",
        "x-ms-date": "Thu, 02 Apr 2020 23:45:25 GMT",
        "x-ms-return-client-request-id": "true",
        "x-ms-version": "2019-12-12"
      },
      "RequestBody": null,
      "StatusCode": 202,
      "ResponseHeaders": {
        "Content-Length": "0",
        "Date": "Thu, 02 Apr 2020 23:45:24 GMT",
        "Server": [
          "Windows-Azure-Blob/1.0",
          "Microsoft-HTTPAPI/2.0"
        ],
        "x-ms-client-request-id": "5b58f6a9-7235-bc2a-2984-ad34364c5c3d",
<<<<<<< HEAD
        "x-ms-request-id": "8de8406b-a01e-0042-2531-f32bbb000000",
=======
        "x-ms-request-id": "094e877f-a01e-006d-3b48-09f9eb000000",
>>>>>>> 8d420312
        "x-ms-version": "2019-12-12"
      },
      "ResponseBody": []
    },
    {
      "RequestUri": "https://seanmcccanary.blob.core.windows.net/test-container-74556d5f-18f3-c71d-baed-89a4048fabe8?restype=container",
      "RequestMethod": "PUT",
      "RequestHeaders": {
        "Authorization": "Sanitized",
        "traceparent": "00-94ca2f4ae3f22948b81dd3c3ad9ef628-4ae553331a663949-00",
        "User-Agent": [
          "azsdk-net-Storage.Blobs/12.5.0-dev.20200402.1",
          "(.NET Core 4.6.28325.01; Microsoft Windows 10.0.18362 )"
        ],
        "x-ms-blob-public-access": "container",
        "x-ms-client-request-id": "1dab0ae8-3552-900d-d990-a047e885b899",
        "x-ms-date": "Thu, 02 Apr 2020 23:45:25 GMT",
        "x-ms-return-client-request-id": "true",
        "x-ms-version": "2019-12-12"
      },
      "RequestBody": null,
      "StatusCode": 201,
      "ResponseHeaders": {
        "Content-Length": "0",
        "Date": "Thu, 02 Apr 2020 23:45:25 GMT",
        "ETag": "\u00220x8D7D75FEA81ED7B\u0022",
        "Last-Modified": "Thu, 02 Apr 2020 23:45:25 GMT",
        "Server": [
          "Windows-Azure-Blob/1.0",
          "Microsoft-HTTPAPI/2.0"
        ],
        "x-ms-client-request-id": "1dab0ae8-3552-900d-d990-a047e885b899",
<<<<<<< HEAD
        "x-ms-request-id": "9d51550a-c01e-0044-7531-f31804000000",
=======
        "x-ms-request-id": "e800e2e7-c01e-008f-6a48-09c4ca000000",
>>>>>>> 8d420312
        "x-ms-version": "2019-12-12"
      },
      "ResponseBody": []
    },
    {
      "RequestUri": "https://seanmcccanary.blob.core.windows.net/test-container-74556d5f-18f3-c71d-baed-89a4048fabe8/test-blob-3e9dc5d9-4397-cb08-8c5b-eb582b01b888",
      "RequestMethod": "PUT",
      "RequestHeaders": {
        "Authorization": "Sanitized",
        "Content-Length": "1024",
        "traceparent": "00-00266f83cad17c45856b763d342244d8-b3f9689e4ee2894e-00",
        "User-Agent": [
          "azsdk-net-Storage.Blobs/12.5.0-dev.20200402.1",
          "(.NET Core 4.6.28325.01; Microsoft Windows 10.0.18362 )"
        ],
        "x-ms-blob-type": "BlockBlob",
        "x-ms-client-request-id": "70623d95-f231-6159-6add-9661b9fdc6c2",
        "x-ms-date": "Thu, 02 Apr 2020 23:45:26 GMT",
        "x-ms-return-client-request-id": "true",
        "x-ms-version": "2019-12-12"
      },
      "RequestBody": "TSq8\u002BuSNlWDpJD6k85kSBOJSQUqUYcikAd\u002BR90q1ZdfXGPm9yL21Sy88VHIEY9fySOd12L9u8\u002BxiF/gE\u002B54WNL9mzNugVDsknfUaVw1Vn50Hn65iP4wYaSQNW7DEsFCRJh\u002Bznpf8UvSrUTvJU5vfDXdb/Fzvs/UyTmO3k/mKYOyliTHtogEGC025t\u002B5QThWILk05abPzoXIqgE8zRb/7IfBPI8pq8Wt2VPAPNfwG4gBNLmSrUfY4sue/wiGy0saOvpX9ASpLHjziwhXD42t1I55O5hZaUM/6FnHiqy9Jw4EqgXdnCeDWAhAoyI7gdc58Sp6DZOywM27FAuu4aHMNmf\u002BTmGL0Dhq9d\u002BMGMYdBGaCiZmCQxV\u002BVeU0IoQb1HZmdGy6PTdxshzyExuwIqgLnhOhKFgISfNSf/h8U7GwTyFpKaBZYsczENd8kDP9zjM9LIR0dqgeXip5a7069V5rPcP2SvkHsjtIbhuAj7XDVLHFPyctP9R1Ss913/sF9Bt1EVZwB4M6OX5JKAiQmc50uhcPdbY7PgHrfPwtjdI8QnX8D35fU00ujwWo4BPP5LD9ASXn\u002BoJhPdNUhIqHDKuoDOmSlI5QFWbF3Oawjl3uG5hLLIisWEf3ms2rCsrCq4JZ/NcqPUwmqOu/Hh2fsK91ZmzyO9wi/7Chnv28qQqcBzVkWo2Kx9pIJIOg7T4qV\u002BoeNaRd0G\u002BiOwEiiKJSZgPdIxroO1Yh6qKSqhdcfg52d0cXonNmPjLFwiOMZDs39b5/w84nQhyT/EsBzypURbjyrBFfPseQeuDkInU2lYZnWrBU3L5AUzUmg6YoYHMIbXxmmbQp2Lr670jpPx\u002BrWWbEnnB2A2T\u002BslzYNLshaBZx27D4z//OOYH5XfF1VxAVfyo/Y8YCkm4Xa\u002BdbUaP/2Ycye2dusolq9mDyfKF3iV9IwrmQ5gRQb0VC4WQUcuvd\u002BYRuQtusqsyc0G1hDBXIn\u002BKIDo7qbvN\u002B3ggeK80hVoN5FIMdCUaDnBvo8BGa82MzekGFiGRY846Q72DTjn7/e3np5/uSq5aYCG53AXrh5\u002B6o6rGPn8ofHCT0jB3hsBGY6XSbsQtnoM6u7YP15fIXswd2JqfNc9\u002BvysfWnh90tlRc2hQCRjbjQUXi3LJKKToy3N0Wb4lpy3mY6\u002BZDkQazNjcrlQvaEWjQluFd6pMtZZ2No70\u002BYkrO8w6eaV5Mn7BDM6p7HpAuWM90QdikD\u002BDmb4JEtfFJcNPsXKH5P6QKg/cxHrrosksNY0rtyhxuJuctt/3cC\u002Bm\u002B\u002Bb7Wir3uMRknacHhdu0l\u002Bbk3O1KqW6q3gjm\u002Bz4eqLngNciT4FieNHzItylxeiK/6B75ApMyXFJ4UIwiAM2Q==",
      "StatusCode": 201,
      "ResponseHeaders": {
        "Content-Length": "0",
        "Content-MD5": "8H1K97uFDcgZQLKXYyjQPw==",
        "Date": "Thu, 02 Apr 2020 23:45:25 GMT",
        "ETag": "\u00220x8D7D75FEA8EDCCA\u0022",
        "Last-Modified": "Thu, 02 Apr 2020 23:45:25 GMT",
        "Server": [
          "Windows-Azure-Blob/1.0",
          "Microsoft-HTTPAPI/2.0"
        ],
        "x-ms-client-request-id": "70623d95-f231-6159-6add-9661b9fdc6c2",
        "x-ms-content-crc64": "96k7g/Vpqe4=",
        "x-ms-request-id": "e800e2eb-c01e-008f-6c48-09c4ca000000",
        "x-ms-request-server-encrypted": "true",
        "x-ms-version": "2019-12-12"
      },
      "ResponseBody": []
    },
    {
      "RequestUri": "https://seanmcccanary.blob.core.windows.net/test-container-74556d5f-18f3-c71d-baed-89a4048fabe8/test-blob-3e9dc5d9-4397-cb08-8c5b-eb582b01b888?comp=lease",
      "RequestMethod": "PUT",
      "RequestHeaders": {
        "Authorization": "Sanitized",
        "traceparent": "00-2cd041170c013646b75783946227597a-cdedaf0b1749864a-00",
        "User-Agent": [
          "azsdk-net-Storage.Blobs/12.5.0-dev.20200402.1",
          "(.NET Core 4.6.28325.01; Microsoft Windows 10.0.18362 )"
        ],
        "x-ms-client-request-id": "154ca71d-11f8-4f0c-0f37-a4ba7cada1bd",
        "x-ms-date": "Thu, 02 Apr 2020 23:45:26 GMT",
        "x-ms-lease-action": "acquire",
        "x-ms-lease-duration": "15",
        "x-ms-proposed-lease-id": "1326f23a-4647-2b2d-cc76-75acbfac1ca7",
        "x-ms-return-client-request-id": "true",
        "x-ms-version": "2019-12-12"
      },
      "RequestBody": null,
      "StatusCode": 201,
      "ResponseHeaders": {
        "Content-Length": "0",
        "Date": "Thu, 02 Apr 2020 23:45:25 GMT",
        "ETag": "\u00220x8D7D75FEA8EDCCA\u0022",
        "Last-Modified": "Thu, 02 Apr 2020 23:45:25 GMT",
        "Server": [
          "Windows-Azure-Blob/1.0",
          "Microsoft-HTTPAPI/2.0"
        ],
        "x-ms-client-request-id": "154ca71d-11f8-4f0c-0f37-a4ba7cada1bd",
        "x-ms-lease-id": "1326f23a-4647-2b2d-cc76-75acbfac1ca7",
<<<<<<< HEAD
        "x-ms-request-id": "9d515510-c01e-0044-7931-f31804000000",
=======
        "x-ms-request-id": "e800e2f3-c01e-008f-7348-09c4ca000000",
>>>>>>> 8d420312
        "x-ms-version": "2019-12-12"
      },
      "ResponseBody": []
    },
    {
      "RequestUri": "https://seanmcccanary.blob.core.windows.net/test-container-74556d5f-18f3-c71d-baed-89a4048fabe8/test-blob-3e9dc5d9-4397-cb08-8c5b-eb582b01b888?comp=lease",
      "RequestMethod": "PUT",
      "RequestHeaders": {
        "Authorization": "Sanitized",
        "If-Modified-Since": "Wed, 01 Apr 2020 23:45:25 GMT",
        "traceparent": "00-aed22aa2558dfb41b9d0c4fe38492251-54bc5a660e6e2e40-00",
        "User-Agent": [
          "azsdk-net-Storage.Blobs/12.5.0-dev.20200402.1",
          "(.NET Core 4.6.28325.01; Microsoft Windows 10.0.18362 )"
        ],
        "x-ms-client-request-id": "188ef924-0760-f1af-2523-7586f7edf557",
        "x-ms-date": "Thu, 02 Apr 2020 23:45:26 GMT",
        "x-ms-lease-action": "renew",
        "x-ms-lease-id": "1326f23a-4647-2b2d-cc76-75acbfac1ca7",
        "x-ms-return-client-request-id": "true",
        "x-ms-version": "2019-12-12"
      },
      "RequestBody": null,
      "StatusCode": 200,
      "ResponseHeaders": {
        "Content-Length": "0",
        "Date": "Thu, 02 Apr 2020 23:45:25 GMT",
        "ETag": "\u00220x8D7D75FEA8EDCCA\u0022",
        "Last-Modified": "Thu, 02 Apr 2020 23:45:25 GMT",
        "Server": [
          "Windows-Azure-Blob/1.0",
          "Microsoft-HTTPAPI/2.0"
        ],
        "x-ms-client-request-id": "188ef924-0760-f1af-2523-7586f7edf557",
        "x-ms-lease-id": "1326f23a-4647-2b2d-cc76-75acbfac1ca7",
<<<<<<< HEAD
        "x-ms-request-id": "9d515511-c01e-0044-7a31-f31804000000",
=======
        "x-ms-request-id": "e800e2ff-c01e-008f-7b48-09c4ca000000",
>>>>>>> 8d420312
        "x-ms-version": "2019-12-12"
      },
      "ResponseBody": []
    },
    {
      "RequestUri": "https://seanmcccanary.blob.core.windows.net/test-container-74556d5f-18f3-c71d-baed-89a4048fabe8?restype=container",
      "RequestMethod": "DELETE",
      "RequestHeaders": {
        "Authorization": "Sanitized",
        "traceparent": "00-0adcaa54113f284ebae4f374e7bb08c1-24a3fd09d859454b-00",
        "User-Agent": [
          "azsdk-net-Storage.Blobs/12.5.0-dev.20200402.1",
          "(.NET Core 4.6.28325.01; Microsoft Windows 10.0.18362 )"
        ],
        "x-ms-client-request-id": "8296a874-891f-b95d-406d-6266cb7da65c",
        "x-ms-date": "Thu, 02 Apr 2020 23:45:26 GMT",
        "x-ms-return-client-request-id": "true",
        "x-ms-version": "2019-12-12"
      },
      "RequestBody": null,
      "StatusCode": 202,
      "ResponseHeaders": {
        "Content-Length": "0",
        "Date": "Thu, 02 Apr 2020 23:45:25 GMT",
        "Server": [
          "Windows-Azure-Blob/1.0",
          "Microsoft-HTTPAPI/2.0"
        ],
        "x-ms-client-request-id": "8296a874-891f-b95d-406d-6266cb7da65c",
<<<<<<< HEAD
        "x-ms-request-id": "9d515512-c01e-0044-7b31-f31804000000",
=======
        "x-ms-request-id": "e800e306-c01e-008f-0248-09c4ca000000",
>>>>>>> 8d420312
        "x-ms-version": "2019-12-12"
      },
      "ResponseBody": []
    },
    {
      "RequestUri": "https://seanmcccanary.blob.core.windows.net/test-container-370bb6be-48be-598a-07b1-75b23b6bed71?restype=container",
      "RequestMethod": "PUT",
      "RequestHeaders": {
        "Authorization": "Sanitized",
        "traceparent": "00-5ad65320a1571b429e18b6d0758de195-2126834b977bf942-00",
        "User-Agent": [
          "azsdk-net-Storage.Blobs/12.5.0-dev.20200402.1",
          "(.NET Core 4.6.28325.01; Microsoft Windows 10.0.18362 )"
        ],
        "x-ms-blob-public-access": "container",
        "x-ms-client-request-id": "4d856e06-38a8-2cbc-1d3d-7a6e14aa7ed5",
        "x-ms-date": "Thu, 02 Apr 2020 23:45:26 GMT",
        "x-ms-return-client-request-id": "true",
        "x-ms-version": "2019-12-12"
      },
      "RequestBody": null,
      "StatusCode": 201,
      "ResponseHeaders": {
        "Content-Length": "0",
        "Date": "Thu, 02 Apr 2020 23:45:25 GMT",
        "ETag": "\u00220x8D7D75FEAE3E69D\u0022",
        "Last-Modified": "Thu, 02 Apr 2020 23:45:25 GMT",
        "Server": [
          "Windows-Azure-Blob/1.0",
          "Microsoft-HTTPAPI/2.0"
        ],
        "x-ms-client-request-id": "4d856e06-38a8-2cbc-1d3d-7a6e14aa7ed5",
<<<<<<< HEAD
        "x-ms-request-id": "05080b82-b01e-002c-1531-f37e94000000",
=======
        "x-ms-request-id": "10725e81-101e-0025-5648-09e4dc000000",
>>>>>>> 8d420312
        "x-ms-version": "2019-12-12"
      },
      "ResponseBody": []
    },
    {
      "RequestUri": "https://seanmcccanary.blob.core.windows.net/test-container-370bb6be-48be-598a-07b1-75b23b6bed71/test-blob-d0b2f17f-576b-4a06-7e48-eba00f87f17d",
      "RequestMethod": "PUT",
      "RequestHeaders": {
        "Authorization": "Sanitized",
        "Content-Length": "1024",
        "traceparent": "00-30d536b844e3ef40922cc577f5859ce4-0f09f7a2a424a24b-00",
        "User-Agent": [
          "azsdk-net-Storage.Blobs/12.5.0-dev.20200402.1",
          "(.NET Core 4.6.28325.01; Microsoft Windows 10.0.18362 )"
        ],
        "x-ms-blob-type": "BlockBlob",
        "x-ms-client-request-id": "3ce48703-c0d9-ff31-2173-60549ad93f2e",
        "x-ms-date": "Thu, 02 Apr 2020 23:45:26 GMT",
        "x-ms-return-client-request-id": "true",
        "x-ms-version": "2019-12-12"
      },
      "RequestBody": "oFCszOWgyXw/5TEZ\u002BMmuoZ9jg3bYQbmvaDrOYEwbHJZM/c7E/rHw3yg2kYUm7FK1mUoBrAN6pF6W/GSq0mgvI8mbzfv76qPuc6ROobAziHvoGcYCGW\u002BS0VhvLQFMRQ2/Bm28ix9Xuq6nEzlfKwOuY3TowbiiLQlZCPuii7yioS2Wj5pCdv1ckV8XWwY2MqVVwMqMZIRUHdljYoIktC7yBXEMyJxoa\u002Bx3jDBZitIDI9VVTMvyFT2pQnLB3xR6ONwwJVWUKWoJ7VTeFddT\u002BpIHYD\u002Btzmhi/\u002B80Y4Yqp4zY/VRTKGR8bvlrTF92FP9lVUffun7UzGl0zSZmX8bj30XIBRiDANEuivJGQYII7Ovvzw4/Su0OAzDq31s\u002BFg4yiGwZrg7n4VR1sS\u002BMjorma\u002BE6dpC4pJRYuQHnmCF273TjE7kV7j7cCO25yZm9gnWlBHN5A6B\u002BeuPYwfQM/0kz/8G7qHvR0H2jXm2i/tr6mjeMQpSt/OzUZZjVPS1J0AikhsrYAtn51DP21qUy23sJ3Sa9f720hQLV50Li\u002B5NQWY1l/ngQIphdkm5htyZGoYoczF8GjFBL7wDHAxqXF9ifpnwXzN0D\u002BLqOX\u002BxOU83cjkW4xi4zSc09Gg53SB99xnuVwRGpL9WsGdSleCxj/Jwy63TV31GqbFyv2bLOi6\u002BbEJlxuZK7M19wC6xajtGg2h1yRF2rqOYq61W1\u002BVUi3o0kCmeT8UMKdrgVZdSkT92LD/\u002BUXEZS72iyRs48BjkKTSwfNYRpDOjaaM6klUMShZt3KepWjYFG0Rr/4ap1zXB\u002BCxenhBpZIgIWuvN4rVoloMEyxNxPtMCr2GNqaSs9ZZpdJYoragCBHgfnP9ONzSS/2kHpQgiTL1ZW/Ky27rjX2FRZGofP\u002BTXAsaXVZ3TsHQo/qo/qVCOSyvUz1G5Uyy9OEGZ\u002BNLKc8OALKZFivsjiad6hdkQp7YQxxlCRmyTGa\u002BV2hlYNbuhXo7mu3iqRLwwtUWqQs1TrJCPiTW1iClW8Rb6r7Ddy1Pv1SdOKew5an5dEZEm5NriRimIzKyF79Zhk8plr5kLVunxvmmmBYKkUh63WHaYLAg4GGmLUP6naelQ6Joh17rhVb6nMSptOECm4HqNzpdfyWe\u002BKZczgAHvTlCAURjognpn0gK78Prhztwo4HCAFZ9V8SMyZ64nsdG8t\u002BbV7Osnul4AKfiQp9ho3Fq7Cp\u002BNbzi1LmP1th7MQCAw/zkUC\u002BH1ASYSg\u002B\u002BixU1KyYtXaKs2L0iqIL6HLgBDN\u002BnYY6ifVNB4wgl5fu9JEmkWruyTeNd4/s/waesjbdMhz0wFxmWgq3C22qqhuKxZYQ5VcIMXr78SY2DYru7pVVQ2V7OfR0g==",
      "StatusCode": 201,
      "ResponseHeaders": {
        "Content-Length": "0",
        "Content-MD5": "nj144QqMJ/qrEhTPdLxfCQ==",
        "Date": "Thu, 02 Apr 2020 23:45:25 GMT",
        "ETag": "\u00220x8D7D75FEAF09675\u0022",
        "Last-Modified": "Thu, 02 Apr 2020 23:45:25 GMT",
        "Server": [
          "Windows-Azure-Blob/1.0",
          "Microsoft-HTTPAPI/2.0"
        ],
        "x-ms-client-request-id": "3ce48703-c0d9-ff31-2173-60549ad93f2e",
        "x-ms-content-crc64": "DRs4GR5n1kc=",
        "x-ms-request-id": "10725e8b-101e-0025-5d48-09e4dc000000",
        "x-ms-request-server-encrypted": "true",
        "x-ms-version": "2019-12-12"
      },
      "ResponseBody": []
    },
    {
      "RequestUri": "https://seanmcccanary.blob.core.windows.net/test-container-370bb6be-48be-598a-07b1-75b23b6bed71/test-blob-d0b2f17f-576b-4a06-7e48-eba00f87f17d?comp=lease",
      "RequestMethod": "PUT",
      "RequestHeaders": {
        "Authorization": "Sanitized",
        "traceparent": "00-4cabc9f9c8c0f745ae52cfd7859a6089-e1b6637252042d42-00",
        "User-Agent": [
          "azsdk-net-Storage.Blobs/12.5.0-dev.20200402.1",
          "(.NET Core 4.6.28325.01; Microsoft Windows 10.0.18362 )"
        ],
        "x-ms-client-request-id": "c53bb648-fe9e-1db4-931c-0277b783b929",
        "x-ms-date": "Thu, 02 Apr 2020 23:45:26 GMT",
        "x-ms-lease-action": "acquire",
        "x-ms-lease-duration": "15",
        "x-ms-proposed-lease-id": "80947086-e69f-c7f4-3962-08ae45f88422",
        "x-ms-return-client-request-id": "true",
        "x-ms-version": "2019-12-12"
      },
      "RequestBody": null,
      "StatusCode": 201,
      "ResponseHeaders": {
        "Content-Length": "0",
        "Date": "Thu, 02 Apr 2020 23:45:25 GMT",
        "ETag": "\u00220x8D7D75FEAF09675\u0022",
        "Last-Modified": "Thu, 02 Apr 2020 23:45:25 GMT",
        "Server": [
          "Windows-Azure-Blob/1.0",
          "Microsoft-HTTPAPI/2.0"
        ],
        "x-ms-client-request-id": "c53bb648-fe9e-1db4-931c-0277b783b929",
        "x-ms-lease-id": "80947086-e69f-c7f4-3962-08ae45f88422",
<<<<<<< HEAD
        "x-ms-request-id": "05080b8a-b01e-002c-1b31-f37e94000000",
=======
        "x-ms-request-id": "10725e8e-101e-0025-6048-09e4dc000000",
>>>>>>> 8d420312
        "x-ms-version": "2019-12-12"
      },
      "ResponseBody": []
    },
    {
      "RequestUri": "https://seanmcccanary.blob.core.windows.net/test-container-370bb6be-48be-598a-07b1-75b23b6bed71/test-blob-d0b2f17f-576b-4a06-7e48-eba00f87f17d?comp=lease",
      "RequestMethod": "PUT",
      "RequestHeaders": {
        "Authorization": "Sanitized",
        "If-Unmodified-Since": "Fri, 03 Apr 2020 23:45:25 GMT",
        "traceparent": "00-2c06f47dc033754db7e0d214faee8a23-de20f01d329f6441-00",
        "User-Agent": [
          "azsdk-net-Storage.Blobs/12.5.0-dev.20200402.1",
          "(.NET Core 4.6.28325.01; Microsoft Windows 10.0.18362 )"
        ],
        "x-ms-client-request-id": "8f6512c6-bebc-d884-0575-d1e792818a28",
        "x-ms-date": "Thu, 02 Apr 2020 23:45:26 GMT",
        "x-ms-lease-action": "renew",
        "x-ms-lease-id": "80947086-e69f-c7f4-3962-08ae45f88422",
        "x-ms-return-client-request-id": "true",
        "x-ms-version": "2019-12-12"
      },
      "RequestBody": null,
      "StatusCode": 200,
      "ResponseHeaders": {
        "Content-Length": "0",
        "Date": "Thu, 02 Apr 2020 23:45:25 GMT",
        "ETag": "\u00220x8D7D75FEAF09675\u0022",
        "Last-Modified": "Thu, 02 Apr 2020 23:45:25 GMT",
        "Server": [
          "Windows-Azure-Blob/1.0",
          "Microsoft-HTTPAPI/2.0"
        ],
        "x-ms-client-request-id": "8f6512c6-bebc-d884-0575-d1e792818a28",
        "x-ms-lease-id": "80947086-e69f-c7f4-3962-08ae45f88422",
<<<<<<< HEAD
        "x-ms-request-id": "05080b8d-b01e-002c-1e31-f37e94000000",
=======
        "x-ms-request-id": "10725e95-101e-0025-6748-09e4dc000000",
>>>>>>> 8d420312
        "x-ms-version": "2019-12-12"
      },
      "ResponseBody": []
    },
    {
      "RequestUri": "https://seanmcccanary.blob.core.windows.net/test-container-370bb6be-48be-598a-07b1-75b23b6bed71?restype=container",
      "RequestMethod": "DELETE",
      "RequestHeaders": {
        "Authorization": "Sanitized",
        "traceparent": "00-ecc1ccf31fff6d409c4060dd2a4537fd-4fd81a1610cd9741-00",
        "User-Agent": [
          "azsdk-net-Storage.Blobs/12.5.0-dev.20200402.1",
          "(.NET Core 4.6.28325.01; Microsoft Windows 10.0.18362 )"
        ],
        "x-ms-client-request-id": "a4b0001b-2a1d-2f6c-baa4-dbd209445ff5",
        "x-ms-date": "Thu, 02 Apr 2020 23:45:27 GMT",
        "x-ms-return-client-request-id": "true",
        "x-ms-version": "2019-12-12"
      },
      "RequestBody": null,
      "StatusCode": 202,
      "ResponseHeaders": {
        "Content-Length": "0",
        "Date": "Thu, 02 Apr 2020 23:45:26 GMT",
        "Server": [
          "Windows-Azure-Blob/1.0",
          "Microsoft-HTTPAPI/2.0"
        ],
        "x-ms-client-request-id": "a4b0001b-2a1d-2f6c-baa4-dbd209445ff5",
<<<<<<< HEAD
        "x-ms-request-id": "05080b8f-b01e-002c-2031-f37e94000000",
=======
        "x-ms-request-id": "10725e9d-101e-0025-6f48-09e4dc000000",
>>>>>>> 8d420312
        "x-ms-version": "2019-12-12"
      },
      "ResponseBody": []
    },
    {
      "RequestUri": "https://seanmcccanary.blob.core.windows.net/test-container-9456acc9-79da-0b49-63f8-04727138ae6f?restype=container",
      "RequestMethod": "PUT",
      "RequestHeaders": {
        "Authorization": "Sanitized",
        "traceparent": "00-0f30d592f16a6e4881d0657bb993a801-19416477d4ccc64b-00",
        "User-Agent": [
          "azsdk-net-Storage.Blobs/12.5.0-dev.20200402.1",
          "(.NET Core 4.6.28325.01; Microsoft Windows 10.0.18362 )"
        ],
        "x-ms-blob-public-access": "container",
        "x-ms-client-request-id": "7c8257eb-5e3e-a247-b6a5-412526fabe81",
        "x-ms-date": "Thu, 02 Apr 2020 23:45:27 GMT",
        "x-ms-return-client-request-id": "true",
        "x-ms-version": "2019-12-12"
      },
      "RequestBody": null,
      "StatusCode": 201,
      "ResponseHeaders": {
        "Content-Length": "0",
        "Date": "Thu, 02 Apr 2020 23:45:25 GMT",
        "ETag": "\u00220x8D7D75FEB47D771\u0022",
        "Last-Modified": "Thu, 02 Apr 2020 23:45:26 GMT",
        "Server": [
          "Windows-Azure-Blob/1.0",
          "Microsoft-HTTPAPI/2.0"
        ],
        "x-ms-client-request-id": "7c8257eb-5e3e-a247-b6a5-412526fabe81",
<<<<<<< HEAD
        "x-ms-request-id": "d7146b07-d01e-003a-5531-f38843000000",
=======
        "x-ms-request-id": "ca3b68fd-301e-006f-5648-094753000000",
>>>>>>> 8d420312
        "x-ms-version": "2019-12-12"
      },
      "ResponseBody": []
    },
    {
      "RequestUri": "https://seanmcccanary.blob.core.windows.net/test-container-9456acc9-79da-0b49-63f8-04727138ae6f/test-blob-5b516bf6-cd78-e324-a1b9-6d75ab342b86",
      "RequestMethod": "PUT",
      "RequestHeaders": {
        "Authorization": "Sanitized",
        "Content-Length": "1024",
        "traceparent": "00-620e02b4b7152147a60ed4e964a88203-d0a03033018a5640-00",
        "User-Agent": [
          "azsdk-net-Storage.Blobs/12.5.0-dev.20200402.1",
          "(.NET Core 4.6.28325.01; Microsoft Windows 10.0.18362 )"
        ],
        "x-ms-blob-type": "BlockBlob",
        "x-ms-client-request-id": "c6634615-8fc4-5768-69ea-7a2f0883a177",
        "x-ms-date": "Thu, 02 Apr 2020 23:45:27 GMT",
        "x-ms-return-client-request-id": "true",
        "x-ms-version": "2019-12-12"
      },
      "RequestBody": "k72HGbYxMCJmKdsso\u002BV2LadMHnSLCc4dM57ahPHS94J5u5Fpc6TLxDou9E7y\u002BEC8Qz/OXhW3\u002BoruaeYXV6wwlDJYsudUDboCgVo5XBSAKzpeHkGyBJhswsEGewm9s2yO/mAbmUZYZzWEy927fZ12bj2suDhqfo\u002BZ7O8mTpKwRM3tq160ZJL0BrcMLTi7sEUkkAzMEfs0JIDQgqxWMRmi1IYPzdI\u002Bwgmqt7KAXVBW3juqAr6F4zPSuIbe4\u002BLmntSeaViyq\u002BNz5c0DIllIs8YveaNwqy9aHfBTPRRLYN4nwxnd4vT4pDJYNxzwgsHZiQTArmk\u002BdfKkQ0xoX27OJ4Tv215AatHSN9VxF3MTapovebMPirJ06U4nOJ6oj0TDig\u002BXAKdimR4z7neUzF1\u002BkdmxOOW7vp3SevEQGDEyKaeQrY1ke2nzzOCU3Jw63xzwqKfF91ZfCMxyxIW1UoDtAMTPBB/QGhZvvWwEJuEBl5vVIHCKbTJQMKXB8bbjPnpgp9zXa9v9H46RVTnqWuLqcSzq3zEPYpKSftN5DyhfjH7xpH4FKSy/1wDh\u002BRf4ZtbC14CK\u002BF5IUEVJRewIgxBmMsm7\u002BbZj5EcAKwcxLmh7mRj8tzen1JMfqFM5u\u002BRAt1Tve8dOPW0fX/I4is1XFyLczqvTC8zYvl02m1BiKShjv3SzQrKhLFyr3VdFbkrGyJExXe04bKuIFr1qF6IcvDXJ1cpYo9VvO6FPKC50k08ScNK/Mcw7K1PIKyv1NhW5jiAifJmAbSW8wiFL6EN9E4NtV6fPXYtojqp2kHipeQSMlZkNURe2kgKtA2\u002Br70IPSxeoiN5t6jGVue7uCd2sEkgcv1Kqb8Jst8WkIlobvZ5oZ0RhAfAmHqtoeJcox4glAPAmji/vZdtVPNEZyMfXefxPhqKYSxFX9qCnQfcqQ\u002B88fyFp9C9ueAFpDMQfDFbjkP6b2UDmjLXfzpePSCPkKvjh3EmmbYXN4A6gLz9MOOlKw7D4jmmuVfJriSWX3zDdhOHLPTANPSN5zvgyRV12k5auRIVy65yPM4ZWOuNfNgDew6pdgPu5PIaNf79wexCV9faP6JqqaplEPAmptgI/GZj4VIKyGBOa9Aj/5GzcHrd2wUXtz01mM1gRGEPxEIaDTmUneCaN4tzj9PSSq4UsaB5SMvW8UUlLkiEqoP/PqeSCe5YGtKWQ6d5pCttY04fS5LAln92Qx/0b3OYFYkHcE0sPEDDvJrN4wUkWU0du8r6aWLtPqgoH8bOY6ti/i4acjPaQScJW4r79rd6UeXS1reonawqGjWlBCB99VzvbuDXCecZR3qn7Q3X9Uv0rc3c/4z3ulyB8Fv\u002BNTkCj2YuCIvSo0f\u002BuZA==",
      "StatusCode": 201,
      "ResponseHeaders": {
        "Content-Length": "0",
        "Content-MD5": "NtMZGhLVHgoezMlIgQsmcA==",
        "Date": "Thu, 02 Apr 2020 23:45:25 GMT",
        "ETag": "\u00220x8D7D75FEB54736B\u0022",
        "Last-Modified": "Thu, 02 Apr 2020 23:45:26 GMT",
        "Server": [
          "Windows-Azure-Blob/1.0",
          "Microsoft-HTTPAPI/2.0"
        ],
        "x-ms-client-request-id": "c6634615-8fc4-5768-69ea-7a2f0883a177",
        "x-ms-content-crc64": "9xAwXHzWscY=",
        "x-ms-request-id": "ca3b6900-301e-006f-5748-094753000000",
        "x-ms-request-server-encrypted": "true",
        "x-ms-version": "2019-12-12"
      },
      "ResponseBody": []
    },
    {
      "RequestUri": "https://seanmcccanary.blob.core.windows.net/test-container-9456acc9-79da-0b49-63f8-04727138ae6f/test-blob-5b516bf6-cd78-e324-a1b9-6d75ab342b86",
      "RequestMethod": "HEAD",
      "RequestHeaders": {
        "Authorization": "Sanitized",
        "traceparent": "00-71a3360578b44242a12a0d76875649ef-995e669bc80fe647-00",
        "User-Agent": [
          "azsdk-net-Storage.Blobs/12.5.0-dev.20200402.1",
          "(.NET Core 4.6.28325.01; Microsoft Windows 10.0.18362 )"
        ],
        "x-ms-client-request-id": "f5ac2ff3-3f8f-1cb5-5ed6-02a355bd5bcd",
        "x-ms-date": "Thu, 02 Apr 2020 23:45:27 GMT",
        "x-ms-return-client-request-id": "true",
        "x-ms-version": "2019-12-12"
      },
      "RequestBody": null,
      "StatusCode": 200,
      "ResponseHeaders": {
        "Accept-Ranges": "bytes",
        "Content-Length": "1024",
        "Content-MD5": "NtMZGhLVHgoezMlIgQsmcA==",
        "Content-Type": "application/octet-stream",
        "Date": "Thu, 02 Apr 2020 23:45:26 GMT",
        "ETag": "\u00220x8D7D75FEB54736B\u0022",
        "Last-Modified": "Thu, 02 Apr 2020 23:45:26 GMT",
        "Server": [
          "Windows-Azure-Blob/1.0",
          "Microsoft-HTTPAPI/2.0"
        ],
        "x-ms-access-tier": "Hot",
        "x-ms-access-tier-inferred": "true",
        "x-ms-blob-type": "BlockBlob",
        "x-ms-client-request-id": "f5ac2ff3-3f8f-1cb5-5ed6-02a355bd5bcd",
        "x-ms-creation-time": "Thu, 02 Apr 2020 23:45:26 GMT",
        "x-ms-lease-state": "available",
        "x-ms-lease-status": "unlocked",
        "x-ms-request-id": "ca3b6911-301e-006f-6848-094753000000",
        "x-ms-server-encrypted": "true",
        "x-ms-version": "2019-12-12"
      },
      "ResponseBody": []
    },
    {
      "RequestUri": "https://seanmcccanary.blob.core.windows.net/test-container-9456acc9-79da-0b49-63f8-04727138ae6f/test-blob-5b516bf6-cd78-e324-a1b9-6d75ab342b86?comp=lease",
      "RequestMethod": "PUT",
      "RequestHeaders": {
        "Authorization": "Sanitized",
        "traceparent": "00-8c3127023da6c445a09cf11984bc3bce-016b9374b5e23247-00",
        "User-Agent": [
          "azsdk-net-Storage.Blobs/12.5.0-dev.20200402.1",
          "(.NET Core 4.6.28325.01; Microsoft Windows 10.0.18362 )"
        ],
        "x-ms-client-request-id": "ccb7a8bd-22ee-f6f4-1d76-2cc6e4fde91b",
        "x-ms-date": "Thu, 02 Apr 2020 23:45:27 GMT",
        "x-ms-lease-action": "acquire",
        "x-ms-lease-duration": "15",
        "x-ms-proposed-lease-id": "ad6e7e91-f86b-8de7-c420-39abfc9b1784",
        "x-ms-return-client-request-id": "true",
        "x-ms-version": "2019-12-12"
      },
      "RequestBody": null,
      "StatusCode": 201,
      "ResponseHeaders": {
        "Content-Length": "0",
        "Date": "Thu, 02 Apr 2020 23:45:26 GMT",
        "ETag": "\u00220x8D7D75FEB54736B\u0022",
        "Last-Modified": "Thu, 02 Apr 2020 23:45:26 GMT",
        "Server": [
          "Windows-Azure-Blob/1.0",
          "Microsoft-HTTPAPI/2.0"
        ],
        "x-ms-client-request-id": "ccb7a8bd-22ee-f6f4-1d76-2cc6e4fde91b",
        "x-ms-lease-id": "ad6e7e91-f86b-8de7-c420-39abfc9b1784",
<<<<<<< HEAD
        "x-ms-request-id": "d7146b0d-d01e-003a-5931-f38843000000",
=======
        "x-ms-request-id": "ca3b6912-301e-006f-6948-094753000000",
>>>>>>> 8d420312
        "x-ms-version": "2019-12-12"
      },
      "ResponseBody": []
    },
    {
      "RequestUri": "https://seanmcccanary.blob.core.windows.net/test-container-9456acc9-79da-0b49-63f8-04727138ae6f/test-blob-5b516bf6-cd78-e324-a1b9-6d75ab342b86?comp=lease",
      "RequestMethod": "PUT",
      "RequestHeaders": {
        "Authorization": "Sanitized",
        "If-Match": "\u00220x8D7D75FEB54736B\u0022",
        "traceparent": "00-b92631c8ad8fb44a91ba788ddbdc2823-6aa148c7a3f2a643-00",
        "User-Agent": [
          "azsdk-net-Storage.Blobs/12.5.0-dev.20200402.1",
          "(.NET Core 4.6.28325.01; Microsoft Windows 10.0.18362 )"
        ],
        "x-ms-client-request-id": "ade54958-8e05-b0de-0004-1779ea14c4e0",
        "x-ms-date": "Thu, 02 Apr 2020 23:45:27 GMT",
        "x-ms-lease-action": "renew",
        "x-ms-lease-id": "ad6e7e91-f86b-8de7-c420-39abfc9b1784",
        "x-ms-return-client-request-id": "true",
        "x-ms-version": "2019-12-12"
      },
      "RequestBody": null,
      "StatusCode": 200,
      "ResponseHeaders": {
        "Content-Length": "0",
        "Date": "Thu, 02 Apr 2020 23:45:26 GMT",
        "ETag": "\u00220x8D7D75FEB54736B\u0022",
        "Last-Modified": "Thu, 02 Apr 2020 23:45:26 GMT",
        "Server": [
          "Windows-Azure-Blob/1.0",
          "Microsoft-HTTPAPI/2.0"
        ],
        "x-ms-client-request-id": "ade54958-8e05-b0de-0004-1779ea14c4e0",
        "x-ms-lease-id": "ad6e7e91-f86b-8de7-c420-39abfc9b1784",
<<<<<<< HEAD
        "x-ms-request-id": "d7146b0e-d01e-003a-5a31-f38843000000",
=======
        "x-ms-request-id": "ca3b6919-301e-006f-6f48-094753000000",
>>>>>>> 8d420312
        "x-ms-version": "2019-12-12"
      },
      "ResponseBody": []
    },
    {
      "RequestUri": "https://seanmcccanary.blob.core.windows.net/test-container-9456acc9-79da-0b49-63f8-04727138ae6f?restype=container",
      "RequestMethod": "DELETE",
      "RequestHeaders": {
        "Authorization": "Sanitized",
        "traceparent": "00-ac37e0240805a745b26dea7194aa8a9a-8138a287e4106549-00",
        "User-Agent": [
          "azsdk-net-Storage.Blobs/12.5.0-dev.20200402.1",
          "(.NET Core 4.6.28325.01; Microsoft Windows 10.0.18362 )"
        ],
        "x-ms-client-request-id": "9b6e0a93-3c17-ea15-1126-180c1628f13f",
        "x-ms-date": "Thu, 02 Apr 2020 23:45:27 GMT",
        "x-ms-return-client-request-id": "true",
        "x-ms-version": "2019-12-12"
      },
      "RequestBody": null,
      "StatusCode": 202,
      "ResponseHeaders": {
        "Content-Length": "0",
        "Date": "Thu, 02 Apr 2020 23:45:26 GMT",
        "Server": [
          "Windows-Azure-Blob/1.0",
          "Microsoft-HTTPAPI/2.0"
        ],
        "x-ms-client-request-id": "9b6e0a93-3c17-ea15-1126-180c1628f13f",
<<<<<<< HEAD
        "x-ms-request-id": "d7146b10-d01e-003a-5c31-f38843000000",
=======
        "x-ms-request-id": "ca3b691a-301e-006f-7048-094753000000",
>>>>>>> 8d420312
        "x-ms-version": "2019-12-12"
      },
      "ResponseBody": []
    },
    {
      "RequestUri": "https://seanmcccanary.blob.core.windows.net/test-container-b01b363d-9a02-f3ba-a156-a72a16f2a56d?restype=container",
      "RequestMethod": "PUT",
      "RequestHeaders": {
        "Authorization": "Sanitized",
        "traceparent": "00-6c6083c181621142a5462f746bed7470-84e2c3a6a2d79a41-00",
        "User-Agent": [
          "azsdk-net-Storage.Blobs/12.5.0-dev.20200402.1",
          "(.NET Core 4.6.28325.01; Microsoft Windows 10.0.18362 )"
        ],
        "x-ms-blob-public-access": "container",
        "x-ms-client-request-id": "d5ae38e9-db78-f9fc-507a-f9c095ebd41e",
        "x-ms-date": "Thu, 02 Apr 2020 23:45:27 GMT",
        "x-ms-return-client-request-id": "true",
        "x-ms-version": "2019-12-12"
      },
      "RequestBody": null,
      "StatusCode": 201,
      "ResponseHeaders": {
        "Content-Length": "0",
        "Date": "Thu, 02 Apr 2020 23:45:26 GMT",
        "ETag": "\u00220x8D7D75FEBBB7ADB\u0022",
        "Last-Modified": "Thu, 02 Apr 2020 23:45:27 GMT",
        "Server": [
          "Windows-Azure-Blob/1.0",
          "Microsoft-HTTPAPI/2.0"
        ],
        "x-ms-client-request-id": "d5ae38e9-db78-f9fc-507a-f9c095ebd41e",
<<<<<<< HEAD
        "x-ms-request-id": "33b9ef2a-201e-002e-4a31-f3c02c000000",
=======
        "x-ms-request-id": "aaa198a3-201e-002e-2748-091fb7000000",
>>>>>>> 8d420312
        "x-ms-version": "2019-12-12"
      },
      "ResponseBody": []
    },
    {
      "RequestUri": "https://seanmcccanary.blob.core.windows.net/test-container-b01b363d-9a02-f3ba-a156-a72a16f2a56d/test-blob-fd95ab80-1142-1498-6c12-0ccf6279a806",
      "RequestMethod": "PUT",
      "RequestHeaders": {
        "Authorization": "Sanitized",
        "Content-Length": "1024",
        "traceparent": "00-bac4d95c0799794283199683cf3ba273-68eff1797d90d043-00",
        "User-Agent": [
          "azsdk-net-Storage.Blobs/12.5.0-dev.20200402.1",
          "(.NET Core 4.6.28325.01; Microsoft Windows 10.0.18362 )"
        ],
        "x-ms-blob-type": "BlockBlob",
        "x-ms-client-request-id": "13f77252-6611-666d-8638-7020f280b2ea",
        "x-ms-date": "Thu, 02 Apr 2020 23:45:28 GMT",
        "x-ms-return-client-request-id": "true",
        "x-ms-version": "2019-12-12"
      },
      "RequestBody": "3clB3UTQ9Zsd7I8sLwhzuF0Yv6AGe5rXn5loZc8sltbS8\u002BLLqvbZsLb54FaCbORjn1NySrkH/2IuaT6rZ4/M8FW5WTsmqA5mPg/pDJtEVTO1BMZ7ukwcyvOAnEC4LkgmLe8AyBKoPfZFCwuqHvPG6RQK9mLJUDYJnI9HpQvOrg/Gwt\u002BrRIwgDMfPNq5BcqsAubIrrjjmXNy59yyDYZjrd13741sTG6WI6emb\u002BhqHxyrjR\u002BxYogDW4GUC8k1fnasu475RRY5Q7J4No8ROSmLCMS8BnxmrktVdJAP2EShYKEw\u002BbBZbNYGck1pOS/87h5YDQMAdXv6Rg1Hp9CCKWtt2tXp4EN1LZvytZQy/XUfWIZxt8tBnOspNrenFckBhETl\u002B2JWEw3e4t9nEcPjy0iUJE9OEHWcLDnqwKmLzhvS7TFTSQIWxUl0ltDr3o8rRW9vEu19t3PTRc8kb05kUxDHlCCOkH5GfWMF1X2gsE2uw3s6HL8qVTW9fAcy8ln7DEO8JEZqnLTxJJGOe932LpF9eavTKjJRnULqzRB3E48JCsk54IwLQCbGSPgtn91by1FxtXSuJ\u002BYNaocHf8\u002BkehEChW0UuEoBdjWFDN06JAFlkwW/BV4aWuLjLHYJA8BbIdLnLxZsQw8HbD8/KRsE00aFoejF5XCy5CqOMY/T\u002BHZxLe8OVvTq9VP6u5Ui2y3L3lkzg13bkTheMEbv4g1/M3PIyf8r\u002BnxNnqyYzynfkAz8wlcyoHkUmZiyrCKt/xdCf4QlWhEyn\u002BPc4eCxPsYSgqA57x\u002B6SJL6sCxieU5dn6OZVlOltjn/yiJzVcKUY1rWoCmCdA/3iDL1KqXg0CaVg0JBG\u002BRyaMhmPiT5RvbMYkzRi9Ug2yuXoc4csI\u002BQGvn/2dZ8V0t2YDddGDnm\u002BkE8JMhZD0RRcKQWrXYWVbg80iMu/WkcUA8FXyedx77xrKuM4IvDOw\u002BxrmkuaanRXA5/HEYWu/jUH9S9U6wcs6zpJPzOiXEsfZsTeVMD8eZlMAMZIqd02vCuuMC3BedjkPq4RUCpBtKZTqKvA0Kp0C3uWCOpB5EFcEoMH8ysdXezs\u002BRUS6ilvC0sf9AExdeuBOiWyK3HtolpttT2mOcF6Nkq/1NeVYiBRJ/2fIu9AKpyXhrkGazJ7/la6pTXryNGKpL62cqEU7NgEYAR0ToBrLIqhD7IIdMoYRNWA2r3rZl4rFH4xibf7gprhAQouB7DWT3iqSrgfgi/zni7LlBEaGPmlSDkBOqPTpYwXJnLA6j0lqopEQRylC5JOPeuJMO6JxugQiL521BXV16UsB1u8M7TxpumG1tfd/z2nsvy3SXWejmCJr2F/rtV1b2l3eQQ2kgk3l4oEAg==",
      "StatusCode": 201,
      "ResponseHeaders": {
        "Content-Length": "0",
        "Content-MD5": "0icd2PHlSJXc1yTHH3CR9w==",
        "Date": "Thu, 02 Apr 2020 23:45:26 GMT",
        "ETag": "\u00220x8D7D75FEBC8F530\u0022",
        "Last-Modified": "Thu, 02 Apr 2020 23:45:27 GMT",
        "Server": [
          "Windows-Azure-Blob/1.0",
          "Microsoft-HTTPAPI/2.0"
        ],
        "x-ms-client-request-id": "13f77252-6611-666d-8638-7020f280b2ea",
        "x-ms-content-crc64": "CSxReXWrKx0=",
        "x-ms-request-id": "aaa198aa-201e-002e-2a48-091fb7000000",
        "x-ms-request-server-encrypted": "true",
        "x-ms-version": "2019-12-12"
      },
      "ResponseBody": []
    },
    {
      "RequestUri": "https://seanmcccanary.blob.core.windows.net/test-container-b01b363d-9a02-f3ba-a156-a72a16f2a56d/test-blob-fd95ab80-1142-1498-6c12-0ccf6279a806?comp=lease",
      "RequestMethod": "PUT",
      "RequestHeaders": {
        "Authorization": "Sanitized",
        "traceparent": "00-b7ab9578f9132d4a885f6fbd0c01d266-3ac3830829530f4f-00",
        "User-Agent": [
          "azsdk-net-Storage.Blobs/12.5.0-dev.20200402.1",
          "(.NET Core 4.6.28325.01; Microsoft Windows 10.0.18362 )"
        ],
        "x-ms-client-request-id": "ebf345db-ba8b-7907-7417-60b514911f9a",
        "x-ms-date": "Thu, 02 Apr 2020 23:45:28 GMT",
        "x-ms-lease-action": "acquire",
        "x-ms-lease-duration": "15",
        "x-ms-proposed-lease-id": "78708c9a-d97c-dffe-b35c-51dc47ec8b3b",
        "x-ms-return-client-request-id": "true",
        "x-ms-version": "2019-12-12"
      },
      "RequestBody": null,
      "StatusCode": 201,
      "ResponseHeaders": {
        "Content-Length": "0",
        "Date": "Thu, 02 Apr 2020 23:45:26 GMT",
        "ETag": "\u00220x8D7D75FEBC8F530\u0022",
        "Last-Modified": "Thu, 02 Apr 2020 23:45:27 GMT",
        "Server": [
          "Windows-Azure-Blob/1.0",
          "Microsoft-HTTPAPI/2.0"
        ],
        "x-ms-client-request-id": "ebf345db-ba8b-7907-7417-60b514911f9a",
        "x-ms-lease-id": "78708c9a-d97c-dffe-b35c-51dc47ec8b3b",
<<<<<<< HEAD
        "x-ms-request-id": "33b9ef2e-201e-002e-4c31-f3c02c000000",
=======
        "x-ms-request-id": "aaa198ae-201e-002e-2e48-091fb7000000",
>>>>>>> 8d420312
        "x-ms-version": "2019-12-12"
      },
      "ResponseBody": []
    },
    {
      "RequestUri": "https://seanmcccanary.blob.core.windows.net/test-container-b01b363d-9a02-f3ba-a156-a72a16f2a56d/test-blob-fd95ab80-1142-1498-6c12-0ccf6279a806?comp=lease",
      "RequestMethod": "PUT",
      "RequestHeaders": {
        "Authorization": "Sanitized",
        "If-None-Match": "\u0022garbage\u0022",
        "traceparent": "00-a7b238278c398b4fbe109d405f913cb1-ed8b1b2ef5b6e94f-00",
        "User-Agent": [
          "azsdk-net-Storage.Blobs/12.5.0-dev.20200402.1",
          "(.NET Core 4.6.28325.01; Microsoft Windows 10.0.18362 )"
        ],
        "x-ms-client-request-id": "0200b436-a0f8-a4b0-7d6b-b07b903b7412",
        "x-ms-date": "Thu, 02 Apr 2020 23:45:28 GMT",
        "x-ms-lease-action": "renew",
        "x-ms-lease-id": "78708c9a-d97c-dffe-b35c-51dc47ec8b3b",
        "x-ms-return-client-request-id": "true",
        "x-ms-version": "2019-12-12"
      },
      "RequestBody": null,
      "StatusCode": 200,
      "ResponseHeaders": {
        "Content-Length": "0",
        "Date": "Thu, 02 Apr 2020 23:45:26 GMT",
        "ETag": "\u00220x8D7D75FEBC8F530\u0022",
        "Last-Modified": "Thu, 02 Apr 2020 23:45:27 GMT",
        "Server": [
          "Windows-Azure-Blob/1.0",
          "Microsoft-HTTPAPI/2.0"
        ],
        "x-ms-client-request-id": "0200b436-a0f8-a4b0-7d6b-b07b903b7412",
        "x-ms-lease-id": "78708c9a-d97c-dffe-b35c-51dc47ec8b3b",
<<<<<<< HEAD
        "x-ms-request-id": "33b9ef2f-201e-002e-4d31-f3c02c000000",
=======
        "x-ms-request-id": "aaa198b4-201e-002e-3448-091fb7000000",
>>>>>>> 8d420312
        "x-ms-version": "2019-12-12"
      },
      "ResponseBody": []
    },
    {
      "RequestUri": "https://seanmcccanary.blob.core.windows.net/test-container-b01b363d-9a02-f3ba-a156-a72a16f2a56d?restype=container",
      "RequestMethod": "DELETE",
      "RequestHeaders": {
        "Authorization": "Sanitized",
        "traceparent": "00-723d0d2ef0202249a0715daa30d28beb-653bc2c570480442-00",
        "User-Agent": [
          "azsdk-net-Storage.Blobs/12.5.0-dev.20200402.1",
          "(.NET Core 4.6.28325.01; Microsoft Windows 10.0.18362 )"
        ],
        "x-ms-client-request-id": "607ead97-1d90-0ca1-841c-ef30dcdc1961",
        "x-ms-date": "Thu, 02 Apr 2020 23:45:28 GMT",
        "x-ms-return-client-request-id": "true",
        "x-ms-version": "2019-12-12"
      },
      "RequestBody": null,
      "StatusCode": 202,
      "ResponseHeaders": {
        "Content-Length": "0",
        "Date": "Thu, 02 Apr 2020 23:45:26 GMT",
        "Server": [
          "Windows-Azure-Blob/1.0",
          "Microsoft-HTTPAPI/2.0"
        ],
        "x-ms-client-request-id": "607ead97-1d90-0ca1-841c-ef30dcdc1961",
<<<<<<< HEAD
        "x-ms-request-id": "33b9ef30-201e-002e-4e31-f3c02c000000",
=======
        "x-ms-request-id": "aaa198b7-201e-002e-3748-091fb7000000",
>>>>>>> 8d420312
        "x-ms-version": "2019-12-12"
      },
      "ResponseBody": []
    }
  ],
  "Variables": {
    "DateTimeOffsetNow": "2020-04-02T16:45:25.1624650-07:00",
    "RandomSeed": "957846276",
    "Storage_TestConfigDefault": "ProductionTenant\nseanmcccanary\nU2FuaXRpemVk\nhttps://seanmcccanary.blob.core.windows.net\nhttps://seanmcccanary.file.core.windows.net\nhttps://seanmcccanary.queue.core.windows.net\nhttps://seanmcccanary.table.core.windows.net\n\n\n\n\nhttps://seanmcccanary-secondary.blob.core.windows.net\nhttps://seanmcccanary-secondary.file.core.windows.net\nhttps://seanmcccanary-secondary.queue.core.windows.net\nhttps://seanmcccanary-secondary.table.core.windows.net\n\nSanitized\n\n\nCloud\nBlobEndpoint=https://seanmcccanary.blob.core.windows.net/;QueueEndpoint=https://seanmcccanary.queue.core.windows.net/;FileEndpoint=https://seanmcccanary.file.core.windows.net/;BlobSecondaryEndpoint=https://seanmcccanary-secondary.blob.core.windows.net/;QueueSecondaryEndpoint=https://seanmcccanary-secondary.queue.core.windows.net/;FileSecondaryEndpoint=https://seanmcccanary-secondary.file.core.windows.net/;AccountName=seanmcccanary;AccountKey=Sanitized\nseanscope1"
  }
}<|MERGE_RESOLUTION|>--- conflicted
+++ resolved
@@ -28,11 +28,7 @@
           "Microsoft-HTTPAPI/2.0"
         ],
         "x-ms-client-request-id": "f3bdc062-5145-7adf-9bde-e60f28d051d6",
-<<<<<<< HEAD
-        "x-ms-request-id": "8de84060-a01e-0042-1b31-f32bbb000000",
-=======
         "x-ms-request-id": "094e8769-a01e-006d-2d48-09f9eb000000",
->>>>>>> 8d420312
         "x-ms-version": "2019-12-12"
       },
       "ResponseBody": []
@@ -105,11 +101,7 @@
         ],
         "x-ms-client-request-id": "11af5705-0f5a-d26b-4bd7-b3dc7cf8a713",
         "x-ms-lease-id": "93bb332d-efd7-07aa-187f-fdc98c985df4",
-<<<<<<< HEAD
-        "x-ms-request-id": "8de84066-a01e-0042-2031-f32bbb000000",
-=======
         "x-ms-request-id": "094e8775-a01e-006d-3448-09f9eb000000",
->>>>>>> 8d420312
         "x-ms-version": "2019-12-12"
       },
       "ResponseBody": []
@@ -144,11 +136,7 @@
         ],
         "x-ms-client-request-id": "35c32184-4be9-369a-9040-f95e0e8cef16",
         "x-ms-lease-id": "93bb332d-efd7-07aa-187f-fdc98c985df4",
-<<<<<<< HEAD
-        "x-ms-request-id": "8de8406a-a01e-0042-2431-f32bbb000000",
-=======
         "x-ms-request-id": "094e877a-a01e-006d-3848-09f9eb000000",
->>>>>>> 8d420312
         "x-ms-version": "2019-12-12"
       },
       "ResponseBody": []
@@ -178,11 +166,7 @@
           "Microsoft-HTTPAPI/2.0"
         ],
         "x-ms-client-request-id": "5b58f6a9-7235-bc2a-2984-ad34364c5c3d",
-<<<<<<< HEAD
-        "x-ms-request-id": "8de8406b-a01e-0042-2531-f32bbb000000",
-=======
         "x-ms-request-id": "094e877f-a01e-006d-3b48-09f9eb000000",
->>>>>>> 8d420312
         "x-ms-version": "2019-12-12"
       },
       "ResponseBody": []
@@ -215,11 +199,7 @@
           "Microsoft-HTTPAPI/2.0"
         ],
         "x-ms-client-request-id": "1dab0ae8-3552-900d-d990-a047e885b899",
-<<<<<<< HEAD
-        "x-ms-request-id": "9d51550a-c01e-0044-7531-f31804000000",
-=======
         "x-ms-request-id": "e800e2e7-c01e-008f-6a48-09c4ca000000",
->>>>>>> 8d420312
         "x-ms-version": "2019-12-12"
       },
       "ResponseBody": []
@@ -292,11 +272,7 @@
         ],
         "x-ms-client-request-id": "154ca71d-11f8-4f0c-0f37-a4ba7cada1bd",
         "x-ms-lease-id": "1326f23a-4647-2b2d-cc76-75acbfac1ca7",
-<<<<<<< HEAD
-        "x-ms-request-id": "9d515510-c01e-0044-7931-f31804000000",
-=======
         "x-ms-request-id": "e800e2f3-c01e-008f-7348-09c4ca000000",
->>>>>>> 8d420312
         "x-ms-version": "2019-12-12"
       },
       "ResponseBody": []
@@ -332,11 +308,7 @@
         ],
         "x-ms-client-request-id": "188ef924-0760-f1af-2523-7586f7edf557",
         "x-ms-lease-id": "1326f23a-4647-2b2d-cc76-75acbfac1ca7",
-<<<<<<< HEAD
-        "x-ms-request-id": "9d515511-c01e-0044-7a31-f31804000000",
-=======
         "x-ms-request-id": "e800e2ff-c01e-008f-7b48-09c4ca000000",
->>>>>>> 8d420312
         "x-ms-version": "2019-12-12"
       },
       "ResponseBody": []
@@ -366,11 +338,7 @@
           "Microsoft-HTTPAPI/2.0"
         ],
         "x-ms-client-request-id": "8296a874-891f-b95d-406d-6266cb7da65c",
-<<<<<<< HEAD
-        "x-ms-request-id": "9d515512-c01e-0044-7b31-f31804000000",
-=======
         "x-ms-request-id": "e800e306-c01e-008f-0248-09c4ca000000",
->>>>>>> 8d420312
         "x-ms-version": "2019-12-12"
       },
       "ResponseBody": []
@@ -403,11 +371,7 @@
           "Microsoft-HTTPAPI/2.0"
         ],
         "x-ms-client-request-id": "4d856e06-38a8-2cbc-1d3d-7a6e14aa7ed5",
-<<<<<<< HEAD
-        "x-ms-request-id": "05080b82-b01e-002c-1531-f37e94000000",
-=======
         "x-ms-request-id": "10725e81-101e-0025-5648-09e4dc000000",
->>>>>>> 8d420312
         "x-ms-version": "2019-12-12"
       },
       "ResponseBody": []
@@ -480,11 +444,7 @@
         ],
         "x-ms-client-request-id": "c53bb648-fe9e-1db4-931c-0277b783b929",
         "x-ms-lease-id": "80947086-e69f-c7f4-3962-08ae45f88422",
-<<<<<<< HEAD
-        "x-ms-request-id": "05080b8a-b01e-002c-1b31-f37e94000000",
-=======
         "x-ms-request-id": "10725e8e-101e-0025-6048-09e4dc000000",
->>>>>>> 8d420312
         "x-ms-version": "2019-12-12"
       },
       "ResponseBody": []
@@ -520,11 +480,7 @@
         ],
         "x-ms-client-request-id": "8f6512c6-bebc-d884-0575-d1e792818a28",
         "x-ms-lease-id": "80947086-e69f-c7f4-3962-08ae45f88422",
-<<<<<<< HEAD
-        "x-ms-request-id": "05080b8d-b01e-002c-1e31-f37e94000000",
-=======
         "x-ms-request-id": "10725e95-101e-0025-6748-09e4dc000000",
->>>>>>> 8d420312
         "x-ms-version": "2019-12-12"
       },
       "ResponseBody": []
@@ -554,11 +510,7 @@
           "Microsoft-HTTPAPI/2.0"
         ],
         "x-ms-client-request-id": "a4b0001b-2a1d-2f6c-baa4-dbd209445ff5",
-<<<<<<< HEAD
-        "x-ms-request-id": "05080b8f-b01e-002c-2031-f37e94000000",
-=======
         "x-ms-request-id": "10725e9d-101e-0025-6f48-09e4dc000000",
->>>>>>> 8d420312
         "x-ms-version": "2019-12-12"
       },
       "ResponseBody": []
@@ -591,11 +543,7 @@
           "Microsoft-HTTPAPI/2.0"
         ],
         "x-ms-client-request-id": "7c8257eb-5e3e-a247-b6a5-412526fabe81",
-<<<<<<< HEAD
-        "x-ms-request-id": "d7146b07-d01e-003a-5531-f38843000000",
-=======
         "x-ms-request-id": "ca3b68fd-301e-006f-5648-094753000000",
->>>>>>> 8d420312
         "x-ms-version": "2019-12-12"
       },
       "ResponseBody": []
@@ -710,11 +658,7 @@
         ],
         "x-ms-client-request-id": "ccb7a8bd-22ee-f6f4-1d76-2cc6e4fde91b",
         "x-ms-lease-id": "ad6e7e91-f86b-8de7-c420-39abfc9b1784",
-<<<<<<< HEAD
-        "x-ms-request-id": "d7146b0d-d01e-003a-5931-f38843000000",
-=======
         "x-ms-request-id": "ca3b6912-301e-006f-6948-094753000000",
->>>>>>> 8d420312
         "x-ms-version": "2019-12-12"
       },
       "ResponseBody": []
@@ -750,11 +694,7 @@
         ],
         "x-ms-client-request-id": "ade54958-8e05-b0de-0004-1779ea14c4e0",
         "x-ms-lease-id": "ad6e7e91-f86b-8de7-c420-39abfc9b1784",
-<<<<<<< HEAD
-        "x-ms-request-id": "d7146b0e-d01e-003a-5a31-f38843000000",
-=======
         "x-ms-request-id": "ca3b6919-301e-006f-6f48-094753000000",
->>>>>>> 8d420312
         "x-ms-version": "2019-12-12"
       },
       "ResponseBody": []
@@ -784,11 +724,7 @@
           "Microsoft-HTTPAPI/2.0"
         ],
         "x-ms-client-request-id": "9b6e0a93-3c17-ea15-1126-180c1628f13f",
-<<<<<<< HEAD
-        "x-ms-request-id": "d7146b10-d01e-003a-5c31-f38843000000",
-=======
         "x-ms-request-id": "ca3b691a-301e-006f-7048-094753000000",
->>>>>>> 8d420312
         "x-ms-version": "2019-12-12"
       },
       "ResponseBody": []
@@ -821,11 +757,7 @@
           "Microsoft-HTTPAPI/2.0"
         ],
         "x-ms-client-request-id": "d5ae38e9-db78-f9fc-507a-f9c095ebd41e",
-<<<<<<< HEAD
-        "x-ms-request-id": "33b9ef2a-201e-002e-4a31-f3c02c000000",
-=======
         "x-ms-request-id": "aaa198a3-201e-002e-2748-091fb7000000",
->>>>>>> 8d420312
         "x-ms-version": "2019-12-12"
       },
       "ResponseBody": []
@@ -898,11 +830,7 @@
         ],
         "x-ms-client-request-id": "ebf345db-ba8b-7907-7417-60b514911f9a",
         "x-ms-lease-id": "78708c9a-d97c-dffe-b35c-51dc47ec8b3b",
-<<<<<<< HEAD
-        "x-ms-request-id": "33b9ef2e-201e-002e-4c31-f3c02c000000",
-=======
         "x-ms-request-id": "aaa198ae-201e-002e-2e48-091fb7000000",
->>>>>>> 8d420312
         "x-ms-version": "2019-12-12"
       },
       "ResponseBody": []
@@ -938,11 +866,7 @@
         ],
         "x-ms-client-request-id": "0200b436-a0f8-a4b0-7d6b-b07b903b7412",
         "x-ms-lease-id": "78708c9a-d97c-dffe-b35c-51dc47ec8b3b",
-<<<<<<< HEAD
-        "x-ms-request-id": "33b9ef2f-201e-002e-4d31-f3c02c000000",
-=======
         "x-ms-request-id": "aaa198b4-201e-002e-3448-091fb7000000",
->>>>>>> 8d420312
         "x-ms-version": "2019-12-12"
       },
       "ResponseBody": []
@@ -972,11 +896,7 @@
           "Microsoft-HTTPAPI/2.0"
         ],
         "x-ms-client-request-id": "607ead97-1d90-0ca1-841c-ef30dcdc1961",
-<<<<<<< HEAD
-        "x-ms-request-id": "33b9ef30-201e-002e-4e31-f3c02c000000",
-=======
         "x-ms-request-id": "aaa198b7-201e-002e-3748-091fb7000000",
->>>>>>> 8d420312
         "x-ms-version": "2019-12-12"
       },
       "ResponseBody": []
