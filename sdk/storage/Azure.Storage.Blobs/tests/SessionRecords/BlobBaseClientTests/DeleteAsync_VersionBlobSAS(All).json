--- conflicted
+++ resolved
@@ -29,13 +29,8 @@
           "Microsoft-HTTPAPI/2.0"
         ],
         "x-ms-client-request-id": "efce54b2-d546-503f-5628-a219b09fc3a7",
-<<<<<<< HEAD
-        "x-ms-request-id": "54f564a5-301e-0032-3772-4a4dd7000000",
-        "x-ms-version": "2020-06-12"
-=======
         "x-ms-request-id": "c05b6c1a-101e-00ce-4ff4-acf454000000",
-        "x-ms-version": "2020-04-08"
->>>>>>> 8bdff7ef
+        "x-ms-version": "2020-06-12"
       },
       "ResponseBody": []
     },
@@ -71,13 +66,8 @@
         "x-ms-client-request-id": "681443a5-690f-bc92-75c0-68eac8adbb68",
         "x-ms-request-id": "c05b6ca3-101e-00ce-52f4-acf454000000",
         "x-ms-request-server-encrypted": "true",
-<<<<<<< HEAD
         "x-ms-version": "2020-06-12",
-        "x-ms-version-id": "2020-06-24T22:00:38.7897279Z"
-=======
-        "x-ms-version": "2020-04-08",
         "x-ms-version-id": "2020-10-28T06:36:36.1478447Z"
->>>>>>> 8bdff7ef
       },
       "ResponseBody": []
     },
@@ -115,22 +105,13 @@
         "x-ms-client-request-id": "51ec75dc-73da-cbc5-3fae-9f2d28f73e74",
         "x-ms-request-id": "c05b6d02-101e-00ce-24f4-acf454000000",
         "x-ms-request-server-encrypted": "true",
-<<<<<<< HEAD
         "x-ms-version": "2020-06-12",
-        "x-ms-version-id": "2020-06-24T22:00:38.8547734Z"
-=======
-        "x-ms-version": "2020-04-08",
         "x-ms-version-id": "2020-10-28T06:36:36.2339045Z"
->>>>>>> 8bdff7ef
-      },
-      "ResponseBody": []
-    },
-    {
-<<<<<<< HEAD
-      "RequestUri": "https://seanmcccanary.blob.core.windows.net/test-container-448cb6a1-80fb-9fed-0e4c-641d6abc8027/test-blob-ae295bea-f5ff-0ddf-875c-0d9195eedcd4?versionid=2020-06-24T22%3A00%3A38.7897279Z\u0026sv=2020-06-12\u0026st=2020-06-24T21%3A00%3A38Z\u0026se=2020-06-24T23%3A00%3A38Z\u0026sr=b\u0026sp=racwdxt\u0026sig=Sanitized",
-=======
-      "RequestUri": "https://amandadev2.blob.core.windows.net/test-container-448cb6a1-80fb-9fed-0e4c-641d6abc8027/test-blob-ae295bea-f5ff-0ddf-875c-0d9195eedcd4?versionid=2020-10-28T06%3A36%3A36.1478447Z\u0026sv=2020-04-08\u0026st=2020-10-28T05%3A36%3A36Z\u0026se=2020-10-28T07%3A36%3A36Z\u0026sr=b\u0026sp=racwdxltme\u0026sig=Sanitized",
->>>>>>> 8bdff7ef
+      },
+      "ResponseBody": []
+    },
+    {
+      "RequestUri": "https://amandadev2.blob.core.windows.net/test-container-448cb6a1-80fb-9fed-0e4c-641d6abc8027/test-blob-ae295bea-f5ff-0ddf-875c-0d9195eedcd4?versionid=2020-10-28T06%3A36%3A36.1478447Z\u0026sv=2020-06-12\u0026st=2020-10-28T05%3A36%3A36Z\u0026se=2020-10-28T07%3A36%3A36Z\u0026sr=b\u0026sp=racwdxltme\u0026sig=Sanitized",
       "RequestMethod": "DELETE",
       "RequestHeaders": {
         "Request-Id": "|8f1c6f32-4a0f0ba3c5acc0a1.",
@@ -152,15 +133,9 @@
           "Microsoft-HTTPAPI/2.0"
         ],
         "x-ms-client-request-id": "520df5a3-6ac1-d88d-081a-9f850e8a3182",
-<<<<<<< HEAD
-        "x-ms-delete-type-permanent": "false",
-        "x-ms-request-id": "3a6b47a7-801e-0055-2872-4a5d2b000000",
-        "x-ms-version": "2020-06-12"
-=======
         "x-ms-delete-type-permanent": "true",
         "x-ms-request-id": "13cc0be6-401e-00dd-5ef4-acc1b5000000",
-        "x-ms-version": "2020-04-08"
->>>>>>> 8bdff7ef
+        "x-ms-version": "2020-06-12"
       },
       "ResponseBody": []
     },
@@ -206,13 +181,8 @@
         "x-ms-meta-UPPER": "case",
         "x-ms-request-id": "13cc0c23-401e-00dd-0cf4-acc1b5000000",
         "x-ms-server-encrypted": "true",
-<<<<<<< HEAD
         "x-ms-version": "2020-06-12",
-        "x-ms-version-id": "2020-06-24T22:00:38.8547734Z"
-=======
-        "x-ms-version": "2020-04-08",
         "x-ms-version-id": "2020-10-28T06:36:36.2339045Z"
->>>>>>> 8bdff7ef
       },
       "ResponseBody": []
     },
@@ -242,13 +212,8 @@
           "Microsoft-HTTPAPI/2.0"
         ],
         "x-ms-client-request-id": "a7ecb92b-ff00-f799-658f-6b6adf2c3935",
-<<<<<<< HEAD
-        "x-ms-request-id": "3a6b47c7-801e-0055-3f72-4a5d2b000000",
-        "x-ms-version": "2020-06-12"
-=======
         "x-ms-request-id": "13cc0c73-401e-00dd-49f4-acc1b5000000",
-        "x-ms-version": "2020-04-08"
->>>>>>> 8bdff7ef
+        "x-ms-version": "2020-06-12"
       },
       "ResponseBody": []
     }
