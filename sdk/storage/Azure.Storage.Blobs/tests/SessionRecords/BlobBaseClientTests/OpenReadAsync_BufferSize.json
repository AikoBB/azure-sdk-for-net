--- conflicted
+++ resolved
@@ -28,13 +28,8 @@
           "Microsoft-HTTPAPI/2.0"
         ],
         "x-ms-client-request-id": "91ee121d-2981-9709-2414-55cf1fc434ba",
-<<<<<<< HEAD
-        "x-ms-request-id": "9a392096-501e-00a5-4f1a-5bc7f8000000",
-        "x-ms-version": "2020-02-10"
-=======
         "x-ms-request-id": "099eae6a-201e-00c4-50f8-8526cd000000",
-        "x-ms-version": "2019-12-12"
->>>>>>> 548336e6
+        "x-ms-version": "2020-02-10"
       },
       "ResponseBody": []
     },
@@ -71,12 +66,7 @@
         "x-ms-content-crc64": "fxQRSi9zRi0=",
         "x-ms-request-id": "099eaec1-201e-00c4-1bf8-8526cd000000",
         "x-ms-request-server-encrypted": "true",
-<<<<<<< HEAD
-        "x-ms-version": "2020-02-10",
-        "x-ms-version-id": "2020-07-16T02:43:43.8846502Z"
-=======
-        "x-ms-version": "2019-12-12"
->>>>>>> 548336e6
+        "x-ms-version": "2020-02-10"
       },
       "ResponseBody": []
     },
@@ -93,7 +83,7 @@
         "x-ms-client-request-id": "56a9b80c-334c-15a5-7fa7-687ae9723ecd",
         "x-ms-date": "Tue, 08 Sep 2020 15:58:44 GMT",
         "x-ms-return-client-request-id": "true",
-        "x-ms-version": "2019-12-12"
+        "x-ms-version": "2020-02-10"
       },
       "RequestBody": null,
       "StatusCode": 200,
@@ -119,7 +109,7 @@
         "x-ms-lease-status": "unlocked",
         "x-ms-request-id": "099eaee4-201e-00c4-3ef8-8526cd000000",
         "x-ms-server-encrypted": "true",
-        "x-ms-version": "2019-12-12"
+        "x-ms-version": "2020-02-10"
       },
       "ResponseBody": []
     },
@@ -161,12 +151,7 @@
         "x-ms-lease-status": "unlocked",
         "x-ms-request-id": "099eaf14-201e-00c4-69f8-8526cd000000",
         "x-ms-server-encrypted": "true",
-<<<<<<< HEAD
-        "x-ms-version": "2020-02-10",
-        "x-ms-version-id": "2020-07-16T02:43:43.8846502Z"
-=======
-        "x-ms-version": "2019-12-12"
->>>>>>> 548336e6
+        "x-ms-version": "2020-02-10"
       },
       "ResponseBody": "Z/hbwiGvet3JX4UDmhJ1qOaXFqI5sWiaiLVslA219W/q\u002B42nKdwubZcRyCGkBvwSnqzoiK6SgbaQwTpsQ\u002BbPE2kWGJ6EzX8JaagKJ\u002BhG9oK4WfVgzG3AWHrXF2eiwSqwQbS3ju5djtEs3h4Gh1nNScu4tOnxb0b8Vb8krLUYZ6g="
     },
@@ -209,12 +194,7 @@
         "x-ms-lease-status": "unlocked",
         "x-ms-request-id": "099eaf29-201e-00c4-7ef8-8526cd000000",
         "x-ms-server-encrypted": "true",
-<<<<<<< HEAD
-        "x-ms-version": "2020-02-10",
-        "x-ms-version-id": "2020-07-16T02:43:43.8846502Z"
-=======
-        "x-ms-version": "2019-12-12"
->>>>>>> 548336e6
+        "x-ms-version": "2020-02-10"
       },
       "ResponseBody": "fVnlM45ok1rLIzTuTrnQIArNnOoMQL/Sbbs4LjnhHBR3doktc5m7YyRaHs06WK6b7gOi53x9mzyaE8XTL2Qg6gcgd9cwo6xwEjjFsiLxlxUMnEA1PjSX\u002BdtMk2DT5zO/OTTGGuHWa0tXMdRDt\u002BgaqHuwxpMk66vSiH375A9LnSo="
     },
@@ -257,12 +237,7 @@
         "x-ms-lease-status": "unlocked",
         "x-ms-request-id": "099eaf39-201e-00c4-0ef8-8526cd000000",
         "x-ms-server-encrypted": "true",
-<<<<<<< HEAD
-        "x-ms-version": "2020-02-10",
-        "x-ms-version-id": "2020-07-16T02:43:43.8846502Z"
-=======
-        "x-ms-version": "2019-12-12"
->>>>>>> 548336e6
+        "x-ms-version": "2020-02-10"
       },
       "ResponseBody": "BQZ57ip8MzUx9d4NX1RC8zLr5SIhoJtNifSSZNuGPAuUqj6xbyx9/nyQYS8NnnIzOgiyI2Z6CWRqK2Q26s9aqrjSebUWkIMFbealkD9rQOuBXinS1BilGaHZRkPHRxStNbZ2OyS9HaqErLV/1Xgl/ut5tYuliNagLV8UPEpAPiY="
     },
@@ -305,12 +280,7 @@
         "x-ms-lease-status": "unlocked",
         "x-ms-request-id": "099eaf40-201e-00c4-15f8-8526cd000000",
         "x-ms-server-encrypted": "true",
-<<<<<<< HEAD
-        "x-ms-version": "2020-02-10",
-        "x-ms-version-id": "2020-07-16T02:43:43.8846502Z"
-=======
-        "x-ms-version": "2019-12-12"
->>>>>>> 548336e6
+        "x-ms-version": "2020-02-10"
       },
       "ResponseBody": "0vdbiPUFxsNBf00nYiVEKLRHV02RiQit39YOxKnhYERuj6zdHZwJ5rPxSSY6rz0HG\u002BuHAujwlEnvrake9wEaYB8JudN4ZgsXPnGZoD/icjCZBqm\u002BWV1bffpj7W/z6u\u002By1\u002BkGMfZqjrXfcMR3V/QJDTt5hfBYWwbBrTvYFXmbJFM="
     },
@@ -353,12 +323,7 @@
         "x-ms-lease-status": "unlocked",
         "x-ms-request-id": "099eaf48-201e-00c4-1cf8-8526cd000000",
         "x-ms-server-encrypted": "true",
-<<<<<<< HEAD
-        "x-ms-version": "2020-02-10",
-        "x-ms-version-id": "2020-07-16T02:43:43.8846502Z"
-=======
-        "x-ms-version": "2019-12-12"
->>>>>>> 548336e6
+        "x-ms-version": "2020-02-10"
       },
       "ResponseBody": "gubIVdtAOS549N7pmeQlBlnfNHpl/1p74kSDupF5O0NLcfVwK7Qy\u002Bj9Wd2R9HSjJFtK7mWeq7oKMTXKWvH\u002Bd/7ianSjvtdqlrTk6Dof2/sUcuqS/vqHcoYJy5N5Bmz3AuXir4n8A2mD3Fewtb9/7lU6tegLa3kEWvvulfNH8ZBE="
     },
@@ -401,12 +366,7 @@
         "x-ms-lease-status": "unlocked",
         "x-ms-request-id": "099eaf50-201e-00c4-23f8-8526cd000000",
         "x-ms-server-encrypted": "true",
-<<<<<<< HEAD
-        "x-ms-version": "2020-02-10",
-        "x-ms-version-id": "2020-07-16T02:43:43.8846502Z"
-=======
-        "x-ms-version": "2019-12-12"
->>>>>>> 548336e6
+        "x-ms-version": "2020-02-10"
       },
       "ResponseBody": "\u002B3pUDksbRRzgQ8eotK4yo3ZOj5QhO\u002BXbN5Qkg1pdj/ux2zL0iuxKM2deIpcWmGIPyQIFgm3P8L\u002BVede298HBgrTM9tl8PhiKA1wswxlOxJ4yFLpYVwyO4etyXhAVlDulnZ/iSaGIk4vpe34Roi2mR7U4hOIHaCqnPhTuCuAHdG8="
     },
@@ -449,12 +409,7 @@
         "x-ms-lease-status": "unlocked",
         "x-ms-request-id": "099eaf58-201e-00c4-2af8-8526cd000000",
         "x-ms-server-encrypted": "true",
-<<<<<<< HEAD
-        "x-ms-version": "2020-02-10",
-        "x-ms-version-id": "2020-07-16T02:43:43.8846502Z"
-=======
-        "x-ms-version": "2019-12-12"
->>>>>>> 548336e6
+        "x-ms-version": "2020-02-10"
       },
       "ResponseBody": "IIcleWt6/KmBL27bjnw\u002BvssWW90PWZ40dDoLjJqIquIHDvEbByzcOjvaYdf5TxnB1jA\u002ByauXYMbo8AQwb28P\u002BISM1H\u002BLI7efOSGhNffGOyUhSbZqSuE3cK4qMhYnrMvLymhTbXqaNbJ5n4\u002BK9SrOIrXfDiW4pa6jVWPQYfCgeI0="
     },
@@ -497,12 +452,7 @@
         "x-ms-lease-status": "unlocked",
         "x-ms-request-id": "099eaf63-201e-00c4-33f8-8526cd000000",
         "x-ms-server-encrypted": "true",
-<<<<<<< HEAD
-        "x-ms-version": "2020-02-10",
-        "x-ms-version-id": "2020-07-16T02:43:43.8846502Z"
-=======
-        "x-ms-version": "2019-12-12"
->>>>>>> 548336e6
+        "x-ms-version": "2020-02-10"
       },
       "ResponseBody": "VdVqj3PNqocUBPGrUax6hFsQYEidphIluq8YF8nTwtgnATQgvz\u002Bv6DSHELS0A1Ko6UwG4EAv8K/CRdTDtJO9QEIYhE94WsQbYHgUFZVecbddcC19zeGY9xGEXXlq7DOgytBym34DMI\u002BH6n/IG9saZNQdZURmQHJggIw98/1KsHQ="
     },
@@ -530,15 +480,9 @@
           "Windows-Azure-Blob/1.0",
           "Microsoft-HTTPAPI/2.0"
         ],
-<<<<<<< HEAD
-        "x-ms-client-request-id": "9b8b5f2d-d8b7-86a4-58ed-b9d45c34a394",
-        "x-ms-request-id": "9a3921c0-501e-00a5-5b1a-5bc7f8000000",
-        "x-ms-version": "2020-02-10"
-=======
         "x-ms-client-request-id": "3abf29ab-b48f-6222-0e14-357e7651346e",
         "x-ms-request-id": "099eaf93-201e-00c4-5ef8-8526cd000000",
-        "x-ms-version": "2019-12-12"
->>>>>>> 548336e6
+        "x-ms-version": "2020-02-10"
       },
       "ResponseBody": []
     }
