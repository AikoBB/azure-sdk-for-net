--- conflicted
+++ resolved
@@ -28,11 +28,7 @@
           "Microsoft-HTTPAPI/2.0"
         ],
         "x-ms-client-request-id": "58142f06-4106-6568-ae6c-b16b06ebbacd",
-<<<<<<< HEAD
-        "x-ms-request-id": "8de83581-a01e-0042-2431-f32bbb000000",
-=======
         "x-ms-request-id": "ca3b5471-301e-006f-2a48-094753000000",
->>>>>>> 8d420312
         "x-ms-version": "2019-12-12"
       },
       "ResponseBody": []
@@ -105,11 +101,7 @@
         ],
         "x-ms-client-request-id": "3668ab8c-65b8-4110-e850-8255ba308e82",
         "x-ms-lease-id": "a6e079b6-aabd-8719-5fb9-c4cb932565fe",
-<<<<<<< HEAD
-        "x-ms-request-id": "8de83589-a01e-0042-2a31-f32bbb000000",
-=======
         "x-ms-request-id": "ca3b5488-301e-006f-3c48-094753000000",
->>>>>>> 8d420312
         "x-ms-version": "2019-12-12"
       },
       "ResponseBody": []
@@ -145,11 +137,7 @@
         ],
         "x-ms-client-request-id": "4d5d32c0-f274-0a04-8e22-c7692ea67c53",
         "x-ms-lease-id": "8b95011e-74f3-9091-2368-efe9f9dd29bd",
-<<<<<<< HEAD
-        "x-ms-request-id": "8de8358e-a01e-0042-2f31-f32bbb000000",
-=======
         "x-ms-request-id": "ca3b5490-301e-006f-4248-094753000000",
->>>>>>> 8d420312
         "x-ms-version": "2019-12-12"
       },
       "ResponseBody": []
@@ -179,11 +167,7 @@
           "Microsoft-HTTPAPI/2.0"
         ],
         "x-ms-client-request-id": "8894b46a-40d2-9d0d-0250-669eeeda3e5e",
-<<<<<<< HEAD
-        "x-ms-request-id": "8de83594-a01e-0042-3231-f32bbb000000",
-=======
         "x-ms-request-id": "ca3b5493-301e-006f-4548-094753000000",
->>>>>>> 8d420312
         "x-ms-version": "2019-12-12"
       },
       "ResponseBody": []
