{
  "Entries": [
    {
      "RequestUri": "https://storagedotnettesting.blob.core.windows.net/test-container-ac3851f0-0404-6f30-15d7-81283f7471bf?restype=container",
      "RequestMethod": "PUT",
      "RequestHeaders": {
        "Authorization": "Sanitized",
        "traceparent": "00-c8c4a91330285c44b0998ccd9fe59a81-911ef7f5d0b2e64d-00",
        "User-Agent": [
          "azsdk-net-Storage.Blobs/12.7.0-alpha.20201001.1",
          "(.NET Core 4.6.29220.03; Microsoft Windows 10.0.19041 )"
        ],
        "x-ms-blob-public-access": "container",
        "x-ms-client-request-id": "3a0ea470-9e6a-1153-3781-109e4d313571",
        "x-ms-date": "Thu, 01 Oct 2020 22:57:14 GMT",
        "x-ms-return-client-request-id": "true",
        "x-ms-version": "2020-02-10"
      },
      "RequestBody": null,
      "StatusCode": 201,
      "ResponseHeaders": {
        "Content-Length": "0",
        "Date": "Thu, 01 Oct 2020 22:57:13 GMT",
        "ETag": "\u00220x8D8665D5677D9C4\u0022",
        "Last-Modified": "Thu, 01 Oct 2020 22:57:14 GMT",
        "Server": [
          "Windows-Azure-Blob/1.0",
          "Microsoft-HTTPAPI/2.0"
        ],
        "x-ms-client-request-id": "3a0ea470-9e6a-1153-3781-109e4d313571",
<<<<<<< HEAD
        "x-ms-request-id": "b7c5eff3-401e-0065-6848-09e3e4000000",
=======
        "x-ms-request-id": "cf31d435-901e-000f-6646-98d1ba000000",
>>>>>>> 365f255a
        "x-ms-version": "2020-02-10"
      },
      "ResponseBody": []
    },
    {
      "RequestUri": "https://storagedotnettesting.blob.core.windows.net/test-container-ac3851f0-0404-6f30-15d7-81283f7471bf/test-blob-9a880644-12e5-1efa-fa8a-cf373b8c4ace",
      "RequestMethod": "PUT",
      "RequestHeaders": {
        "Authorization": "Sanitized",
        "Content-Length": "0",
        "If-None-Match": "*",
        "traceparent": "00-87687eab0d957643b8a5ed9f351823ed-ccd4481bf821fd4b-00",
        "User-Agent": [
          "azsdk-net-Storage.Blobs/12.7.0-alpha.20201001.1",
          "(.NET Core 4.6.29220.03; Microsoft Windows 10.0.19041 )"
        ],
        "x-ms-blob-type": "AppendBlob",
        "x-ms-client-request-id": "e5a02329-2c2d-4310-2659-f075f6752e20",
        "x-ms-date": "Thu, 01 Oct 2020 22:57:14 GMT",
        "x-ms-encryption-algorithm": "AES256",
        "x-ms-encryption-key": "wOG3mmU2Vf08oVhRwLhgq5ZWXh6\u002BfLpeqfBA388b1ao=",
        "x-ms-encryption-key-sha256": "2P7qyRY87GaJMAmuIsBzKaP2TVfZBod/2uWVNTT7XmM=",
        "x-ms-return-client-request-id": "true",
        "x-ms-version": "2020-02-10"
      },
      "RequestBody": null,
      "StatusCode": 201,
      "ResponseHeaders": {
        "Content-Length": "0",
        "Date": "Thu, 01 Oct 2020 22:57:13 GMT",
        "ETag": "\u00220x8D8665D5681A390\u0022",
        "Last-Modified": "Thu, 01 Oct 2020 22:57:14 GMT",
        "Server": [
          "Windows-Azure-Blob/1.0",
          "Microsoft-HTTPAPI/2.0"
        ],
        "x-ms-client-request-id": "e5a02329-2c2d-4310-2659-f075f6752e20",
        "x-ms-encryption-key-sha256": "2P7qyRY87GaJMAmuIsBzKaP2TVfZBod/2uWVNTT7XmM=",
        "x-ms-request-id": "cf31d451-901e-000f-7d46-98d1ba000000",
        "x-ms-request-server-encrypted": "true",
        "x-ms-version": "2020-02-10"
      },
      "ResponseBody": []
    },
    {
      "RequestUri": "https://storagedotnettesting.blob.core.windows.net/test-container-ac3851f0-0404-6f30-15d7-81283f7471bf/test-blob-9a880644-12e5-1efa-fa8a-cf373b8c4ace?comp=snapshot",
      "RequestMethod": "PUT",
      "RequestHeaders": {
        "Authorization": "Sanitized",
        "traceparent": "00-c360d6690d60bf44b3b63fd75e26ba69-126a983e18c2c742-00",
        "User-Agent": [
          "azsdk-net-Storage.Blobs/12.7.0-alpha.20201001.1",
          "(.NET Core 4.6.29220.03; Microsoft Windows 10.0.19041 )"
        ],
        "x-ms-client-request-id": "abb6fe92-f07a-0a7c-329a-451faa97173c",
        "x-ms-date": "Thu, 01 Oct 2020 22:57:14 GMT",
        "x-ms-encryption-algorithm": "AES256",
        "x-ms-encryption-key": "wOG3mmU2Vf08oVhRwLhgq5ZWXh6\u002BfLpeqfBA388b1ao=",
        "x-ms-encryption-key-sha256": "2P7qyRY87GaJMAmuIsBzKaP2TVfZBod/2uWVNTT7XmM=",
        "x-ms-return-client-request-id": "true",
        "x-ms-version": "2020-02-10"
      },
      "RequestBody": null,
      "StatusCode": 201,
      "ResponseHeaders": {
        "Content-Length": "0",
        "Date": "Thu, 01 Oct 2020 22:57:13 GMT",
        "ETag": "\u00220x8D8665D5681A390\u0022",
        "Last-Modified": "Thu, 01 Oct 2020 22:57:14 GMT",
        "Server": [
          "Windows-Azure-Blob/1.0",
          "Microsoft-HTTPAPI/2.0"
        ],
        "x-ms-client-request-id": "abb6fe92-f07a-0a7c-329a-451faa97173c",
        "x-ms-request-id": "cf31d4cb-901e-000f-6846-98d1ba000000",
        "x-ms-request-server-encrypted": "false",
<<<<<<< HEAD
        "x-ms-snapshot": "2020-04-02T23:41:52.1920459Z",
=======
        "x-ms-snapshot": "2020-10-01T22:57:14.3844962Z",
>>>>>>> 365f255a
        "x-ms-version": "2020-02-10"
      },
      "ResponseBody": []
    },
    {
      "RequestUri": "https://storagedotnettesting.blob.core.windows.net/test-container-ac3851f0-0404-6f30-15d7-81283f7471bf?restype=container",
      "RequestMethod": "DELETE",
      "RequestHeaders": {
        "Authorization": "Sanitized",
        "traceparent": "00-8162bafd4b7b894e892e3139484ad76d-1fff8651e7d52846-00",
        "User-Agent": [
          "azsdk-net-Storage.Blobs/12.7.0-alpha.20201001.1",
          "(.NET Core 4.6.29220.03; Microsoft Windows 10.0.19041 )"
        ],
        "x-ms-client-request-id": "f7e3efb4-82be-dba6-310f-4c3faf1350b3",
        "x-ms-date": "Thu, 01 Oct 2020 22:57:14 GMT",
        "x-ms-return-client-request-id": "true",
        "x-ms-version": "2020-02-10"
      },
      "RequestBody": null,
      "StatusCode": 202,
      "ResponseHeaders": {
        "Content-Length": "0",
        "Date": "Thu, 01 Oct 2020 22:57:13 GMT",
        "Server": [
          "Windows-Azure-Blob/1.0",
          "Microsoft-HTTPAPI/2.0"
        ],
        "x-ms-client-request-id": "f7e3efb4-82be-dba6-310f-4c3faf1350b3",
<<<<<<< HEAD
        "x-ms-request-id": "b7c5f00a-401e-0065-7b48-09e3e4000000",
=======
        "x-ms-request-id": "cf31d4df-901e-000f-7b46-98d1ba000000",
>>>>>>> 365f255a
        "x-ms-version": "2020-02-10"
      },
      "ResponseBody": []
    }
  ],
  "Variables": {
    "RandomSeed": "583045489",
    "Storage_TestConfigDefault": "ProductionTenant\nstoragedotnettesting\nU2FuaXRpemVk\nhttps://storagedotnettesting.blob.core.windows.net\nhttps://storagedotnettesting.file.core.windows.net\nhttps://storagedotnettesting.queue.core.windows.net\nhttps://storagedotnettesting.table.core.windows.net\n\n\n\n\nhttps://storagedotnettesting-secondary.blob.core.windows.net\nhttps://storagedotnettesting-secondary.file.core.windows.net\nhttps://storagedotnettesting-secondary.queue.core.windows.net\nhttps://storagedotnettesting-secondary.table.core.windows.net\n\nSanitized\n\n\nCloud\nBlobEndpoint=https://storagedotnettesting.blob.core.windows.net/;QueueEndpoint=https://storagedotnettesting.queue.core.windows.net/;FileEndpoint=https://storagedotnettesting.file.core.windows.net/;BlobSecondaryEndpoint=https://storagedotnettesting-secondary.blob.core.windows.net/;QueueSecondaryEndpoint=https://storagedotnettesting-secondary.queue.core.windows.net/;FileSecondaryEndpoint=https://storagedotnettesting-secondary.file.core.windows.net/;AccountName=storagedotnettesting;AccountKey=Kg==;\n"
  }
}<|MERGE_RESOLUTION|>--- conflicted
+++ resolved
@@ -28,11 +28,7 @@
           "Microsoft-HTTPAPI/2.0"
         ],
         "x-ms-client-request-id": "3a0ea470-9e6a-1153-3781-109e4d313571",
-<<<<<<< HEAD
-        "x-ms-request-id": "b7c5eff3-401e-0065-6848-09e3e4000000",
-=======
         "x-ms-request-id": "cf31d435-901e-000f-6646-98d1ba000000",
->>>>>>> 365f255a
         "x-ms-version": "2020-02-10"
       },
       "ResponseBody": []
@@ -109,11 +105,7 @@
         "x-ms-client-request-id": "abb6fe92-f07a-0a7c-329a-451faa97173c",
         "x-ms-request-id": "cf31d4cb-901e-000f-6846-98d1ba000000",
         "x-ms-request-server-encrypted": "false",
-<<<<<<< HEAD
-        "x-ms-snapshot": "2020-04-02T23:41:52.1920459Z",
-=======
         "x-ms-snapshot": "2020-10-01T22:57:14.3844962Z",
->>>>>>> 365f255a
         "x-ms-version": "2020-02-10"
       },
       "ResponseBody": []
@@ -143,11 +135,7 @@
           "Microsoft-HTTPAPI/2.0"
         ],
         "x-ms-client-request-id": "f7e3efb4-82be-dba6-310f-4c3faf1350b3",
-<<<<<<< HEAD
-        "x-ms-request-id": "b7c5f00a-401e-0065-7b48-09e3e4000000",
-=======
         "x-ms-request-id": "cf31d4df-901e-000f-7b46-98d1ba000000",
->>>>>>> 365f255a
         "x-ms-version": "2020-02-10"
       },
       "ResponseBody": []
