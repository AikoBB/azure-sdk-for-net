{
  "Entries": [
    {
      "RequestUri": "https://seanmcccanary.blob.core.windows.net/test-container-a7c4f354-4bee-d81a-5d86-f861c43a2379?restype=container",
      "RequestMethod": "PUT",
      "RequestHeaders": {
        "Authorization": "Sanitized",
        "traceparent": "00-c5cd677b8e9fb04a90e02056f1e94da0-eef6d322b600e14f-00",
        "User-Agent": [
          "azsdk-net-Storage.Blobs/12.5.0-dev.20200402.1",
          "(.NET Core 4.6.28325.01; Microsoft Windows 10.0.18362 )"
        ],
        "x-ms-blob-public-access": "container",
        "x-ms-client-request-id": "5fa294f2-d9be-6d26-785a-97a2d2de4138",
        "x-ms-date": "Thu, 02 Apr 2020 23:43:19 GMT",
        "x-ms-return-client-request-id": "true",
        "x-ms-version": "2019-12-12"
      },
      "RequestBody": null,
      "StatusCode": 201,
      "ResponseHeaders": {
        "Content-Length": "0",
        "Date": "Thu, 02 Apr 2020 23:43:18 GMT",
        "ETag": "\u00220x8D7D75F9F0CA3EB\u0022",
        "Last-Modified": "Thu, 02 Apr 2020 23:43:18 GMT",
        "Server": [
          "Windows-Azure-Blob/1.0",
          "Microsoft-HTTPAPI/2.0"
        ],
        "x-ms-client-request-id": "5fa294f2-d9be-6d26-785a-97a2d2de4138",
<<<<<<< HEAD
        "x-ms-request-id": "c74d4c3d-a01e-000f-2730-f3e457000000",
=======
        "x-ms-request-id": "c8e3efaf-201e-003e-7148-09dadf000000",
>>>>>>> 8d420312
        "x-ms-version": "2019-12-12"
      },
      "ResponseBody": []
    },
    {
      "RequestUri": "https://seanmcccanary.blob.core.windows.net/test-container-a7c4f354-4bee-d81a-5d86-f861c43a2379/test-blob-e07968ba-8db6-7fa2-e7d0-9eedb56d5927",
      "RequestMethod": "PUT",
      "RequestHeaders": {
        "Authorization": "Sanitized",
        "Content-Length": "1024",
        "traceparent": "00-fbead275a46eb5449fa8f43760ecb697-ec292510a7a2574f-00",
        "User-Agent": [
          "azsdk-net-Storage.Blobs/12.5.0-dev.20200402.1",
          "(.NET Core 4.6.28325.01; Microsoft Windows 10.0.18362 )"
        ],
        "x-ms-blob-type": "BlockBlob",
        "x-ms-client-request-id": "87dea6d4-a2f7-c058-5d81-9beaa25b7961",
        "x-ms-date": "Thu, 02 Apr 2020 23:43:19 GMT",
        "x-ms-return-client-request-id": "true",
        "x-ms-version": "2019-12-12"
      },
      "RequestBody": "KgBvL5jEumY\u002BRS/TPWkhK75d8he8e0Jl8SJ47Ts5uAsAb3fSbhKf9q0TonBdz0J9r3IuWHpCa6\u002B\u002BCT52TM0rBI0j0s7yT7ysvftqqdnRCCHf\u002Bj7IC1\u002BRvgPIFGTTKarg553iOf10i2C2gZt\u002B18LV7AEcllGOY/kukhPKKTpX2ZNQisE8784ka27eEonEEuZA8ydit5NZUYOjs6bpqWIlXqgHLk0Amf0z\u002BCrisFFwaoAsiTYS9SEA9zg9mDsoOsEMubTgvOSZP1kqL79odqEyM0klvSAsEmiGBzYUwgHBCr1o1vecj66ck0nc58Vil4GXC2XxAn2h4KZLWbSthH1YaSQBAJ\u002BqlaObiSrWTyqjJHC0fbeczwhAx/ZQUTX57g7MhH6gYJfh7XXBVnlSy5B7pzVE\u002BAfFvJkcwTipWURuoZobCcusA8PZ0o9C2nmP7fxl1akAtfUHB8jkg59eOJQxU7XeN8HFzqRxaiV3g\u002BEgjdM8Q4OabeukFAIDx38kepr7EYfEsLY6oAYFjkrQkITmxPbLIfUQluXJOiO\u002BwgckTfCLe3FZXN0dAaJ9ld6h1IR\u002BHAOJWFil63qi\u002BnWSfN7/4EFaRBQSjWcYriBSkwAGJ2afQKUDm/SX5pD2tmFnioXEfbWdRo9va46bcKk4Ulh5nNMP8zs4\u002B0RMw16EG9YGsSSajRVLaOHWL9QXaCpLXpM3fBqOV5ZJjIFwUIMx61C4lL\u002BFncRCLjPxOcRnIZMZAWTKTJ67d1mNUQGU2xhdpUSEX9NrxsDO9U7nnB7S4WruVk8fZp6x/Bxl90zCrlMalJN/48K/rTuj\u002B1ZQ1Ns6u2\u002BXpYTJPj6l0mK2Bs90C0f7zAeLUv6oLqgUe2pIYSdBKjvdKwjOUVZV2hBfCKdsL\u002B8PVAfTr2lw7nfbtcLTXXE7dduTluA/LXqxNXfuSSYBp0x7OA0fbnvSbD2R8pyTgn2fJJPM2JgPzyeNIXrxgqVR2g12WCRjGwdgwSqjrjrdHbP6TiSSNc\u002Bza2nlkkwB4OqXQBePHSlZOwmMaxdubCHsrwTG9zOAvqU\u002Bwuy6fYi6X\u002BBAC24iTgCJoRMbBcm3Rf5I\u002BeNIOum2F4FyUVo9nr2A0Qw2LWGyyWEEPVUgZLjchn3tcoSlciT3ivPssPylTANVmzO8gBedlS\u002BCQ/2TlbPIlsrdTys521/nP6NtxhhkXvBSysmFHwVlUN1UIi4nY/RAJBoyx/3XHL/U1UFzL88WHuUMQMrqQ3bFd/5N5Lgwv9uvLaH\u002BMpbze64JsErE8SAOPQRJGyIpVuGjbVD\u002BijgGpBVlxAItGOxOGcUc4JMsAIXePqa05qS4hdbAWsRG9PB2Ags1Xi0d4SQY\u002BwFdDHVNdw==",
      "StatusCode": 201,
      "ResponseHeaders": {
        "Content-Length": "0",
        "Content-MD5": "m0egujHwSrg\u002Bk8j7HndeUA==",
        "Date": "Thu, 02 Apr 2020 23:43:18 GMT",
        "ETag": "\u00220x8D7D75F9F1A13D9\u0022",
        "Last-Modified": "Thu, 02 Apr 2020 23:43:18 GMT",
        "Server": [
          "Windows-Azure-Blob/1.0",
          "Microsoft-HTTPAPI/2.0"
        ],
        "x-ms-client-request-id": "87dea6d4-a2f7-c058-5d81-9beaa25b7961",
        "x-ms-content-crc64": "OvlgE/vEiCM=",
        "x-ms-request-id": "c8e3efb4-201e-003e-7448-09dadf000000",
        "x-ms-request-server-encrypted": "true",
        "x-ms-version": "2019-12-12"
      },
      "ResponseBody": []
    },
    {
      "RequestUri": "https://seanmcccanary.blob.core.windows.net/test-container-a7c4f354-4bee-d81a-5d86-f861c43a2379/test-blob-7b58e372-a5d4-afe4-4dc4-b1eef27466f1",
      "RequestMethod": "PUT",
      "RequestHeaders": {
        "Authorization": "Sanitized",
        "traceparent": "00-c016c49fd2172e41b40b9b0b75ebf603-4e95324324079940-00",
        "User-Agent": [
          "azsdk-net-Storage.Blobs/12.5.0-dev.20200402.1",
          "(.NET Core 4.6.28325.01; Microsoft Windows 10.0.18362 )"
        ],
        "x-ms-access-tier": "P20",
        "x-ms-client-request-id": "dbf9cac5-8bce-2f50-c12f-3a32f069cee8",
        "x-ms-copy-source": "https://seanmcccanary.blob.core.windows.net/test-container-a7c4f354-4bee-d81a-5d86-f861c43a2379/test-blob-e07968ba-8db6-7fa2-e7d0-9eedb56d5927",
        "x-ms-date": "Thu, 02 Apr 2020 23:43:19 GMT",
        "x-ms-return-client-request-id": "true",
        "x-ms-version": "2019-12-12"
      },
      "RequestBody": null,
      "StatusCode": 400,
      "ResponseHeaders": {
        "Content-Length": "325",
        "Content-Type": "application/xml",
        "Date": "Thu, 02 Apr 2020 23:43:18 GMT",
        "Server": [
          "Windows-Azure-Blob/1.0",
          "Microsoft-HTTPAPI/2.0"
        ],
        "x-ms-client-request-id": "dbf9cac5-8bce-2f50-c12f-3a32f069cee8",
        "x-ms-error-code": "InvalidHeaderValue",
<<<<<<< HEAD
        "x-ms-request-id": "c74d4c67-a01e-000f-4b30-f3e457000000",
=======
        "x-ms-request-id": "c8e3efbd-201e-003e-7b48-09dadf000000",
>>>>>>> 8d420312
        "x-ms-version": "2019-12-12"
      },
      "ResponseBody": [
        "\uFEFF\u003C?xml version=\u00221.0\u0022 encoding=\u0022utf-8\u0022?\u003E\u003CError\u003E\u003CCode\u003EInvalidHeaderValue\u003C/Code\u003E\u003CMessage\u003EThe value for one of the HTTP headers is not in the correct format.\n",
        "RequestId:c8e3efbd-201e-003e-7b48-09dadf000000\n",
        "Time:2020-04-02T23:43:18.8226453Z\u003C/Message\u003E\u003CHeaderName\u003Ex-ms-access-tier\u003C/HeaderName\u003E\u003CHeaderValue\u003EP20\u003C/HeaderValue\u003E\u003C/Error\u003E"
      ]
    },
    {
      "RequestUri": "https://seanmcccanary.blob.core.windows.net/test-container-a7c4f354-4bee-d81a-5d86-f861c43a2379?restype=container",
      "RequestMethod": "DELETE",
      "RequestHeaders": {
        "Authorization": "Sanitized",
        "traceparent": "00-22fcbc6919cca1439d5658b1f0495f81-9fad41f3dc71ec4a-00",
        "User-Agent": [
          "azsdk-net-Storage.Blobs/12.5.0-dev.20200402.1",
          "(.NET Core 4.6.28325.01; Microsoft Windows 10.0.18362 )"
        ],
        "x-ms-client-request-id": "27295ff7-8b7a-6822-8d59-a5678b4dd809",
        "x-ms-date": "Thu, 02 Apr 2020 23:43:19 GMT",
        "x-ms-return-client-request-id": "true",
        "x-ms-version": "2019-12-12"
      },
      "RequestBody": null,
      "StatusCode": 202,
      "ResponseHeaders": {
        "Content-Length": "0",
        "Date": "Thu, 02 Apr 2020 23:43:18 GMT",
        "Server": [
          "Windows-Azure-Blob/1.0",
          "Microsoft-HTTPAPI/2.0"
        ],
        "x-ms-client-request-id": "27295ff7-8b7a-6822-8d59-a5678b4dd809",
<<<<<<< HEAD
        "x-ms-request-id": "c74d4c6c-a01e-000f-5030-f3e457000000",
=======
        "x-ms-request-id": "c8e3efca-201e-003e-0648-09dadf000000",
>>>>>>> 8d420312
        "x-ms-version": "2019-12-12"
      },
      "ResponseBody": []
    }
  ],
  "Variables": {
    "RandomSeed": "454862623",
    "Storage_TestConfigDefault": "ProductionTenant\nseanmcccanary\nU2FuaXRpemVk\nhttps://seanmcccanary.blob.core.windows.net\nhttps://seanmcccanary.file.core.windows.net\nhttps://seanmcccanary.queue.core.windows.net\nhttps://seanmcccanary.table.core.windows.net\n\n\n\n\nhttps://seanmcccanary-secondary.blob.core.windows.net\nhttps://seanmcccanary-secondary.file.core.windows.net\nhttps://seanmcccanary-secondary.queue.core.windows.net\nhttps://seanmcccanary-secondary.table.core.windows.net\n\nSanitized\n\n\nCloud\nBlobEndpoint=https://seanmcccanary.blob.core.windows.net/;QueueEndpoint=https://seanmcccanary.queue.core.windows.net/;FileEndpoint=https://seanmcccanary.file.core.windows.net/;BlobSecondaryEndpoint=https://seanmcccanary-secondary.blob.core.windows.net/;QueueSecondaryEndpoint=https://seanmcccanary-secondary.queue.core.windows.net/;FileSecondaryEndpoint=https://seanmcccanary-secondary.file.core.windows.net/;AccountName=seanmcccanary;AccountKey=Sanitized\nseanscope1"
  }
}<|MERGE_RESOLUTION|>--- conflicted
+++ resolved
@@ -28,11 +28,7 @@
           "Microsoft-HTTPAPI/2.0"
         ],
         "x-ms-client-request-id": "5fa294f2-d9be-6d26-785a-97a2d2de4138",
-<<<<<<< HEAD
-        "x-ms-request-id": "c74d4c3d-a01e-000f-2730-f3e457000000",
-=======
         "x-ms-request-id": "c8e3efaf-201e-003e-7148-09dadf000000",
->>>>>>> 8d420312
         "x-ms-version": "2019-12-12"
       },
       "ResponseBody": []
@@ -103,11 +99,7 @@
         ],
         "x-ms-client-request-id": "dbf9cac5-8bce-2f50-c12f-3a32f069cee8",
         "x-ms-error-code": "InvalidHeaderValue",
-<<<<<<< HEAD
-        "x-ms-request-id": "c74d4c67-a01e-000f-4b30-f3e457000000",
-=======
         "x-ms-request-id": "c8e3efbd-201e-003e-7b48-09dadf000000",
->>>>>>> 8d420312
         "x-ms-version": "2019-12-12"
       },
       "ResponseBody": [
@@ -141,11 +133,7 @@
           "Microsoft-HTTPAPI/2.0"
         ],
         "x-ms-client-request-id": "27295ff7-8b7a-6822-8d59-a5678b4dd809",
-<<<<<<< HEAD
-        "x-ms-request-id": "c74d4c6c-a01e-000f-5030-f3e457000000",
-=======
         "x-ms-request-id": "c8e3efca-201e-003e-0648-09dadf000000",
->>>>>>> 8d420312
         "x-ms-version": "2019-12-12"
       },
       "ResponseBody": []
