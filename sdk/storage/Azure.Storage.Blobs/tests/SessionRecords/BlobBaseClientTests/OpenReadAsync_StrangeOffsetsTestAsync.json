--- conflicted
+++ resolved
@@ -28,13 +28,8 @@
           "Microsoft-HTTPAPI/2.0"
         ],
         "x-ms-client-request-id": "217041db-32f5-4250-93bd-b6fe761f99ce",
-<<<<<<< HEAD
-        "x-ms-request-id": "e3299496-c01e-0044-0bac-69c79f000000",
-        "x-ms-version": "2020-02-10"
-=======
         "x-ms-request-id": "baef143f-301e-00ba-71f9-85b68a000000",
-        "x-ms-version": "2019-12-12"
->>>>>>> 548336e6
+        "x-ms-version": "2020-02-10"
       },
       "ResponseBody": []
     },
@@ -72,12 +67,7 @@
         "x-ms-content-crc64": "Pm/5t/YqVAo=",
         "x-ms-request-id": "baef144e-301e-00ba-7cf9-85b68a000000",
         "x-ms-request-server-encrypted": "true",
-<<<<<<< HEAD
-        "x-ms-version": "2020-02-10",
-        "x-ms-version-id": "2020-08-03T15:44:32.1227301Z"
-=======
-        "x-ms-version": "2019-12-12"
->>>>>>> 548336e6
+        "x-ms-version": "2020-02-10"
       },
       "ResponseBody": []
     },
@@ -120,12 +110,7 @@
         "x-ms-lease-status": "unlocked",
         "x-ms-request-id": "baef145a-301e-00ba-03f9-85b68a000000",
         "x-ms-server-encrypted": "true",
-<<<<<<< HEAD
-        "x-ms-version": "2020-02-10",
-        "x-ms-version-id": "2020-08-03T15:44:32.1227301Z"
-=======
-        "x-ms-version": "2019-12-12"
->>>>>>> 548336e6
+        "x-ms-version": "2020-02-10"
       },
       "ResponseBody": []
     },
@@ -167,12 +152,7 @@
         "x-ms-lease-status": "unlocked",
         "x-ms-request-id": "baef1463-301e-00ba-0bf9-85b68a000000",
         "x-ms-server-encrypted": "true",
-<<<<<<< HEAD
-        "x-ms-version": "2020-02-10",
-        "x-ms-version-id": "2020-08-03T15:44:32.1227301Z"
-=======
-        "x-ms-version": "2019-12-12"
->>>>>>> 548336e6
+        "x-ms-version": "2020-02-10"
       },
       "ResponseBody": "ZSc19DVkMTwaa5JhzZtWdTIO3brYLpQNLt6R3n2j2dGALbwcxt/Sdw80B4mg7nT3Z0HMZ0Le9jeSKMVW0lO/dpHA4KDeOa5SPGWrpCcKbUBqmnc813KOojaFiZ4ae6W7dJD43w3TGS2SeSrdM1IQh7qF7Dfbg58fMj5qWbAPOMG/7y\u002BWEo0yloFKqV1IsW/jdALjlY5t4PHx2a3PaQ=="
     },
@@ -215,12 +195,7 @@
         "x-ms-lease-status": "unlocked",
         "x-ms-request-id": "baef146a-301e-00ba-11f9-85b68a000000",
         "x-ms-server-encrypted": "true",
-<<<<<<< HEAD
-        "x-ms-version": "2020-02-10",
-        "x-ms-version-id": "2020-08-03T15:44:32.1227301Z"
-=======
-        "x-ms-version": "2019-12-12"
->>>>>>> 548336e6
+        "x-ms-version": "2020-02-10"
       },
       "ResponseBody": "v32CQWgdQyN6dSxSVbaR2ULWgM\u002BG5K0rojJRDz2lOeBjLcHNJhvfkyvA\u002Boy2Qjm2ThevAiz/4tvPVp42zDPl1TxM7yj1w7Mm9\u002B2jxukhdWD5msAl9TazZErl/s98qcf32iVQalMQwYpkiAs/WxvxreE\u002BPDFzv98FmIreEMXjqk0lrOzD0AoM6dk1wW0rdAgu81DtPW2VhBpGStHIMg=="
     },
@@ -263,12 +238,7 @@
         "x-ms-lease-status": "unlocked",
         "x-ms-request-id": "baef146e-301e-00ba-15f9-85b68a000000",
         "x-ms-server-encrypted": "true",
-<<<<<<< HEAD
-        "x-ms-version": "2020-02-10",
-        "x-ms-version-id": "2020-08-03T15:44:32.1227301Z"
-=======
-        "x-ms-version": "2019-12-12"
->>>>>>> 548336e6
+        "x-ms-version": "2020-02-10"
       },
       "ResponseBody": "scWB3b0ary8t3dcxU1g9/nHaJIKvHHX1bOCPJ9F9hThEtyhwP5BtWVj\u002BxXMWDBk9RhvVcK1GgpRPi3HdiohdsFee7Zwvzb7hbcopsFYC32DGUuC1qBWL/jSTILMfj8/QoRUbdx99DXlc9APiHNE\u002BTawQFjenpwhCE\u002B5nnKwLwd36WA9B5mdBSURmWLQRqOFjVdIGDnmYKfkM2WQwFg=="
     },
@@ -311,12 +281,7 @@
         "x-ms-lease-status": "unlocked",
         "x-ms-request-id": "baef1473-301e-00ba-1af9-85b68a000000",
         "x-ms-server-encrypted": "true",
-<<<<<<< HEAD
-        "x-ms-version": "2020-02-10",
-        "x-ms-version-id": "2020-08-03T15:44:32.1227301Z"
-=======
-        "x-ms-version": "2019-12-12"
->>>>>>> 548336e6
+        "x-ms-version": "2020-02-10"
       },
       "ResponseBody": "cc1RMibow8H8ZkXPzfNATlQwawwDR9kEs2RiLxY0DQMQMtOZB4Hrvx6hWGvBPquk6Kq4qPgjEirzTX7BhZSqx1lCvpogp0fSRavuYe5tQnS4vUZse2QK7R\u002BopbkDKTqJ95ASf38QhEFi5mNNNLE7hgoJCchNPkz0ONF6dwGOzxtxZGpdW8P1pzgFCpUBvLhubB\u002Bu\u002BSBxPLhEHUaulg=="
     },
@@ -359,12 +324,7 @@
         "x-ms-lease-status": "unlocked",
         "x-ms-request-id": "baef1478-301e-00ba-1ef9-85b68a000000",
         "x-ms-server-encrypted": "true",
-<<<<<<< HEAD
-        "x-ms-version": "2020-02-10",
-        "x-ms-version-id": "2020-08-03T15:44:32.1227301Z"
-=======
-        "x-ms-version": "2019-12-12"
->>>>>>> 548336e6
+        "x-ms-version": "2020-02-10"
       },
       "ResponseBody": "DT/UF0fc0EbeKkcUYY9INLbzexgLCuLf1fv/KLIYPnxGESvGNn654OgojvRn5L7i9ISNKcuVigJd9EFM3KeUxezKzVBkgf44Opow43ztePA8HTQtihSxsYcoaUE8bANBk8gInBdufnKFVe8wZaaGb3tQD79yZjrYGRzIOxi8\u002B82W70\u002Bz5dvZzp/CqDUlgEzgofnG7FxEzi2OMIP7pQ=="
     },
@@ -407,12 +367,7 @@
         "x-ms-lease-status": "unlocked",
         "x-ms-request-id": "baef147e-301e-00ba-23f9-85b68a000000",
         "x-ms-server-encrypted": "true",
-<<<<<<< HEAD
-        "x-ms-version": "2020-02-10",
-        "x-ms-version-id": "2020-08-03T15:44:32.1227301Z"
-=======
-        "x-ms-version": "2019-12-12"
->>>>>>> 548336e6
+        "x-ms-version": "2020-02-10"
       },
       "ResponseBody": "QlnJWiGZdVbTip93QSCwvgWymc/omR72D3FSICIltFjeKVxo39sE5taKzm8mdBsjHm\u002BIfeorvak60kqvR1U0rtVHmBfER94qrrL5Xcqv0JpVLgKynDdus2yyLQyQVJ\u002BBVSCZ39wEX9aQXs83MV/eiwKwWhhTghGe2OWqERnRmVkTeAiqFvG\u002BUc8rIT5oN4EN06IK4PmGLdMO\u002Bwb2WQ=="
     },
@@ -455,12 +410,7 @@
         "x-ms-lease-status": "unlocked",
         "x-ms-request-id": "baef1481-301e-00ba-26f9-85b68a000000",
         "x-ms-server-encrypted": "true",
-<<<<<<< HEAD
-        "x-ms-version": "2020-02-10",
-        "x-ms-version-id": "2020-08-03T15:44:32.1227301Z"
-=======
-        "x-ms-version": "2019-12-12"
->>>>>>> 548336e6
+        "x-ms-version": "2020-02-10"
       },
       "ResponseBody": "Tb2\u002BxHUjuVY0dBDxCUgnYNM1oWOdPnbHuF\u002BNSjWbGuvH94JuYnnyE8i2ny357/A9BXI7xWSSuw9G9wwVlm4hmFolKRHGuf1aQ46b5p5JzclvTw=="
     },
@@ -489,1935 +439,8 @@
           "Microsoft-HTTPAPI/2.0"
         ],
         "x-ms-client-request-id": "33b81e72-fd8a-c89e-dd81-4e291fae535d",
-<<<<<<< HEAD
-        "x-ms-creation-time": "Mon, 03 Aug 2020 15:44:32 GMT",
-        "x-ms-is-current-version": "true",
-        "x-ms-lease-state": "available",
-        "x-ms-lease-status": "unlocked",
-        "x-ms-request-id": "e3299524-c01e-0044-02ac-69c79f000000",
-        "x-ms-server-encrypted": "true",
-        "x-ms-version": "2020-02-10",
-        "x-ms-version-id": "2020-08-03T15:44:32.1227301Z"
-      },
-      "ResponseBody": "dALjlY5t4PHx2a3Pab99gkFoHUMjenUsUlW2kdlC1oDPhuStK6IyUQ89pTngYy3BzSYb35MrwPqMtkI5tk4XrwIs/\u002BLbz1aeNswz5dU8TO8o9cOzJvfto8bpIXVg\u002BZrAJfU2s2RK5f7PfKnH99olUGpTEMGKZIgLP1sb8a3hPjwxc7/fBZiK3hDF46pNJazsw9AKDOnZNcFtK3QILg=="
-    },
-    {
-      "RequestUri": "https://seanmcccanary.blob.core.windows.net/test-container-83bbbc71-ca7b-99be-7206-16b8fb484f89/test-blob-5460c244-3586-723c-276a-6ddd7d599507",
-      "RequestMethod": "GET",
-      "RequestHeaders": {
-        "Authorization": "Sanitized",
-        "If-Match": "0x8D837C41D83EA25",
-        "User-Agent": [
-          "azsdk-net-Storage.Blobs/12.5.0-dev.20200803.1",
-          "(.NET Core 4.6.29017.01; Microsoft Windows 10.0.18362 )"
-        ],
-        "x-ms-client-request-id": "e86199d0-1fc0-524e-0e79-1c5c932933a1",
-        "x-ms-date": "Mon, 03 Aug 2020 15:44:32 GMT",
-        "x-ms-range": "bytes=162-318",
-        "x-ms-return-client-request-id": "true",
-        "x-ms-version": "2020-02-10"
-      },
-      "RequestBody": null,
-      "StatusCode": 206,
-      "ResponseHeaders": {
-        "Accept-Ranges": "bytes",
-        "Access-Control-Allow-Origin": "*",
-        "Access-Control-Expose-Headers": "x-ms-request-id,x-ms-client-request-id,Server,x-ms-version,x-ms-version-id,x-ms-is-current-version,Content-Type,Last-Modified,ETag,x-ms-creation-time,x-ms-blob-content-md5,x-ms-lease-status,x-ms-lease-state,x-ms-blob-type,x-ms-server-encrypted,Accept-Ranges,Content-Length,Date,Transfer-Encoding",
-        "Content-Length": "157",
-        "Content-Range": "bytes 162-318/1024",
-        "Content-Type": "application/octet-stream",
-        "Date": "Mon, 03 Aug 2020 15:44:31 GMT",
-        "ETag": "\u00220x8D837C41D83EA25\u0022",
-        "Last-Modified": "Mon, 03 Aug 2020 15:44:32 GMT",
-        "Server": [
-          "Windows-Azure-Blob/1.0",
-          "Microsoft-HTTPAPI/2.0"
-        ],
-        "x-ms-blob-content-md5": "5WJmIaqRrJTEln87bPZjRg==",
-        "x-ms-blob-type": "BlockBlob",
-        "x-ms-client-request-id": "e86199d0-1fc0-524e-0e79-1c5c932933a1",
-        "x-ms-creation-time": "Mon, 03 Aug 2020 15:44:32 GMT",
-        "x-ms-is-current-version": "true",
-        "x-ms-lease-state": "available",
-        "x-ms-lease-status": "unlocked",
-        "x-ms-request-id": "e329952e-c01e-0044-0aac-69c79f000000",
-        "x-ms-server-encrypted": "true",
-        "x-ms-version": "2020-02-10",
-        "x-ms-version-id": "2020-08-03T15:44:32.1227301Z"
-      },
-      "ResponseBody": "HUMjenUsUlW2kdlC1oDPhuStK6IyUQ89pTngYy3BzSYb35MrwPqMtkI5tk4XrwIs/\u002BLbz1aeNswz5dU8TO8o9cOzJvfto8bpIXVg\u002BZrAJfU2s2RK5f7PfKnH99olUGpTEMGKZIgLP1sb8a3hPjwxc7/fBZiK3hDF46pNJazsw9AKDOnZNcFtK3QILvNQ7T1tlYQaRkrRyDKxxYHdvQ=="
-    },
-    {
-      "RequestUri": "https://seanmcccanary.blob.core.windows.net/test-container-83bbbc71-ca7b-99be-7206-16b8fb484f89/test-blob-5460c244-3586-723c-276a-6ddd7d599507",
-      "RequestMethod": "GET",
-      "RequestHeaders": {
-        "Authorization": "Sanitized",
-        "If-Match": "0x8D837C41D83EA25",
-        "User-Agent": [
-          "azsdk-net-Storage.Blobs/12.5.0-dev.20200803.1",
-          "(.NET Core 4.6.29017.01; Microsoft Windows 10.0.18362 )"
-        ],
-        "x-ms-client-request-id": "8559cc90-6b4c-879c-f871-4670066edc04",
-        "x-ms-date": "Mon, 03 Aug 2020 15:44:32 GMT",
-        "x-ms-range": "bytes=186-342",
-        "x-ms-return-client-request-id": "true",
-        "x-ms-version": "2020-02-10"
-      },
-      "RequestBody": null,
-      "StatusCode": 206,
-      "ResponseHeaders": {
-        "Accept-Ranges": "bytes",
-        "Access-Control-Allow-Origin": "*",
-        "Access-Control-Expose-Headers": "x-ms-request-id,x-ms-client-request-id,Server,x-ms-version,x-ms-version-id,x-ms-is-current-version,Content-Type,Last-Modified,ETag,x-ms-creation-time,x-ms-blob-content-md5,x-ms-lease-status,x-ms-lease-state,x-ms-blob-type,x-ms-server-encrypted,Accept-Ranges,Content-Length,Date,Transfer-Encoding",
-        "Content-Length": "157",
-        "Content-Range": "bytes 186-342/1024",
-        "Content-Type": "application/octet-stream",
-        "Date": "Mon, 03 Aug 2020 15:44:31 GMT",
-        "ETag": "\u00220x8D837C41D83EA25\u0022",
-        "Last-Modified": "Mon, 03 Aug 2020 15:44:32 GMT",
-        "Server": [
-          "Windows-Azure-Blob/1.0",
-          "Microsoft-HTTPAPI/2.0"
-        ],
-        "x-ms-blob-content-md5": "5WJmIaqRrJTEln87bPZjRg==",
-        "x-ms-blob-type": "BlockBlob",
-        "x-ms-client-request-id": "8559cc90-6b4c-879c-f871-4670066edc04",
-        "x-ms-creation-time": "Mon, 03 Aug 2020 15:44:32 GMT",
-        "x-ms-is-current-version": "true",
-        "x-ms-lease-state": "available",
-        "x-ms-lease-status": "unlocked",
-        "x-ms-request-id": "e3299534-c01e-0044-10ac-69c79f000000",
-        "x-ms-server-encrypted": "true",
-        "x-ms-version": "2020-02-10",
-        "x-ms-version-id": "2020-08-03T15:44:32.1227301Z"
-      },
-      "ResponseBody": "pTngYy3BzSYb35MrwPqMtkI5tk4XrwIs/\u002BLbz1aeNswz5dU8TO8o9cOzJvfto8bpIXVg\u002BZrAJfU2s2RK5f7PfKnH99olUGpTEMGKZIgLP1sb8a3hPjwxc7/fBZiK3hDF46pNJazsw9AKDOnZNcFtK3QILvNQ7T1tlYQaRkrRyDKxxYHdvRqvLy3d1zFTWD3\u002Bcdokgq8cdfVs4I8n0Q=="
-    },
-    {
-      "RequestUri": "https://seanmcccanary.blob.core.windows.net/test-container-83bbbc71-ca7b-99be-7206-16b8fb484f89/test-blob-5460c244-3586-723c-276a-6ddd7d599507",
-      "RequestMethod": "GET",
-      "RequestHeaders": {
-        "Authorization": "Sanitized",
-        "If-Match": "0x8D837C41D83EA25",
-        "User-Agent": [
-          "azsdk-net-Storage.Blobs/12.5.0-dev.20200803.1",
-          "(.NET Core 4.6.29017.01; Microsoft Windows 10.0.18362 )"
-        ],
-        "x-ms-client-request-id": "c7cc2256-add0-c154-1ce4-ffc84e7848e3",
-        "x-ms-date": "Mon, 03 Aug 2020 15:44:32 GMT",
-        "x-ms-range": "bytes=216-372",
-        "x-ms-return-client-request-id": "true",
-        "x-ms-version": "2020-02-10"
-      },
-      "RequestBody": null,
-      "StatusCode": 206,
-      "ResponseHeaders": {
-        "Accept-Ranges": "bytes",
-        "Access-Control-Allow-Origin": "*",
-        "Access-Control-Expose-Headers": "x-ms-request-id,x-ms-client-request-id,Server,x-ms-version,x-ms-version-id,x-ms-is-current-version,Content-Type,Last-Modified,ETag,x-ms-creation-time,x-ms-blob-content-md5,x-ms-lease-status,x-ms-lease-state,x-ms-blob-type,x-ms-server-encrypted,Accept-Ranges,Content-Length,Date,Transfer-Encoding",
-        "Content-Length": "157",
-        "Content-Range": "bytes 216-372/1024",
-        "Content-Type": "application/octet-stream",
-        "Date": "Mon, 03 Aug 2020 15:44:31 GMT",
-        "ETag": "\u00220x8D837C41D83EA25\u0022",
-        "Last-Modified": "Mon, 03 Aug 2020 15:44:32 GMT",
-        "Server": [
-          "Windows-Azure-Blob/1.0",
-          "Microsoft-HTTPAPI/2.0"
-        ],
-        "x-ms-blob-content-md5": "5WJmIaqRrJTEln87bPZjRg==",
-        "x-ms-blob-type": "BlockBlob",
-        "x-ms-client-request-id": "c7cc2256-add0-c154-1ce4-ffc84e7848e3",
-        "x-ms-creation-time": "Mon, 03 Aug 2020 15:44:32 GMT",
-        "x-ms-is-current-version": "true",
-        "x-ms-lease-state": "available",
-        "x-ms-lease-status": "unlocked",
-        "x-ms-request-id": "e3299539-c01e-0044-15ac-69c79f000000",
-        "x-ms-server-encrypted": "true",
-        "x-ms-version": "2020-02-10",
-        "x-ms-version-id": "2020-08-03T15:44:32.1227301Z"
-      },
-      "ResponseBody": "Nswz5dU8TO8o9cOzJvfto8bpIXVg\u002BZrAJfU2s2RK5f7PfKnH99olUGpTEMGKZIgLP1sb8a3hPjwxc7/fBZiK3hDF46pNJazsw9AKDOnZNcFtK3QILvNQ7T1tlYQaRkrRyDKxxYHdvRqvLy3d1zFTWD3\u002Bcdokgq8cdfVs4I8n0X2FOES3KHA/kG1ZWP7FcxYMGT1GG9VwrUaClE\u002BLcQ=="
-    },
-    {
-      "RequestUri": "https://seanmcccanary.blob.core.windows.net/test-container-83bbbc71-ca7b-99be-7206-16b8fb484f89/test-blob-5460c244-3586-723c-276a-6ddd7d599507",
-      "RequestMethod": "GET",
-      "RequestHeaders": {
-        "Authorization": "Sanitized",
-        "If-Match": "0x8D837C41D83EA25",
-        "User-Agent": [
-          "azsdk-net-Storage.Blobs/12.5.0-dev.20200803.1",
-          "(.NET Core 4.6.29017.01; Microsoft Windows 10.0.18362 )"
-        ],
-        "x-ms-client-request-id": "e419f3d9-15a2-fd33-4cf6-cf92fa7fed38",
-        "x-ms-date": "Mon, 03 Aug 2020 15:44:32 GMT",
-        "x-ms-range": "bytes=252-408",
-        "x-ms-return-client-request-id": "true",
-        "x-ms-version": "2020-02-10"
-      },
-      "RequestBody": null,
-      "StatusCode": 206,
-      "ResponseHeaders": {
-        "Accept-Ranges": "bytes",
-        "Access-Control-Allow-Origin": "*",
-        "Access-Control-Expose-Headers": "x-ms-request-id,x-ms-client-request-id,Server,x-ms-version,x-ms-version-id,x-ms-is-current-version,Content-Type,Last-Modified,ETag,x-ms-creation-time,x-ms-blob-content-md5,x-ms-lease-status,x-ms-lease-state,x-ms-blob-type,x-ms-server-encrypted,Accept-Ranges,Content-Length,Date,Transfer-Encoding",
-        "Content-Length": "157",
-        "Content-Range": "bytes 252-408/1024",
-        "Content-Type": "application/octet-stream",
-        "Date": "Mon, 03 Aug 2020 15:44:31 GMT",
-        "ETag": "\u00220x8D837C41D83EA25\u0022",
-        "Last-Modified": "Mon, 03 Aug 2020 15:44:32 GMT",
-        "Server": [
-          "Windows-Azure-Blob/1.0",
-          "Microsoft-HTTPAPI/2.0"
-        ],
-        "x-ms-blob-content-md5": "5WJmIaqRrJTEln87bPZjRg==",
-        "x-ms-blob-type": "BlockBlob",
-        "x-ms-client-request-id": "e419f3d9-15a2-fd33-4cf6-cf92fa7fed38",
-        "x-ms-creation-time": "Mon, 03 Aug 2020 15:44:32 GMT",
-        "x-ms-is-current-version": "true",
-        "x-ms-lease-state": "available",
-        "x-ms-lease-status": "unlocked",
-        "x-ms-request-id": "e329954a-c01e-0044-24ac-69c79f000000",
-        "x-ms-server-encrypted": "true",
-        "x-ms-version": "2020-02-10",
-        "x-ms-version-id": "2020-08-03T15:44:32.1227301Z"
-      },
-      "ResponseBody": "99olUGpTEMGKZIgLP1sb8a3hPjwxc7/fBZiK3hDF46pNJazsw9AKDOnZNcFtK3QILvNQ7T1tlYQaRkrRyDKxxYHdvRqvLy3d1zFTWD3\u002Bcdokgq8cdfVs4I8n0X2FOES3KHA/kG1ZWP7FcxYMGT1GG9VwrUaClE\u002BLcd2KiF2wV57tnC/NvuFtyimwVgLfYMZS4LWoFYv\u002BNJMgsx\u002BPzw=="
-    },
-    {
-      "RequestUri": "https://seanmcccanary.blob.core.windows.net/test-container-83bbbc71-ca7b-99be-7206-16b8fb484f89/test-blob-5460c244-3586-723c-276a-6ddd7d599507",
-      "RequestMethod": "GET",
-      "RequestHeaders": {
-        "Authorization": "Sanitized",
-        "If-Match": "0x8D837C41D83EA25",
-        "User-Agent": [
-          "azsdk-net-Storage.Blobs/12.5.0-dev.20200803.1",
-          "(.NET Core 4.6.29017.01; Microsoft Windows 10.0.18362 )"
-        ],
-        "x-ms-client-request-id": "5aeea978-645e-5641-cd04-cc0d67ef9c04",
-        "x-ms-date": "Mon, 03 Aug 2020 15:44:32 GMT",
-        "x-ms-range": "bytes=258-414",
-        "x-ms-return-client-request-id": "true",
-        "x-ms-version": "2020-02-10"
-      },
-      "RequestBody": null,
-      "StatusCode": 206,
-      "ResponseHeaders": {
-        "Accept-Ranges": "bytes",
-        "Access-Control-Allow-Origin": "*",
-        "Access-Control-Expose-Headers": "x-ms-request-id,x-ms-client-request-id,Server,x-ms-version,x-ms-version-id,x-ms-is-current-version,Content-Type,Last-Modified,ETag,x-ms-creation-time,x-ms-blob-content-md5,x-ms-lease-status,x-ms-lease-state,x-ms-blob-type,x-ms-server-encrypted,Accept-Ranges,Content-Length,Date,Transfer-Encoding",
-        "Content-Length": "157",
-        "Content-Range": "bytes 258-414/1024",
-        "Content-Type": "application/octet-stream",
-        "Date": "Mon, 03 Aug 2020 15:44:32 GMT",
-        "ETag": "\u00220x8D837C41D83EA25\u0022",
-        "Last-Modified": "Mon, 03 Aug 2020 15:44:32 GMT",
-        "Server": [
-          "Windows-Azure-Blob/1.0",
-          "Microsoft-HTTPAPI/2.0"
-        ],
-        "x-ms-blob-content-md5": "5WJmIaqRrJTEln87bPZjRg==",
-        "x-ms-blob-type": "BlockBlob",
-        "x-ms-client-request-id": "5aeea978-645e-5641-cd04-cc0d67ef9c04",
-        "x-ms-creation-time": "Mon, 03 Aug 2020 15:44:32 GMT",
-        "x-ms-is-current-version": "true",
-        "x-ms-lease-state": "available",
-        "x-ms-lease-status": "unlocked",
-        "x-ms-request-id": "e329954c-c01e-0044-26ac-69c79f000000",
-        "x-ms-server-encrypted": "true",
-        "x-ms-version": "2020-02-10",
-        "x-ms-version-id": "2020-08-03T15:44:32.1227301Z"
-      },
-      "ResponseBody": "EMGKZIgLP1sb8a3hPjwxc7/fBZiK3hDF46pNJazsw9AKDOnZNcFtK3QILvNQ7T1tlYQaRkrRyDKxxYHdvRqvLy3d1zFTWD3\u002Bcdokgq8cdfVs4I8n0X2FOES3KHA/kG1ZWP7FcxYMGT1GG9VwrUaClE\u002BLcd2KiF2wV57tnC/NvuFtyimwVgLfYMZS4LWoFYv\u002BNJMgsx\u002BPz9ChFRt3Hw=="
-    },
-    {
-      "RequestUri": "https://seanmcccanary.blob.core.windows.net/test-container-83bbbc71-ca7b-99be-7206-16b8fb484f89/test-blob-5460c244-3586-723c-276a-6ddd7d599507",
-      "RequestMethod": "GET",
-      "RequestHeaders": {
-        "Authorization": "Sanitized",
-        "If-Match": "0x8D837C41D83EA25",
-        "User-Agent": [
-          "azsdk-net-Storage.Blobs/12.5.0-dev.20200803.1",
-          "(.NET Core 4.6.29017.01; Microsoft Windows 10.0.18362 )"
-        ],
-        "x-ms-client-request-id": "501ad60a-9291-65da-70b5-4c9cb141b8b0",
-        "x-ms-date": "Mon, 03 Aug 2020 15:44:33 GMT",
-        "x-ms-range": "bytes=270-426",
-        "x-ms-return-client-request-id": "true",
-        "x-ms-version": "2020-02-10"
-      },
-      "RequestBody": null,
-      "StatusCode": 206,
-      "ResponseHeaders": {
-        "Accept-Ranges": "bytes",
-        "Access-Control-Allow-Origin": "*",
-        "Access-Control-Expose-Headers": "x-ms-request-id,x-ms-client-request-id,Server,x-ms-version,x-ms-version-id,x-ms-is-current-version,Content-Type,Last-Modified,ETag,x-ms-creation-time,x-ms-blob-content-md5,x-ms-lease-status,x-ms-lease-state,x-ms-blob-type,x-ms-server-encrypted,Accept-Ranges,Content-Length,Date,Transfer-Encoding",
-        "Content-Length": "157",
-        "Content-Range": "bytes 270-426/1024",
-        "Content-Type": "application/octet-stream",
-        "Date": "Mon, 03 Aug 2020 15:44:32 GMT",
-        "ETag": "\u00220x8D837C41D83EA25\u0022",
-        "Last-Modified": "Mon, 03 Aug 2020 15:44:32 GMT",
-        "Server": [
-          "Windows-Azure-Blob/1.0",
-          "Microsoft-HTTPAPI/2.0"
-        ],
-        "x-ms-blob-content-md5": "5WJmIaqRrJTEln87bPZjRg==",
-        "x-ms-blob-type": "BlockBlob",
-        "x-ms-client-request-id": "501ad60a-9291-65da-70b5-4c9cb141b8b0",
-        "x-ms-creation-time": "Mon, 03 Aug 2020 15:44:32 GMT",
-        "x-ms-is-current-version": "true",
-        "x-ms-lease-state": "available",
-        "x-ms-lease-status": "unlocked",
-        "x-ms-request-id": "e329954e-c01e-0044-28ac-69c79f000000",
-        "x-ms-server-encrypted": "true",
-        "x-ms-version": "2020-02-10",
-        "x-ms-version-id": "2020-08-03T15:44:32.1227301Z"
-      },
-      "ResponseBody": "Pjwxc7/fBZiK3hDF46pNJazsw9AKDOnZNcFtK3QILvNQ7T1tlYQaRkrRyDKxxYHdvRqvLy3d1zFTWD3\u002Bcdokgq8cdfVs4I8n0X2FOES3KHA/kG1ZWP7FcxYMGT1GG9VwrUaClE\u002BLcd2KiF2wV57tnC/NvuFtyimwVgLfYMZS4LWoFYv\u002BNJMgsx\u002BPz9ChFRt3H30NeVz0A\u002BIc0T5NrA=="
-    },
-    {
-      "RequestUri": "https://seanmcccanary.blob.core.windows.net/test-container-83bbbc71-ca7b-99be-7206-16b8fb484f89/test-blob-5460c244-3586-723c-276a-6ddd7d599507",
-      "RequestMethod": "GET",
-      "RequestHeaders": {
-        "Authorization": "Sanitized",
-        "If-Match": "0x8D837C41D83EA25",
-        "User-Agent": [
-          "azsdk-net-Storage.Blobs/12.5.0-dev.20200803.1",
-          "(.NET Core 4.6.29017.01; Microsoft Windows 10.0.18362 )"
-        ],
-        "x-ms-client-request-id": "900399e0-4cd4-9d72-c10c-b3620718a962",
-        "x-ms-date": "Mon, 03 Aug 2020 15:44:33 GMT",
-        "x-ms-range": "bytes=288-444",
-        "x-ms-return-client-request-id": "true",
-        "x-ms-version": "2020-02-10"
-      },
-      "RequestBody": null,
-      "StatusCode": 206,
-      "ResponseHeaders": {
-        "Accept-Ranges": "bytes",
-        "Access-Control-Allow-Origin": "*",
-        "Access-Control-Expose-Headers": "x-ms-request-id,x-ms-client-request-id,Server,x-ms-version,x-ms-version-id,x-ms-is-current-version,Content-Type,Last-Modified,ETag,x-ms-creation-time,x-ms-blob-content-md5,x-ms-lease-status,x-ms-lease-state,x-ms-blob-type,x-ms-server-encrypted,Accept-Ranges,Content-Length,Date,Transfer-Encoding",
-        "Content-Length": "157",
-        "Content-Range": "bytes 288-444/1024",
-        "Content-Type": "application/octet-stream",
-        "Date": "Mon, 03 Aug 2020 15:44:32 GMT",
-        "ETag": "\u00220x8D837C41D83EA25\u0022",
-        "Last-Modified": "Mon, 03 Aug 2020 15:44:32 GMT",
-        "Server": [
-          "Windows-Azure-Blob/1.0",
-          "Microsoft-HTTPAPI/2.0"
-        ],
-        "x-ms-blob-content-md5": "5WJmIaqRrJTEln87bPZjRg==",
-        "x-ms-blob-type": "BlockBlob",
-        "x-ms-client-request-id": "900399e0-4cd4-9d72-c10c-b3620718a962",
-        "x-ms-creation-time": "Mon, 03 Aug 2020 15:44:32 GMT",
-        "x-ms-is-current-version": "true",
-        "x-ms-lease-state": "available",
-        "x-ms-lease-status": "unlocked",
-        "x-ms-request-id": "e329955c-c01e-0044-33ac-69c79f000000",
-        "x-ms-server-encrypted": "true",
-        "x-ms-version": "2020-02-10",
-        "x-ms-version-id": "2020-08-03T15:44:32.1227301Z"
-      },
-      "ResponseBody": "w9AKDOnZNcFtK3QILvNQ7T1tlYQaRkrRyDKxxYHdvRqvLy3d1zFTWD3\u002Bcdokgq8cdfVs4I8n0X2FOES3KHA/kG1ZWP7FcxYMGT1GG9VwrUaClE\u002BLcd2KiF2wV57tnC/NvuFtyimwVgLfYMZS4LWoFYv\u002BNJMgsx\u002BPz9ChFRt3H30NeVz0A\u002BIc0T5NrBAWN6enCEIT7mecrAvB3fpYDw=="
-    },
-    {
-      "RequestUri": "https://seanmcccanary.blob.core.windows.net/test-container-83bbbc71-ca7b-99be-7206-16b8fb484f89/test-blob-5460c244-3586-723c-276a-6ddd7d599507",
-      "RequestMethod": "GET",
-      "RequestHeaders": {
-        "Authorization": "Sanitized",
-        "If-Match": "0x8D837C41D83EA25",
-        "User-Agent": [
-          "azsdk-net-Storage.Blobs/12.5.0-dev.20200803.1",
-          "(.NET Core 4.6.29017.01; Microsoft Windows 10.0.18362 )"
-        ],
-        "x-ms-client-request-id": "18bcfe30-283e-4cdc-cbe6-7b9c137e1ddc",
-        "x-ms-date": "Mon, 03 Aug 2020 15:44:33 GMT",
-        "x-ms-range": "bytes=312-468",
-        "x-ms-return-client-request-id": "true",
-        "x-ms-version": "2020-02-10"
-      },
-      "RequestBody": null,
-      "StatusCode": 206,
-      "ResponseHeaders": {
-        "Accept-Ranges": "bytes",
-        "Access-Control-Allow-Origin": "*",
-        "Access-Control-Expose-Headers": "x-ms-request-id,x-ms-client-request-id,Server,x-ms-version,x-ms-version-id,x-ms-is-current-version,Content-Type,Last-Modified,ETag,x-ms-creation-time,x-ms-blob-content-md5,x-ms-lease-status,x-ms-lease-state,x-ms-blob-type,x-ms-server-encrypted,Accept-Ranges,Content-Length,Date,Transfer-Encoding",
-        "Content-Length": "157",
-        "Content-Range": "bytes 312-468/1024",
-        "Content-Type": "application/octet-stream",
-        "Date": "Mon, 03 Aug 2020 15:44:32 GMT",
-        "ETag": "\u00220x8D837C41D83EA25\u0022",
-        "Last-Modified": "Mon, 03 Aug 2020 15:44:32 GMT",
-        "Server": [
-          "Windows-Azure-Blob/1.0",
-          "Microsoft-HTTPAPI/2.0"
-        ],
-        "x-ms-blob-content-md5": "5WJmIaqRrJTEln87bPZjRg==",
-        "x-ms-blob-type": "BlockBlob",
-        "x-ms-client-request-id": "18bcfe30-283e-4cdc-cbe6-7b9c137e1ddc",
-        "x-ms-creation-time": "Mon, 03 Aug 2020 15:44:32 GMT",
-        "x-ms-is-current-version": "true",
-        "x-ms-lease-state": "available",
-        "x-ms-lease-status": "unlocked",
-        "x-ms-request-id": "e3299572-c01e-0044-47ac-69c79f000000",
-        "x-ms-server-encrypted": "true",
-        "x-ms-version": "2020-02-10",
-        "x-ms-version-id": "2020-08-03T15:44:32.1227301Z"
-      },
-      "ResponseBody": "yDKxxYHdvRqvLy3d1zFTWD3\u002Bcdokgq8cdfVs4I8n0X2FOES3KHA/kG1ZWP7FcxYMGT1GG9VwrUaClE\u002BLcd2KiF2wV57tnC/NvuFtyimwVgLfYMZS4LWoFYv\u002BNJMgsx\u002BPz9ChFRt3H30NeVz0A\u002BIc0T5NrBAWN6enCEIT7mecrAvB3fpYD0HmZ0FJRGZYtBGo4WNV0gYOeZgp\u002BQzZZA=="
-    },
-    {
-      "RequestUri": "https://seanmcccanary.blob.core.windows.net/test-container-83bbbc71-ca7b-99be-7206-16b8fb484f89/test-blob-5460c244-3586-723c-276a-6ddd7d599507",
-      "RequestMethod": "GET",
-      "RequestHeaders": {
-        "Authorization": "Sanitized",
-        "If-Match": "0x8D837C41D83EA25",
-        "User-Agent": [
-          "azsdk-net-Storage.Blobs/12.5.0-dev.20200803.1",
-          "(.NET Core 4.6.29017.01; Microsoft Windows 10.0.18362 )"
-        ],
-        "x-ms-client-request-id": "083118c7-915c-1823-b787-c7166ced3076",
-        "x-ms-date": "Mon, 03 Aug 2020 15:44:33 GMT",
-        "x-ms-range": "bytes=342-498",
-        "x-ms-return-client-request-id": "true",
-        "x-ms-version": "2020-02-10"
-      },
-      "RequestBody": null,
-      "StatusCode": 206,
-      "ResponseHeaders": {
-        "Accept-Ranges": "bytes",
-        "Access-Control-Allow-Origin": "*",
-        "Access-Control-Expose-Headers": "x-ms-request-id,x-ms-client-request-id,Server,x-ms-version,x-ms-version-id,x-ms-is-current-version,Content-Type,Last-Modified,ETag,x-ms-creation-time,x-ms-blob-content-md5,x-ms-lease-status,x-ms-lease-state,x-ms-blob-type,x-ms-server-encrypted,Accept-Ranges,Content-Length,Date,Transfer-Encoding",
-        "Content-Length": "157",
-        "Content-Range": "bytes 342-498/1024",
-        "Content-Type": "application/octet-stream",
-        "Date": "Mon, 03 Aug 2020 15:44:32 GMT",
-        "ETag": "\u00220x8D837C41D83EA25\u0022",
-        "Last-Modified": "Mon, 03 Aug 2020 15:44:32 GMT",
-        "Server": [
-          "Windows-Azure-Blob/1.0",
-          "Microsoft-HTTPAPI/2.0"
-        ],
-        "x-ms-blob-content-md5": "5WJmIaqRrJTEln87bPZjRg==",
-        "x-ms-blob-type": "BlockBlob",
-        "x-ms-client-request-id": "083118c7-915c-1823-b787-c7166ced3076",
-        "x-ms-creation-time": "Mon, 03 Aug 2020 15:44:32 GMT",
-        "x-ms-is-current-version": "true",
-        "x-ms-lease-state": "available",
-        "x-ms-lease-status": "unlocked",
-        "x-ms-request-id": "e3299588-c01e-0044-5bac-69c79f000000",
-        "x-ms-server-encrypted": "true",
-        "x-ms-version": "2020-02-10",
-        "x-ms-version-id": "2020-08-03T15:44:32.1227301Z"
-      },
-      "ResponseBody": "0X2FOES3KHA/kG1ZWP7FcxYMGT1GG9VwrUaClE\u002BLcd2KiF2wV57tnC/NvuFtyimwVgLfYMZS4LWoFYv\u002BNJMgsx\u002BPz9ChFRt3H30NeVz0A\u002BIc0T5NrBAWN6enCEIT7mecrAvB3fpYD0HmZ0FJRGZYtBGo4WNV0gYOeZgp\u002BQzZZDAWcc1RMibow8H8ZkXPzfNATlQwawwDR9kEs2RiLw=="
-    },
-    {
-      "RequestUri": "https://seanmcccanary.blob.core.windows.net/test-container-83bbbc71-ca7b-99be-7206-16b8fb484f89/test-blob-5460c244-3586-723c-276a-6ddd7d599507",
-      "RequestMethod": "GET",
-      "RequestHeaders": {
-        "Authorization": "Sanitized",
-        "If-Match": "0x8D837C41D83EA25",
-        "User-Agent": [
-          "azsdk-net-Storage.Blobs/12.5.0-dev.20200803.1",
-          "(.NET Core 4.6.29017.01; Microsoft Windows 10.0.18362 )"
-        ],
-        "x-ms-client-request-id": "fbd52f24-154c-577f-310a-d57929398c22",
-        "x-ms-date": "Mon, 03 Aug 2020 15:44:33 GMT",
-        "x-ms-range": "bytes=378-534",
-        "x-ms-return-client-request-id": "true",
-        "x-ms-version": "2020-02-10"
-      },
-      "RequestBody": null,
-      "StatusCode": 206,
-      "ResponseHeaders": {
-        "Accept-Ranges": "bytes",
-        "Access-Control-Allow-Origin": "*",
-        "Access-Control-Expose-Headers": "x-ms-request-id,x-ms-client-request-id,Server,x-ms-version,x-ms-version-id,x-ms-is-current-version,Content-Type,Last-Modified,ETag,x-ms-creation-time,x-ms-blob-content-md5,x-ms-lease-status,x-ms-lease-state,x-ms-blob-type,x-ms-server-encrypted,Accept-Ranges,Content-Length,Date,Transfer-Encoding",
-        "Content-Length": "157",
-        "Content-Range": "bytes 378-534/1024",
-        "Content-Type": "application/octet-stream",
-        "Date": "Mon, 03 Aug 2020 15:44:32 GMT",
-        "ETag": "\u00220x8D837C41D83EA25\u0022",
-        "Last-Modified": "Mon, 03 Aug 2020 15:44:32 GMT",
-        "Server": [
-          "Windows-Azure-Blob/1.0",
-          "Microsoft-HTTPAPI/2.0"
-        ],
-        "x-ms-blob-content-md5": "5WJmIaqRrJTEln87bPZjRg==",
-        "x-ms-blob-type": "BlockBlob",
-        "x-ms-client-request-id": "fbd52f24-154c-577f-310a-d57929398c22",
-        "x-ms-creation-time": "Mon, 03 Aug 2020 15:44:32 GMT",
-        "x-ms-is-current-version": "true",
-        "x-ms-lease-state": "available",
-        "x-ms-lease-status": "unlocked",
-        "x-ms-request-id": "e329959f-c01e-0044-71ac-69c79f000000",
-        "x-ms-server-encrypted": "true",
-        "x-ms-version": "2020-02-10",
-        "x-ms-version-id": "2020-08-03T15:44:32.1227301Z"
-      },
-      "ResponseBody": "V57tnC/NvuFtyimwVgLfYMZS4LWoFYv\u002BNJMgsx\u002BPz9ChFRt3H30NeVz0A\u002BIc0T5NrBAWN6enCEIT7mecrAvB3fpYD0HmZ0FJRGZYtBGo4WNV0gYOeZgp\u002BQzZZDAWcc1RMibow8H8ZkXPzfNATlQwawwDR9kEs2RiLxY0DQMQMtOZB4Hrvx6hWGvBPquk6Kq4qPgjEirzTX7BhZSqxw=="
-    },
-    {
-      "RequestUri": "https://seanmcccanary.blob.core.windows.net/test-container-83bbbc71-ca7b-99be-7206-16b8fb484f89/test-blob-5460c244-3586-723c-276a-6ddd7d599507",
-      "RequestMethod": "GET",
-      "RequestHeaders": {
-        "Authorization": "Sanitized",
-        "If-Match": "0x8D837C41D83EA25",
-        "User-Agent": [
-          "azsdk-net-Storage.Blobs/12.5.0-dev.20200803.1",
-          "(.NET Core 4.6.29017.01; Microsoft Windows 10.0.18362 )"
-        ],
-        "x-ms-client-request-id": "3cf1702a-3518-c229-ffbd-5548e2211574",
-        "x-ms-date": "Mon, 03 Aug 2020 15:44:33 GMT",
-        "x-ms-range": "bytes=384-540",
-        "x-ms-return-client-request-id": "true",
-        "x-ms-version": "2020-02-10"
-      },
-      "RequestBody": null,
-      "StatusCode": 206,
-      "ResponseHeaders": {
-        "Accept-Ranges": "bytes",
-        "Access-Control-Allow-Origin": "*",
-        "Access-Control-Expose-Headers": "x-ms-request-id,x-ms-client-request-id,Server,x-ms-version,x-ms-version-id,x-ms-is-current-version,Content-Type,Last-Modified,ETag,x-ms-creation-time,x-ms-blob-content-md5,x-ms-lease-status,x-ms-lease-state,x-ms-blob-type,x-ms-server-encrypted,Accept-Ranges,Content-Length,Date,Transfer-Encoding",
-        "Content-Length": "157",
-        "Content-Range": "bytes 384-540/1024",
-        "Content-Type": "application/octet-stream",
-        "Date": "Mon, 03 Aug 2020 15:44:32 GMT",
-        "ETag": "\u00220x8D837C41D83EA25\u0022",
-        "Last-Modified": "Mon, 03 Aug 2020 15:44:32 GMT",
-        "Server": [
-          "Windows-Azure-Blob/1.0",
-          "Microsoft-HTTPAPI/2.0"
-        ],
-        "x-ms-blob-content-md5": "5WJmIaqRrJTEln87bPZjRg==",
-        "x-ms-blob-type": "BlockBlob",
-        "x-ms-client-request-id": "3cf1702a-3518-c229-ffbd-5548e2211574",
-        "x-ms-creation-time": "Mon, 03 Aug 2020 15:44:32 GMT",
-        "x-ms-is-current-version": "true",
-        "x-ms-lease-state": "available",
-        "x-ms-lease-status": "unlocked",
-        "x-ms-request-id": "e32995b5-c01e-0044-06ac-69c79f000000",
-        "x-ms-server-encrypted": "true",
-        "x-ms-version": "2020-02-10",
-        "x-ms-version-id": "2020-08-03T15:44:32.1227301Z"
-      },
-      "ResponseBody": "vuFtyimwVgLfYMZS4LWoFYv\u002BNJMgsx\u002BPz9ChFRt3H30NeVz0A\u002BIc0T5NrBAWN6enCEIT7mecrAvB3fpYD0HmZ0FJRGZYtBGo4WNV0gYOeZgp\u002BQzZZDAWcc1RMibow8H8ZkXPzfNATlQwawwDR9kEs2RiLxY0DQMQMtOZB4Hrvx6hWGvBPquk6Kq4qPgjEirzTX7BhZSqx1lCvpogpw=="
-    },
-    {
-      "RequestUri": "https://seanmcccanary.blob.core.windows.net/test-container-83bbbc71-ca7b-99be-7206-16b8fb484f89/test-blob-5460c244-3586-723c-276a-6ddd7d599507",
-      "RequestMethod": "GET",
-      "RequestHeaders": {
-        "Authorization": "Sanitized",
-        "If-Match": "0x8D837C41D83EA25",
-        "User-Agent": [
-          "azsdk-net-Storage.Blobs/12.5.0-dev.20200803.1",
-          "(.NET Core 4.6.29017.01; Microsoft Windows 10.0.18362 )"
-        ],
-        "x-ms-client-request-id": "b94e1b7e-4f47-5909-fb44-72a1e5b02c5a",
-        "x-ms-date": "Mon, 03 Aug 2020 15:44:33 GMT",
-        "x-ms-range": "bytes=396-552",
-        "x-ms-return-client-request-id": "true",
-        "x-ms-version": "2020-02-10"
-      },
-      "RequestBody": null,
-      "StatusCode": 206,
-      "ResponseHeaders": {
-        "Accept-Ranges": "bytes",
-        "Access-Control-Allow-Origin": "*",
-        "Access-Control-Expose-Headers": "x-ms-request-id,x-ms-client-request-id,Server,x-ms-version,x-ms-version-id,x-ms-is-current-version,Content-Type,Last-Modified,ETag,x-ms-creation-time,x-ms-blob-content-md5,x-ms-lease-status,x-ms-lease-state,x-ms-blob-type,x-ms-server-encrypted,Accept-Ranges,Content-Length,Date,Transfer-Encoding",
-        "Content-Length": "157",
-        "Content-Range": "bytes 396-552/1024",
-        "Content-Type": "application/octet-stream",
-        "Date": "Mon, 03 Aug 2020 15:44:32 GMT",
-        "ETag": "\u00220x8D837C41D83EA25\u0022",
-        "Last-Modified": "Mon, 03 Aug 2020 15:44:32 GMT",
-        "Server": [
-          "Windows-Azure-Blob/1.0",
-          "Microsoft-HTTPAPI/2.0"
-        ],
-        "x-ms-blob-content-md5": "5WJmIaqRrJTEln87bPZjRg==",
-        "x-ms-blob-type": "BlockBlob",
-        "x-ms-client-request-id": "b94e1b7e-4f47-5909-fb44-72a1e5b02c5a",
-        "x-ms-creation-time": "Mon, 03 Aug 2020 15:44:32 GMT",
-        "x-ms-is-current-version": "true",
-        "x-ms-lease-state": "available",
-        "x-ms-lease-status": "unlocked",
-        "x-ms-request-id": "e32995ca-c01e-0044-1bac-69c79f000000",
-        "x-ms-server-encrypted": "true",
-        "x-ms-version": "2020-02-10",
-        "x-ms-version-id": "2020-08-03T15:44:32.1227301Z"
-      },
-      "ResponseBody": "4LWoFYv\u002BNJMgsx\u002BPz9ChFRt3H30NeVz0A\u002BIc0T5NrBAWN6enCEIT7mecrAvB3fpYD0HmZ0FJRGZYtBGo4WNV0gYOeZgp\u002BQzZZDAWcc1RMibow8H8ZkXPzfNATlQwawwDR9kEs2RiLxY0DQMQMtOZB4Hrvx6hWGvBPquk6Kq4qPgjEirzTX7BhZSqx1lCvpogp0fSRavuYe5tQnS4vQ=="
-    },
-    {
-      "RequestUri": "https://seanmcccanary.blob.core.windows.net/test-container-83bbbc71-ca7b-99be-7206-16b8fb484f89/test-blob-5460c244-3586-723c-276a-6ddd7d599507",
-      "RequestMethod": "GET",
-      "RequestHeaders": {
-        "Authorization": "Sanitized",
-        "If-Match": "0x8D837C41D83EA25",
-        "User-Agent": [
-          "azsdk-net-Storage.Blobs/12.5.0-dev.20200803.1",
-          "(.NET Core 4.6.29017.01; Microsoft Windows 10.0.18362 )"
-        ],
-        "x-ms-client-request-id": "c6c9c9ef-5bd3-e82c-dc95-6cb178560487",
-        "x-ms-date": "Mon, 03 Aug 2020 15:44:33 GMT",
-        "x-ms-range": "bytes=414-570",
-        "x-ms-return-client-request-id": "true",
-        "x-ms-version": "2020-02-10"
-      },
-      "RequestBody": null,
-      "StatusCode": 206,
-      "ResponseHeaders": {
-        "Accept-Ranges": "bytes",
-        "Access-Control-Allow-Origin": "*",
-        "Access-Control-Expose-Headers": "x-ms-request-id,x-ms-client-request-id,Server,x-ms-version,x-ms-version-id,x-ms-is-current-version,Content-Type,Last-Modified,ETag,x-ms-creation-time,x-ms-blob-content-md5,x-ms-lease-status,x-ms-lease-state,x-ms-blob-type,x-ms-server-encrypted,Accept-Ranges,Content-Length,Date,Transfer-Encoding",
-        "Content-Length": "157",
-        "Content-Range": "bytes 414-570/1024",
-        "Content-Type": "application/octet-stream",
-        "Date": "Mon, 03 Aug 2020 15:44:32 GMT",
-        "ETag": "\u00220x8D837C41D83EA25\u0022",
-        "Last-Modified": "Mon, 03 Aug 2020 15:44:32 GMT",
-        "Server": [
-          "Windows-Azure-Blob/1.0",
-          "Microsoft-HTTPAPI/2.0"
-        ],
-        "x-ms-blob-content-md5": "5WJmIaqRrJTEln87bPZjRg==",
-        "x-ms-blob-type": "BlockBlob",
-        "x-ms-client-request-id": "c6c9c9ef-5bd3-e82c-dc95-6cb178560487",
-        "x-ms-creation-time": "Mon, 03 Aug 2020 15:44:32 GMT",
-        "x-ms-is-current-version": "true",
-        "x-ms-lease-state": "available",
-        "x-ms-lease-status": "unlocked",
-        "x-ms-request-id": "e32995ea-c01e-0044-3aac-69c79f000000",
-        "x-ms-server-encrypted": "true",
-        "x-ms-version": "2020-02-10",
-        "x-ms-version-id": "2020-08-03T15:44:32.1227301Z"
-      },
-      "ResponseBody": "H30NeVz0A\u002BIc0T5NrBAWN6enCEIT7mecrAvB3fpYD0HmZ0FJRGZYtBGo4WNV0gYOeZgp\u002BQzZZDAWcc1RMibow8H8ZkXPzfNATlQwawwDR9kEs2RiLxY0DQMQMtOZB4Hrvx6hWGvBPquk6Kq4qPgjEirzTX7BhZSqx1lCvpogp0fSRavuYe5tQnS4vUZse2QK7R\u002BopbkDKTqJ95ASfw=="
-    },
-    {
-      "RequestUri": "https://seanmcccanary.blob.core.windows.net/test-container-83bbbc71-ca7b-99be-7206-16b8fb484f89/test-blob-5460c244-3586-723c-276a-6ddd7d599507",
-      "RequestMethod": "GET",
-      "RequestHeaders": {
-        "Authorization": "Sanitized",
-        "If-Match": "0x8D837C41D83EA25",
-        "User-Agent": [
-          "azsdk-net-Storage.Blobs/12.5.0-dev.20200803.1",
-          "(.NET Core 4.6.29017.01; Microsoft Windows 10.0.18362 )"
-        ],
-        "x-ms-client-request-id": "1bb1593e-65e6-8187-b879-c51fb712c721",
-        "x-ms-date": "Mon, 03 Aug 2020 15:44:33 GMT",
-        "x-ms-range": "bytes=438-594",
-        "x-ms-return-client-request-id": "true",
-        "x-ms-version": "2020-02-10"
-      },
-      "RequestBody": null,
-      "StatusCode": 206,
-      "ResponseHeaders": {
-        "Accept-Ranges": "bytes",
-        "Access-Control-Allow-Origin": "*",
-        "Access-Control-Expose-Headers": "x-ms-request-id,x-ms-client-request-id,Server,x-ms-version,x-ms-version-id,x-ms-is-current-version,Content-Type,Last-Modified,ETag,x-ms-creation-time,x-ms-blob-content-md5,x-ms-lease-status,x-ms-lease-state,x-ms-blob-type,x-ms-server-encrypted,Accept-Ranges,Content-Length,Date,Transfer-Encoding",
-        "Content-Length": "157",
-        "Content-Range": "bytes 438-594/1024",
-        "Content-Type": "application/octet-stream",
-        "Date": "Mon, 03 Aug 2020 15:44:32 GMT",
-        "ETag": "\u00220x8D837C41D83EA25\u0022",
-        "Last-Modified": "Mon, 03 Aug 2020 15:44:32 GMT",
-        "Server": [
-          "Windows-Azure-Blob/1.0",
-          "Microsoft-HTTPAPI/2.0"
-        ],
-        "x-ms-blob-content-md5": "5WJmIaqRrJTEln87bPZjRg==",
-        "x-ms-blob-type": "BlockBlob",
-        "x-ms-client-request-id": "1bb1593e-65e6-8187-b879-c51fb712c721",
-        "x-ms-creation-time": "Mon, 03 Aug 2020 15:44:32 GMT",
-        "x-ms-is-current-version": "true",
-        "x-ms-lease-state": "available",
-        "x-ms-lease-status": "unlocked",
-        "x-ms-request-id": "e32995fb-c01e-0044-4bac-69c79f000000",
-        "x-ms-server-encrypted": "true",
-        "x-ms-version": "2020-02-10",
-        "x-ms-version-id": "2020-08-03T15:44:32.1227301Z"
-      },
-      "ResponseBody": "rAvB3fpYD0HmZ0FJRGZYtBGo4WNV0gYOeZgp\u002BQzZZDAWcc1RMibow8H8ZkXPzfNATlQwawwDR9kEs2RiLxY0DQMQMtOZB4Hrvx6hWGvBPquk6Kq4qPgjEirzTX7BhZSqx1lCvpogp0fSRavuYe5tQnS4vUZse2QK7R\u002BopbkDKTqJ95ASf38QhEFi5mNNNLE7hgoJCchNPkz0ONF6dw=="
-    },
-    {
-      "RequestUri": "https://seanmcccanary.blob.core.windows.net/test-container-83bbbc71-ca7b-99be-7206-16b8fb484f89/test-blob-5460c244-3586-723c-276a-6ddd7d599507",
-      "RequestMethod": "GET",
-      "RequestHeaders": {
-        "Authorization": "Sanitized",
-        "If-Match": "0x8D837C41D83EA25",
-        "User-Agent": [
-          "azsdk-net-Storage.Blobs/12.5.0-dev.20200803.1",
-          "(.NET Core 4.6.29017.01; Microsoft Windows 10.0.18362 )"
-        ],
-        "x-ms-client-request-id": "1f7241f3-e9a4-33a0-9bfb-1d0c66b7a345",
-        "x-ms-date": "Mon, 03 Aug 2020 15:44:33 GMT",
-        "x-ms-range": "bytes=468-624",
-        "x-ms-return-client-request-id": "true",
-        "x-ms-version": "2020-02-10"
-      },
-      "RequestBody": null,
-      "StatusCode": 206,
-      "ResponseHeaders": {
-        "Accept-Ranges": "bytes",
-        "Access-Control-Allow-Origin": "*",
-        "Access-Control-Expose-Headers": "x-ms-request-id,x-ms-client-request-id,Server,x-ms-version,x-ms-version-id,x-ms-is-current-version,Content-Type,Last-Modified,ETag,x-ms-creation-time,x-ms-blob-content-md5,x-ms-lease-status,x-ms-lease-state,x-ms-blob-type,x-ms-server-encrypted,Accept-Ranges,Content-Length,Date,Transfer-Encoding",
-        "Content-Length": "157",
-        "Content-Range": "bytes 468-624/1024",
-        "Content-Type": "application/octet-stream",
-        "Date": "Mon, 03 Aug 2020 15:44:32 GMT",
-        "ETag": "\u00220x8D837C41D83EA25\u0022",
-        "Last-Modified": "Mon, 03 Aug 2020 15:44:32 GMT",
-        "Server": [
-          "Windows-Azure-Blob/1.0",
-          "Microsoft-HTTPAPI/2.0"
-        ],
-        "x-ms-blob-content-md5": "5WJmIaqRrJTEln87bPZjRg==",
-        "x-ms-blob-type": "BlockBlob",
-        "x-ms-client-request-id": "1f7241f3-e9a4-33a0-9bfb-1d0c66b7a345",
-        "x-ms-creation-time": "Mon, 03 Aug 2020 15:44:32 GMT",
-        "x-ms-is-current-version": "true",
-        "x-ms-lease-state": "available",
-        "x-ms-lease-status": "unlocked",
-        "x-ms-request-id": "e3299600-c01e-0044-4eac-69c79f000000",
-        "x-ms-server-encrypted": "true",
-        "x-ms-version": "2020-02-10",
-        "x-ms-version-id": "2020-08-03T15:44:32.1227301Z"
-      },
-      "ResponseBody": "ZDAWcc1RMibow8H8ZkXPzfNATlQwawwDR9kEs2RiLxY0DQMQMtOZB4Hrvx6hWGvBPquk6Kq4qPgjEirzTX7BhZSqx1lCvpogp0fSRavuYe5tQnS4vUZse2QK7R\u002BopbkDKTqJ95ASf38QhEFi5mNNNLE7hgoJCchNPkz0ONF6dwGOzxtxZGpdW8P1pzgFCpUBvLhubB\u002Bu\u002BSBxPLhEHQ=="
-    },
-    {
-      "RequestUri": "https://seanmcccanary.blob.core.windows.net/test-container-83bbbc71-ca7b-99be-7206-16b8fb484f89/test-blob-5460c244-3586-723c-276a-6ddd7d599507",
-      "RequestMethod": "GET",
-      "RequestHeaders": {
-        "Authorization": "Sanitized",
-        "If-Match": "0x8D837C41D83EA25",
-        "User-Agent": [
-          "azsdk-net-Storage.Blobs/12.5.0-dev.20200803.1",
-          "(.NET Core 4.6.29017.01; Microsoft Windows 10.0.18362 )"
-        ],
-        "x-ms-client-request-id": "752ba0db-a89f-1a7c-dd85-f75711865d3a",
-        "x-ms-date": "Mon, 03 Aug 2020 15:44:33 GMT",
-        "x-ms-range": "bytes=504-660",
-        "x-ms-return-client-request-id": "true",
-        "x-ms-version": "2020-02-10"
-      },
-      "RequestBody": null,
-      "StatusCode": 206,
-      "ResponseHeaders": {
-        "Accept-Ranges": "bytes",
-        "Access-Control-Allow-Origin": "*",
-        "Access-Control-Expose-Headers": "x-ms-request-id,x-ms-client-request-id,Server,x-ms-version,x-ms-version-id,x-ms-is-current-version,Content-Type,Last-Modified,ETag,x-ms-creation-time,x-ms-blob-content-md5,x-ms-lease-status,x-ms-lease-state,x-ms-blob-type,x-ms-server-encrypted,Accept-Ranges,Content-Length,Date,Transfer-Encoding",
-        "Content-Length": "157",
-        "Content-Range": "bytes 504-660/1024",
-        "Content-Type": "application/octet-stream",
-        "Date": "Mon, 03 Aug 2020 15:44:32 GMT",
-        "ETag": "\u00220x8D837C41D83EA25\u0022",
-        "Last-Modified": "Mon, 03 Aug 2020 15:44:32 GMT",
-        "Server": [
-          "Windows-Azure-Blob/1.0",
-          "Microsoft-HTTPAPI/2.0"
-        ],
-        "x-ms-blob-content-md5": "5WJmIaqRrJTEln87bPZjRg==",
-        "x-ms-blob-type": "BlockBlob",
-        "x-ms-client-request-id": "752ba0db-a89f-1a7c-dd85-f75711865d3a",
-        "x-ms-creation-time": "Mon, 03 Aug 2020 15:44:32 GMT",
-        "x-ms-is-current-version": "true",
-        "x-ms-lease-state": "available",
-        "x-ms-lease-status": "unlocked",
-        "x-ms-request-id": "e3299603-c01e-0044-51ac-69c79f000000",
-        "x-ms-server-encrypted": "true",
-        "x-ms-version": "2020-02-10",
-        "x-ms-version-id": "2020-08-03T15:44:32.1227301Z"
-      },
-      "ResponseBody": "MtOZB4Hrvx6hWGvBPquk6Kq4qPgjEirzTX7BhZSqx1lCvpogp0fSRavuYe5tQnS4vUZse2QK7R\u002BopbkDKTqJ95ASf38QhEFi5mNNNLE7hgoJCchNPkz0ONF6dwGOzxtxZGpdW8P1pzgFCpUBvLhubB\u002Bu\u002BSBxPLhEHUaulg0/1BdH3NBG3ipHFGGPSDS283sYCwri39X7/yiyGD58Rg=="
-    },
-    {
-      "RequestUri": "https://seanmcccanary.blob.core.windows.net/test-container-83bbbc71-ca7b-99be-7206-16b8fb484f89/test-blob-5460c244-3586-723c-276a-6ddd7d599507",
-      "RequestMethod": "GET",
-      "RequestHeaders": {
-        "Authorization": "Sanitized",
-        "If-Match": "0x8D837C41D83EA25",
-        "User-Agent": [
-          "azsdk-net-Storage.Blobs/12.5.0-dev.20200803.1",
-          "(.NET Core 4.6.29017.01; Microsoft Windows 10.0.18362 )"
-        ],
-        "x-ms-client-request-id": "c5305293-2d8c-9ea5-a321-ee791781fd3f",
-        "x-ms-date": "Mon, 03 Aug 2020 15:44:33 GMT",
-        "x-ms-range": "bytes=510-666",
-        "x-ms-return-client-request-id": "true",
-        "x-ms-version": "2020-02-10"
-      },
-      "RequestBody": null,
-      "StatusCode": 206,
-      "ResponseHeaders": {
-        "Accept-Ranges": "bytes",
-        "Access-Control-Allow-Origin": "*",
-        "Access-Control-Expose-Headers": "x-ms-request-id,x-ms-client-request-id,Server,x-ms-version,x-ms-version-id,x-ms-is-current-version,Content-Type,Last-Modified,ETag,x-ms-creation-time,x-ms-blob-content-md5,x-ms-lease-status,x-ms-lease-state,x-ms-blob-type,x-ms-server-encrypted,Accept-Ranges,Content-Length,Date,Transfer-Encoding",
-        "Content-Length": "157",
-        "Content-Range": "bytes 510-666/1024",
-        "Content-Type": "application/octet-stream",
-        "Date": "Mon, 03 Aug 2020 15:44:32 GMT",
-        "ETag": "\u00220x8D837C41D83EA25\u0022",
-        "Last-Modified": "Mon, 03 Aug 2020 15:44:32 GMT",
-        "Server": [
-          "Windows-Azure-Blob/1.0",
-          "Microsoft-HTTPAPI/2.0"
-        ],
-        "x-ms-blob-content-md5": "5WJmIaqRrJTEln87bPZjRg==",
-        "x-ms-blob-type": "BlockBlob",
-        "x-ms-client-request-id": "c5305293-2d8c-9ea5-a321-ee791781fd3f",
-        "x-ms-creation-time": "Mon, 03 Aug 2020 15:44:32 GMT",
-        "x-ms-is-current-version": "true",
-        "x-ms-lease-state": "available",
-        "x-ms-lease-status": "unlocked",
-        "x-ms-request-id": "e329960d-c01e-0044-59ac-69c79f000000",
-        "x-ms-server-encrypted": "true",
-        "x-ms-version": "2020-02-10",
-        "x-ms-version-id": "2020-08-03T15:44:32.1227301Z"
-      },
-      "ResponseBody": "vx6hWGvBPquk6Kq4qPgjEirzTX7BhZSqx1lCvpogp0fSRavuYe5tQnS4vUZse2QK7R\u002BopbkDKTqJ95ASf38QhEFi5mNNNLE7hgoJCchNPkz0ONF6dwGOzxtxZGpdW8P1pzgFCpUBvLhubB\u002Bu\u002BSBxPLhEHUaulg0/1BdH3NBG3ipHFGGPSDS283sYCwri39X7/yiyGD58RhErxjZ\u002BuQ=="
-    },
-    {
-      "RequestUri": "https://seanmcccanary.blob.core.windows.net/test-container-83bbbc71-ca7b-99be-7206-16b8fb484f89/test-blob-5460c244-3586-723c-276a-6ddd7d599507",
-      "RequestMethod": "GET",
-      "RequestHeaders": {
-        "Authorization": "Sanitized",
-        "If-Match": "0x8D837C41D83EA25",
-        "User-Agent": [
-          "azsdk-net-Storage.Blobs/12.5.0-dev.20200803.1",
-          "(.NET Core 4.6.29017.01; Microsoft Windows 10.0.18362 )"
-        ],
-        "x-ms-client-request-id": "bfc41e48-9856-9dae-84df-5690e3accde5",
-        "x-ms-date": "Mon, 03 Aug 2020 15:44:33 GMT",
-        "x-ms-range": "bytes=522-678",
-        "x-ms-return-client-request-id": "true",
-        "x-ms-version": "2020-02-10"
-      },
-      "RequestBody": null,
-      "StatusCode": 206,
-      "ResponseHeaders": {
-        "Accept-Ranges": "bytes",
-        "Access-Control-Allow-Origin": "*",
-        "Access-Control-Expose-Headers": "x-ms-request-id,x-ms-client-request-id,Server,x-ms-version,x-ms-version-id,x-ms-is-current-version,Content-Type,Last-Modified,ETag,x-ms-creation-time,x-ms-blob-content-md5,x-ms-lease-status,x-ms-lease-state,x-ms-blob-type,x-ms-server-encrypted,Accept-Ranges,Content-Length,Date,Transfer-Encoding",
-        "Content-Length": "157",
-        "Content-Range": "bytes 522-678/1024",
-        "Content-Type": "application/octet-stream",
-        "Date": "Mon, 03 Aug 2020 15:44:32 GMT",
-        "ETag": "\u00220x8D837C41D83EA25\u0022",
-        "Last-Modified": "Mon, 03 Aug 2020 15:44:32 GMT",
-        "Server": [
-          "Windows-Azure-Blob/1.0",
-          "Microsoft-HTTPAPI/2.0"
-        ],
-        "x-ms-blob-content-md5": "5WJmIaqRrJTEln87bPZjRg==",
-        "x-ms-blob-type": "BlockBlob",
-        "x-ms-client-request-id": "bfc41e48-9856-9dae-84df-5690e3accde5",
-        "x-ms-creation-time": "Mon, 03 Aug 2020 15:44:32 GMT",
-        "x-ms-is-current-version": "true",
-        "x-ms-lease-state": "available",
-        "x-ms-lease-status": "unlocked",
-        "x-ms-request-id": "e3299618-c01e-0044-64ac-69c79f000000",
-        "x-ms-server-encrypted": "true",
-        "x-ms-version": "2020-02-10",
-        "x-ms-version-id": "2020-08-03T15:44:32.1227301Z"
-      },
-      "ResponseBody": "qPgjEirzTX7BhZSqx1lCvpogp0fSRavuYe5tQnS4vUZse2QK7R\u002BopbkDKTqJ95ASf38QhEFi5mNNNLE7hgoJCchNPkz0ONF6dwGOzxtxZGpdW8P1pzgFCpUBvLhubB\u002Bu\u002BSBxPLhEHUaulg0/1BdH3NBG3ipHFGGPSDS283sYCwri39X7/yiyGD58RhErxjZ\u002BueDoKI70Z\u002BS\u002B4vSEjQ=="
-    },
-    {
-      "RequestUri": "https://seanmcccanary.blob.core.windows.net/test-container-83bbbc71-ca7b-99be-7206-16b8fb484f89/test-blob-5460c244-3586-723c-276a-6ddd7d599507",
-      "RequestMethod": "GET",
-      "RequestHeaders": {
-        "Authorization": "Sanitized",
-        "If-Match": "0x8D837C41D83EA25",
-        "User-Agent": [
-          "azsdk-net-Storage.Blobs/12.5.0-dev.20200803.1",
-          "(.NET Core 4.6.29017.01; Microsoft Windows 10.0.18362 )"
-        ],
-        "x-ms-client-request-id": "f83039c6-3dbd-f7e9-3f0f-4864178a26cd",
-        "x-ms-date": "Mon, 03 Aug 2020 15:44:33 GMT",
-        "x-ms-range": "bytes=540-696",
-        "x-ms-return-client-request-id": "true",
-        "x-ms-version": "2020-02-10"
-      },
-      "RequestBody": null,
-      "StatusCode": 206,
-      "ResponseHeaders": {
-        "Accept-Ranges": "bytes",
-        "Access-Control-Allow-Origin": "*",
-        "Access-Control-Expose-Headers": "x-ms-request-id,x-ms-client-request-id,Server,x-ms-version,x-ms-version-id,x-ms-is-current-version,Content-Type,Last-Modified,ETag,x-ms-creation-time,x-ms-blob-content-md5,x-ms-lease-status,x-ms-lease-state,x-ms-blob-type,x-ms-server-encrypted,Accept-Ranges,Content-Length,Date,Transfer-Encoding",
-        "Content-Length": "157",
-        "Content-Range": "bytes 540-696/1024",
-        "Content-Type": "application/octet-stream",
-        "Date": "Mon, 03 Aug 2020 15:44:32 GMT",
-        "ETag": "\u00220x8D837C41D83EA25\u0022",
-        "Last-Modified": "Mon, 03 Aug 2020 15:44:32 GMT",
-        "Server": [
-          "Windows-Azure-Blob/1.0",
-          "Microsoft-HTTPAPI/2.0"
-        ],
-        "x-ms-blob-content-md5": "5WJmIaqRrJTEln87bPZjRg==",
-        "x-ms-blob-type": "BlockBlob",
-        "x-ms-client-request-id": "f83039c6-3dbd-f7e9-3f0f-4864178a26cd",
-        "x-ms-creation-time": "Mon, 03 Aug 2020 15:44:32 GMT",
-        "x-ms-is-current-version": "true",
-        "x-ms-lease-state": "available",
-        "x-ms-lease-status": "unlocked",
-        "x-ms-request-id": "e329962f-c01e-0044-79ac-69c79f000000",
-        "x-ms-server-encrypted": "true",
-        "x-ms-version": "2020-02-10",
-        "x-ms-version-id": "2020-08-03T15:44:32.1227301Z"
-      },
-      "ResponseBody": "p0fSRavuYe5tQnS4vUZse2QK7R\u002BopbkDKTqJ95ASf38QhEFi5mNNNLE7hgoJCchNPkz0ONF6dwGOzxtxZGpdW8P1pzgFCpUBvLhubB\u002Bu\u002BSBxPLhEHUaulg0/1BdH3NBG3ipHFGGPSDS283sYCwri39X7/yiyGD58RhErxjZ\u002BueDoKI70Z\u002BS\u002B4vSEjSnLlYoCXfRBTNynlMXsys1QZA=="
-    },
-    {
-      "RequestUri": "https://seanmcccanary.blob.core.windows.net/test-container-83bbbc71-ca7b-99be-7206-16b8fb484f89/test-blob-5460c244-3586-723c-276a-6ddd7d599507",
-      "RequestMethod": "GET",
-      "RequestHeaders": {
-        "Authorization": "Sanitized",
-        "If-Match": "0x8D837C41D83EA25",
-        "User-Agent": [
-          "azsdk-net-Storage.Blobs/12.5.0-dev.20200803.1",
-          "(.NET Core 4.6.29017.01; Microsoft Windows 10.0.18362 )"
-        ],
-        "x-ms-client-request-id": "a9c97990-d47c-2928-302f-916c26300dad",
-        "x-ms-date": "Mon, 03 Aug 2020 15:44:33 GMT",
-        "x-ms-range": "bytes=564-720",
-        "x-ms-return-client-request-id": "true",
-        "x-ms-version": "2020-02-10"
-      },
-      "RequestBody": null,
-      "StatusCode": 206,
-      "ResponseHeaders": {
-        "Accept-Ranges": "bytes",
-        "Access-Control-Allow-Origin": "*",
-        "Access-Control-Expose-Headers": "x-ms-request-id,x-ms-client-request-id,Server,x-ms-version,x-ms-version-id,x-ms-is-current-version,Content-Type,Last-Modified,ETag,x-ms-creation-time,x-ms-blob-content-md5,x-ms-lease-status,x-ms-lease-state,x-ms-blob-type,x-ms-server-encrypted,Accept-Ranges,Content-Length,Date,Transfer-Encoding",
-        "Content-Length": "157",
-        "Content-Range": "bytes 564-720/1024",
-        "Content-Type": "application/octet-stream",
-        "Date": "Mon, 03 Aug 2020 15:44:32 GMT",
-        "ETag": "\u00220x8D837C41D83EA25\u0022",
-        "Last-Modified": "Mon, 03 Aug 2020 15:44:32 GMT",
-        "Server": [
-          "Windows-Azure-Blob/1.0",
-          "Microsoft-HTTPAPI/2.0"
-        ],
-        "x-ms-blob-content-md5": "5WJmIaqRrJTEln87bPZjRg==",
-        "x-ms-blob-type": "BlockBlob",
-        "x-ms-client-request-id": "a9c97990-d47c-2928-302f-916c26300dad",
-        "x-ms-creation-time": "Mon, 03 Aug 2020 15:44:32 GMT",
-        "x-ms-is-current-version": "true",
-        "x-ms-lease-state": "available",
-        "x-ms-lease-status": "unlocked",
-        "x-ms-request-id": "e329963a-c01e-0044-03ac-69c79f000000",
-        "x-ms-server-encrypted": "true",
-        "x-ms-version": "2020-02-10",
-        "x-ms-version-id": "2020-08-03T15:44:32.1227301Z"
-      },
-      "ResponseBody": "KTqJ95ASf38QhEFi5mNNNLE7hgoJCchNPkz0ONF6dwGOzxtxZGpdW8P1pzgFCpUBvLhubB\u002Bu\u002BSBxPLhEHUaulg0/1BdH3NBG3ipHFGGPSDS283sYCwri39X7/yiyGD58RhErxjZ\u002BueDoKI70Z\u002BS\u002B4vSEjSnLlYoCXfRBTNynlMXsys1QZIH\u002BODqaMON87XjwPB00LYoUsbGHKGlBPA=="
-    },
-    {
-      "RequestUri": "https://seanmcccanary.blob.core.windows.net/test-container-83bbbc71-ca7b-99be-7206-16b8fb484f89/test-blob-5460c244-3586-723c-276a-6ddd7d599507",
-      "RequestMethod": "GET",
-      "RequestHeaders": {
-        "Authorization": "Sanitized",
-        "If-Match": "0x8D837C41D83EA25",
-        "User-Agent": [
-          "azsdk-net-Storage.Blobs/12.5.0-dev.20200803.1",
-          "(.NET Core 4.6.29017.01; Microsoft Windows 10.0.18362 )"
-        ],
-        "x-ms-client-request-id": "9ed32d92-7dc0-a551-ffac-056ff7ccb259",
-        "x-ms-date": "Mon, 03 Aug 2020 15:44:33 GMT",
-        "x-ms-range": "bytes=594-750",
-        "x-ms-return-client-request-id": "true",
-        "x-ms-version": "2020-02-10"
-      },
-      "RequestBody": null,
-      "StatusCode": 206,
-      "ResponseHeaders": {
-        "Accept-Ranges": "bytes",
-        "Access-Control-Allow-Origin": "*",
-        "Access-Control-Expose-Headers": "x-ms-request-id,x-ms-client-request-id,Server,x-ms-version,x-ms-version-id,x-ms-is-current-version,Content-Type,Last-Modified,ETag,x-ms-creation-time,x-ms-blob-content-md5,x-ms-lease-status,x-ms-lease-state,x-ms-blob-type,x-ms-server-encrypted,Accept-Ranges,Content-Length,Date,Transfer-Encoding",
-        "Content-Length": "157",
-        "Content-Range": "bytes 594-750/1024",
-        "Content-Type": "application/octet-stream",
-        "Date": "Mon, 03 Aug 2020 15:44:33 GMT",
-        "ETag": "\u00220x8D837C41D83EA25\u0022",
-        "Last-Modified": "Mon, 03 Aug 2020 15:44:32 GMT",
-        "Server": [
-          "Windows-Azure-Blob/1.0",
-          "Microsoft-HTTPAPI/2.0"
-        ],
-        "x-ms-blob-content-md5": "5WJmIaqRrJTEln87bPZjRg==",
-        "x-ms-blob-type": "BlockBlob",
-        "x-ms-client-request-id": "9ed32d92-7dc0-a551-ffac-056ff7ccb259",
-        "x-ms-creation-time": "Mon, 03 Aug 2020 15:44:32 GMT",
-        "x-ms-is-current-version": "true",
-        "x-ms-lease-state": "available",
-        "x-ms-lease-status": "unlocked",
-        "x-ms-request-id": "e329963d-c01e-0044-06ac-69c79f000000",
-        "x-ms-server-encrypted": "true",
-        "x-ms-version": "2020-02-10",
-        "x-ms-version-id": "2020-08-03T15:44:32.1227301Z"
-      },
-      "ResponseBody": "dwGOzxtxZGpdW8P1pzgFCpUBvLhubB\u002Bu\u002BSBxPLhEHUaulg0/1BdH3NBG3ipHFGGPSDS283sYCwri39X7/yiyGD58RhErxjZ\u002BueDoKI70Z\u002BS\u002B4vSEjSnLlYoCXfRBTNynlMXsys1QZIH\u002BODqaMON87XjwPB00LYoUsbGHKGlBPGwDQZPICJwXbn5yhVXvMGWmhm97UA\u002B/cmY62BkcyA=="
-    },
-    {
-      "RequestUri": "https://seanmcccanary.blob.core.windows.net/test-container-83bbbc71-ca7b-99be-7206-16b8fb484f89/test-blob-5460c244-3586-723c-276a-6ddd7d599507",
-      "RequestMethod": "GET",
-      "RequestHeaders": {
-        "Authorization": "Sanitized",
-        "If-Match": "0x8D837C41D83EA25",
-        "User-Agent": [
-          "azsdk-net-Storage.Blobs/12.5.0-dev.20200803.1",
-          "(.NET Core 4.6.29017.01; Microsoft Windows 10.0.18362 )"
-        ],
-        "x-ms-client-request-id": "f9dabb84-6f5c-82ec-2c24-f8e713cf4533",
-        "x-ms-date": "Mon, 03 Aug 2020 15:44:34 GMT",
-        "x-ms-range": "bytes=630-786",
-        "x-ms-return-client-request-id": "true",
-        "x-ms-version": "2020-02-10"
-      },
-      "RequestBody": null,
-      "StatusCode": 206,
-      "ResponseHeaders": {
-        "Accept-Ranges": "bytes",
-        "Access-Control-Allow-Origin": "*",
-        "Access-Control-Expose-Headers": "x-ms-request-id,x-ms-client-request-id,Server,x-ms-version,x-ms-version-id,x-ms-is-current-version,Content-Type,Last-Modified,ETag,x-ms-creation-time,x-ms-blob-content-md5,x-ms-lease-status,x-ms-lease-state,x-ms-blob-type,x-ms-server-encrypted,Accept-Ranges,Content-Length,Date,Transfer-Encoding",
-        "Content-Length": "157",
-        "Content-Range": "bytes 630-786/1024",
-        "Content-Type": "application/octet-stream",
-        "Date": "Mon, 03 Aug 2020 15:44:33 GMT",
-        "ETag": "\u00220x8D837C41D83EA25\u0022",
-        "Last-Modified": "Mon, 03 Aug 2020 15:44:32 GMT",
-        "Server": [
-          "Windows-Azure-Blob/1.0",
-          "Microsoft-HTTPAPI/2.0"
-        ],
-        "x-ms-blob-content-md5": "5WJmIaqRrJTEln87bPZjRg==",
-        "x-ms-blob-type": "BlockBlob",
-        "x-ms-client-request-id": "f9dabb84-6f5c-82ec-2c24-f8e713cf4533",
-        "x-ms-creation-time": "Mon, 03 Aug 2020 15:44:32 GMT",
-        "x-ms-is-current-version": "true",
-        "x-ms-lease-state": "available",
-        "x-ms-lease-status": "unlocked",
-        "x-ms-request-id": "e3299648-c01e-0044-11ac-69c79f000000",
-        "x-ms-server-encrypted": "true",
-        "x-ms-version": "2020-02-10",
-        "x-ms-version-id": "2020-08-03T15:44:32.1227301Z"
-      },
-      "ResponseBody": "1BdH3NBG3ipHFGGPSDS283sYCwri39X7/yiyGD58RhErxjZ\u002BueDoKI70Z\u002BS\u002B4vSEjSnLlYoCXfRBTNynlMXsys1QZIH\u002BODqaMON87XjwPB00LYoUsbGHKGlBPGwDQZPICJwXbn5yhVXvMGWmhm97UA\u002B/cmY62BkcyDsYvPvNlu9Ps\u002BXb2c6fwqg1JYBM4KH5xuxcRM4tjjCD\u002B6VCWQ=="
-    },
-    {
-      "RequestUri": "https://seanmcccanary.blob.core.windows.net/test-container-83bbbc71-ca7b-99be-7206-16b8fb484f89/test-blob-5460c244-3586-723c-276a-6ddd7d599507",
-      "RequestMethod": "GET",
-      "RequestHeaders": {
-        "Authorization": "Sanitized",
-        "If-Match": "0x8D837C41D83EA25",
-        "User-Agent": [
-          "azsdk-net-Storage.Blobs/12.5.0-dev.20200803.1",
-          "(.NET Core 4.6.29017.01; Microsoft Windows 10.0.18362 )"
-        ],
-        "x-ms-client-request-id": "3beb8e39-b9f2-21fc-eead-a27b8da0636a",
-        "x-ms-date": "Mon, 03 Aug 2020 15:44:34 GMT",
-        "x-ms-range": "bytes=636-792",
-        "x-ms-return-client-request-id": "true",
-        "x-ms-version": "2020-02-10"
-      },
-      "RequestBody": null,
-      "StatusCode": 206,
-      "ResponseHeaders": {
-        "Accept-Ranges": "bytes",
-        "Access-Control-Allow-Origin": "*",
-        "Access-Control-Expose-Headers": "x-ms-request-id,x-ms-client-request-id,Server,x-ms-version,x-ms-version-id,x-ms-is-current-version,Content-Type,Last-Modified,ETag,x-ms-creation-time,x-ms-blob-content-md5,x-ms-lease-status,x-ms-lease-state,x-ms-blob-type,x-ms-server-encrypted,Accept-Ranges,Content-Length,Date,Transfer-Encoding",
-        "Content-Length": "157",
-        "Content-Range": "bytes 636-792/1024",
-        "Content-Type": "application/octet-stream",
-        "Date": "Mon, 03 Aug 2020 15:44:33 GMT",
-        "ETag": "\u00220x8D837C41D83EA25\u0022",
-        "Last-Modified": "Mon, 03 Aug 2020 15:44:32 GMT",
-        "Server": [
-          "Windows-Azure-Blob/1.0",
-          "Microsoft-HTTPAPI/2.0"
-        ],
-        "x-ms-blob-content-md5": "5WJmIaqRrJTEln87bPZjRg==",
-        "x-ms-blob-type": "BlockBlob",
-        "x-ms-client-request-id": "3beb8e39-b9f2-21fc-eead-a27b8da0636a",
-        "x-ms-creation-time": "Mon, 03 Aug 2020 15:44:32 GMT",
-        "x-ms-is-current-version": "true",
-        "x-ms-lease-state": "available",
-        "x-ms-lease-status": "unlocked",
-        "x-ms-request-id": "e329965a-c01e-0044-21ac-69c79f000000",
-        "x-ms-server-encrypted": "true",
-        "x-ms-version": "2020-02-10",
-        "x-ms-version-id": "2020-08-03T15:44:32.1227301Z"
-      },
-      "ResponseBody": "3ipHFGGPSDS283sYCwri39X7/yiyGD58RhErxjZ\u002BueDoKI70Z\u002BS\u002B4vSEjSnLlYoCXfRBTNynlMXsys1QZIH\u002BODqaMON87XjwPB00LYoUsbGHKGlBPGwDQZPICJwXbn5yhVXvMGWmhm97UA\u002B/cmY62BkcyDsYvPvNlu9Ps\u002BXb2c6fwqg1JYBM4KH5xuxcRM4tjjCD\u002B6VCWclaIZl1Vg=="
-    },
-    {
-      "RequestUri": "https://seanmcccanary.blob.core.windows.net/test-container-83bbbc71-ca7b-99be-7206-16b8fb484f89/test-blob-5460c244-3586-723c-276a-6ddd7d599507",
-      "RequestMethod": "GET",
-      "RequestHeaders": {
-        "Authorization": "Sanitized",
-        "If-Match": "0x8D837C41D83EA25",
-        "User-Agent": [
-          "azsdk-net-Storage.Blobs/12.5.0-dev.20200803.1",
-          "(.NET Core 4.6.29017.01; Microsoft Windows 10.0.18362 )"
-        ],
-        "x-ms-client-request-id": "85ad02e5-0ae4-ec41-186c-ecdc39b97f06",
-        "x-ms-date": "Mon, 03 Aug 2020 15:44:34 GMT",
-        "x-ms-range": "bytes=648-804",
-        "x-ms-return-client-request-id": "true",
-        "x-ms-version": "2020-02-10"
-      },
-      "RequestBody": null,
-      "StatusCode": 206,
-      "ResponseHeaders": {
-        "Accept-Ranges": "bytes",
-        "Access-Control-Allow-Origin": "*",
-        "Access-Control-Expose-Headers": "x-ms-request-id,x-ms-client-request-id,Server,x-ms-version,x-ms-version-id,x-ms-is-current-version,Content-Type,Last-Modified,ETag,x-ms-creation-time,x-ms-blob-content-md5,x-ms-lease-status,x-ms-lease-state,x-ms-blob-type,x-ms-server-encrypted,Accept-Ranges,Content-Length,Date,Transfer-Encoding",
-        "Content-Length": "157",
-        "Content-Range": "bytes 648-804/1024",
-        "Content-Type": "application/octet-stream",
-        "Date": "Mon, 03 Aug 2020 15:44:33 GMT",
-        "ETag": "\u00220x8D837C41D83EA25\u0022",
-        "Last-Modified": "Mon, 03 Aug 2020 15:44:32 GMT",
-        "Server": [
-          "Windows-Azure-Blob/1.0",
-          "Microsoft-HTTPAPI/2.0"
-        ],
-        "x-ms-blob-content-md5": "5WJmIaqRrJTEln87bPZjRg==",
-        "x-ms-blob-type": "BlockBlob",
-        "x-ms-client-request-id": "85ad02e5-0ae4-ec41-186c-ecdc39b97f06",
-        "x-ms-creation-time": "Mon, 03 Aug 2020 15:44:32 GMT",
-        "x-ms-is-current-version": "true",
-        "x-ms-lease-state": "available",
-        "x-ms-lease-status": "unlocked",
-        "x-ms-request-id": "e329966b-c01e-0044-2fac-69c79f000000",
-        "x-ms-server-encrypted": "true",
-        "x-ms-version": "2020-02-10",
-        "x-ms-version-id": "2020-08-03T15:44:32.1227301Z"
-      },
-      "ResponseBody": "Cwri39X7/yiyGD58RhErxjZ\u002BueDoKI70Z\u002BS\u002B4vSEjSnLlYoCXfRBTNynlMXsys1QZIH\u002BODqaMON87XjwPB00LYoUsbGHKGlBPGwDQZPICJwXbn5yhVXvMGWmhm97UA\u002B/cmY62BkcyDsYvPvNlu9Ps\u002BXb2c6fwqg1JYBM4KH5xuxcRM4tjjCD\u002B6VCWclaIZl1VtOKn3dBILC\u002BBbKZzw=="
-    },
-    {
-      "RequestUri": "https://seanmcccanary.blob.core.windows.net/test-container-83bbbc71-ca7b-99be-7206-16b8fb484f89/test-blob-5460c244-3586-723c-276a-6ddd7d599507",
-      "RequestMethod": "GET",
-      "RequestHeaders": {
-        "Authorization": "Sanitized",
-        "If-Match": "0x8D837C41D83EA25",
-        "User-Agent": [
-          "azsdk-net-Storage.Blobs/12.5.0-dev.20200803.1",
-          "(.NET Core 4.6.29017.01; Microsoft Windows 10.0.18362 )"
-        ],
-        "x-ms-client-request-id": "8b96a200-def2-3b86-3392-3910ac106fcc",
-        "x-ms-date": "Mon, 03 Aug 2020 15:44:34 GMT",
-        "x-ms-range": "bytes=666-822",
-        "x-ms-return-client-request-id": "true",
-        "x-ms-version": "2020-02-10"
-      },
-      "RequestBody": null,
-      "StatusCode": 206,
-      "ResponseHeaders": {
-        "Accept-Ranges": "bytes",
-        "Access-Control-Allow-Origin": "*",
-        "Access-Control-Expose-Headers": "x-ms-request-id,x-ms-client-request-id,Server,x-ms-version,x-ms-version-id,x-ms-is-current-version,Content-Type,Last-Modified,ETag,x-ms-creation-time,x-ms-blob-content-md5,x-ms-lease-status,x-ms-lease-state,x-ms-blob-type,x-ms-server-encrypted,Accept-Ranges,Content-Length,Date,Transfer-Encoding",
-        "Content-Length": "157",
-        "Content-Range": "bytes 666-822/1024",
-        "Content-Type": "application/octet-stream",
-        "Date": "Mon, 03 Aug 2020 15:44:33 GMT",
-        "ETag": "\u00220x8D837C41D83EA25\u0022",
-        "Last-Modified": "Mon, 03 Aug 2020 15:44:32 GMT",
-        "Server": [
-          "Windows-Azure-Blob/1.0",
-          "Microsoft-HTTPAPI/2.0"
-        ],
-        "x-ms-blob-content-md5": "5WJmIaqRrJTEln87bPZjRg==",
-        "x-ms-blob-type": "BlockBlob",
-        "x-ms-client-request-id": "8b96a200-def2-3b86-3392-3910ac106fcc",
-        "x-ms-creation-time": "Mon, 03 Aug 2020 15:44:32 GMT",
-        "x-ms-is-current-version": "true",
-        "x-ms-lease-state": "available",
-        "x-ms-lease-status": "unlocked",
-        "x-ms-request-id": "e329967a-c01e-0044-37ac-69c79f000000",
-        "x-ms-server-encrypted": "true",
-        "x-ms-version": "2020-02-10",
-        "x-ms-version-id": "2020-08-03T15:44:32.1227301Z"
-      },
-      "ResponseBody": "ueDoKI70Z\u002BS\u002B4vSEjSnLlYoCXfRBTNynlMXsys1QZIH\u002BODqaMON87XjwPB00LYoUsbGHKGlBPGwDQZPICJwXbn5yhVXvMGWmhm97UA\u002B/cmY62BkcyDsYvPvNlu9Ps\u002BXb2c6fwqg1JYBM4KH5xuxcRM4tjjCD\u002B6VCWclaIZl1VtOKn3dBILC\u002BBbKZz\u002BiZHvYPcVIgIiW0WN4pXGjf2w=="
-    },
-    {
-      "RequestUri": "https://seanmcccanary.blob.core.windows.net/test-container-83bbbc71-ca7b-99be-7206-16b8fb484f89/test-blob-5460c244-3586-723c-276a-6ddd7d599507",
-      "RequestMethod": "GET",
-      "RequestHeaders": {
-        "Authorization": "Sanitized",
-        "If-Match": "0x8D837C41D83EA25",
-        "User-Agent": [
-          "azsdk-net-Storage.Blobs/12.5.0-dev.20200803.1",
-          "(.NET Core 4.6.29017.01; Microsoft Windows 10.0.18362 )"
-        ],
-        "x-ms-client-request-id": "97dbb556-f423-1914-72b2-2b1ab369f390",
-        "x-ms-date": "Mon, 03 Aug 2020 15:44:34 GMT",
-        "x-ms-range": "bytes=690-846",
-        "x-ms-return-client-request-id": "true",
-        "x-ms-version": "2020-02-10"
-      },
-      "RequestBody": null,
-      "StatusCode": 206,
-      "ResponseHeaders": {
-        "Accept-Ranges": "bytes",
-        "Access-Control-Allow-Origin": "*",
-        "Access-Control-Expose-Headers": "x-ms-request-id,x-ms-client-request-id,Server,x-ms-version,x-ms-version-id,x-ms-is-current-version,Content-Type,Last-Modified,ETag,x-ms-creation-time,x-ms-blob-content-md5,x-ms-lease-status,x-ms-lease-state,x-ms-blob-type,x-ms-server-encrypted,Accept-Ranges,Content-Length,Date,Transfer-Encoding",
-        "Content-Length": "157",
-        "Content-Range": "bytes 690-846/1024",
-        "Content-Type": "application/octet-stream",
-        "Date": "Mon, 03 Aug 2020 15:44:33 GMT",
-        "ETag": "\u00220x8D837C41D83EA25\u0022",
-        "Last-Modified": "Mon, 03 Aug 2020 15:44:32 GMT",
-        "Server": [
-          "Windows-Azure-Blob/1.0",
-          "Microsoft-HTTPAPI/2.0"
-        ],
-        "x-ms-blob-content-md5": "5WJmIaqRrJTEln87bPZjRg==",
-        "x-ms-blob-type": "BlockBlob",
-        "x-ms-client-request-id": "97dbb556-f423-1914-72b2-2b1ab369f390",
-        "x-ms-creation-time": "Mon, 03 Aug 2020 15:44:32 GMT",
-        "x-ms-is-current-version": "true",
-        "x-ms-lease-state": "available",
-        "x-ms-lease-status": "unlocked",
-        "x-ms-request-id": "e3299687-c01e-0044-41ac-69c79f000000",
-        "x-ms-server-encrypted": "true",
-        "x-ms-version": "2020-02-10",
-        "x-ms-version-id": "2020-08-03T15:44:32.1227301Z"
-      },
-      "ResponseBody": "lMXsys1QZIH\u002BODqaMON87XjwPB00LYoUsbGHKGlBPGwDQZPICJwXbn5yhVXvMGWmhm97UA\u002B/cmY62BkcyDsYvPvNlu9Ps\u002BXb2c6fwqg1JYBM4KH5xuxcRM4tjjCD\u002B6VCWclaIZl1VtOKn3dBILC\u002BBbKZz\u002BiZHvYPcVIgIiW0WN4pXGjf2wTm1orObyZ0GyMeb4h96iu9qTrSSq9HVQ=="
-    },
-    {
-      "RequestUri": "https://seanmcccanary.blob.core.windows.net/test-container-83bbbc71-ca7b-99be-7206-16b8fb484f89/test-blob-5460c244-3586-723c-276a-6ddd7d599507",
-      "RequestMethod": "GET",
-      "RequestHeaders": {
-        "Authorization": "Sanitized",
-        "If-Match": "0x8D837C41D83EA25",
-        "User-Agent": [
-          "azsdk-net-Storage.Blobs/12.5.0-dev.20200803.1",
-          "(.NET Core 4.6.29017.01; Microsoft Windows 10.0.18362 )"
-        ],
-        "x-ms-client-request-id": "f7b91c0d-d834-59a9-38ef-a0172139441e",
-        "x-ms-date": "Mon, 03 Aug 2020 15:44:34 GMT",
-        "x-ms-range": "bytes=720-876",
-        "x-ms-return-client-request-id": "true",
-        "x-ms-version": "2020-02-10"
-      },
-      "RequestBody": null,
-      "StatusCode": 206,
-      "ResponseHeaders": {
-        "Accept-Ranges": "bytes",
-        "Access-Control-Allow-Origin": "*",
-        "Access-Control-Expose-Headers": "x-ms-request-id,x-ms-client-request-id,Server,x-ms-version,x-ms-version-id,x-ms-is-current-version,Content-Type,Last-Modified,ETag,x-ms-creation-time,x-ms-blob-content-md5,x-ms-lease-status,x-ms-lease-state,x-ms-blob-type,x-ms-server-encrypted,Accept-Ranges,Content-Length,Date,Transfer-Encoding",
-        "Content-Length": "157",
-        "Content-Range": "bytes 720-876/1024",
-        "Content-Type": "application/octet-stream",
-        "Date": "Mon, 03 Aug 2020 15:44:33 GMT",
-        "ETag": "\u00220x8D837C41D83EA25\u0022",
-        "Last-Modified": "Mon, 03 Aug 2020 15:44:32 GMT",
-        "Server": [
-          "Windows-Azure-Blob/1.0",
-          "Microsoft-HTTPAPI/2.0"
-        ],
-        "x-ms-blob-content-md5": "5WJmIaqRrJTEln87bPZjRg==",
-        "x-ms-blob-type": "BlockBlob",
-        "x-ms-client-request-id": "f7b91c0d-d834-59a9-38ef-a0172139441e",
-        "x-ms-creation-time": "Mon, 03 Aug 2020 15:44:32 GMT",
-        "x-ms-is-current-version": "true",
-        "x-ms-lease-state": "available",
-        "x-ms-lease-status": "unlocked",
-        "x-ms-request-id": "e3299692-c01e-0044-4cac-69c79f000000",
-        "x-ms-server-encrypted": "true",
-        "x-ms-version": "2020-02-10",
-        "x-ms-version-id": "2020-08-03T15:44:32.1227301Z"
-      },
-      "ResponseBody": "PGwDQZPICJwXbn5yhVXvMGWmhm97UA\u002B/cmY62BkcyDsYvPvNlu9Ps\u002BXb2c6fwqg1JYBM4KH5xuxcRM4tjjCD\u002B6VCWclaIZl1VtOKn3dBILC\u002BBbKZz\u002BiZHvYPcVIgIiW0WN4pXGjf2wTm1orObyZ0GyMeb4h96iu9qTrSSq9HVTSu1UeYF8RH3iqusvldyq/QmlUuArKcN26zbLItDA=="
-    },
-    {
-      "RequestUri": "https://seanmcccanary.blob.core.windows.net/test-container-83bbbc71-ca7b-99be-7206-16b8fb484f89/test-blob-5460c244-3586-723c-276a-6ddd7d599507",
-      "RequestMethod": "GET",
-      "RequestHeaders": {
-        "Authorization": "Sanitized",
-        "If-Match": "0x8D837C41D83EA25",
-        "User-Agent": [
-          "azsdk-net-Storage.Blobs/12.5.0-dev.20200803.1",
-          "(.NET Core 4.6.29017.01; Microsoft Windows 10.0.18362 )"
-        ],
-        "x-ms-client-request-id": "970d14cb-fcaf-f95b-407d-e20363559015",
-        "x-ms-date": "Mon, 03 Aug 2020 15:44:34 GMT",
-        "x-ms-range": "bytes=756-912",
-        "x-ms-return-client-request-id": "true",
-        "x-ms-version": "2020-02-10"
-      },
-      "RequestBody": null,
-      "StatusCode": 206,
-      "ResponseHeaders": {
-        "Accept-Ranges": "bytes",
-        "Access-Control-Allow-Origin": "*",
-        "Access-Control-Expose-Headers": "x-ms-request-id,x-ms-client-request-id,Server,x-ms-version,x-ms-version-id,x-ms-is-current-version,Content-Type,Last-Modified,ETag,x-ms-creation-time,x-ms-blob-content-md5,x-ms-lease-status,x-ms-lease-state,x-ms-blob-type,x-ms-server-encrypted,Accept-Ranges,Content-Length,Date,Transfer-Encoding",
-        "Content-Length": "157",
-        "Content-Range": "bytes 756-912/1024",
-        "Content-Type": "application/octet-stream",
-        "Date": "Mon, 03 Aug 2020 15:44:33 GMT",
-        "ETag": "\u00220x8D837C41D83EA25\u0022",
-        "Last-Modified": "Mon, 03 Aug 2020 15:44:32 GMT",
-        "Server": [
-          "Windows-Azure-Blob/1.0",
-          "Microsoft-HTTPAPI/2.0"
-        ],
-        "x-ms-blob-content-md5": "5WJmIaqRrJTEln87bPZjRg==",
-        "x-ms-blob-type": "BlockBlob",
-        "x-ms-client-request-id": "970d14cb-fcaf-f95b-407d-e20363559015",
-        "x-ms-creation-time": "Mon, 03 Aug 2020 15:44:32 GMT",
-        "x-ms-is-current-version": "true",
-        "x-ms-lease-state": "available",
-        "x-ms-lease-status": "unlocked",
-        "x-ms-request-id": "e3299699-c01e-0044-52ac-69c79f000000",
-        "x-ms-server-encrypted": "true",
-        "x-ms-version": "2020-02-10",
-        "x-ms-version-id": "2020-08-03T15:44:32.1227301Z"
-      },
-      "ResponseBody": "lu9Ps\u002BXb2c6fwqg1JYBM4KH5xuxcRM4tjjCD\u002B6VCWclaIZl1VtOKn3dBILC\u002BBbKZz\u002BiZHvYPcVIgIiW0WN4pXGjf2wTm1orObyZ0GyMeb4h96iu9qTrSSq9HVTSu1UeYF8RH3iqusvldyq/QmlUuArKcN26zbLItDJBUn4FVIJnf3ARf1pBezzcxX96LArBaGFOCEZ7Y5aoRGdGZWQ=="
-    },
-    {
-      "RequestUri": "https://seanmcccanary.blob.core.windows.net/test-container-83bbbc71-ca7b-99be-7206-16b8fb484f89/test-blob-5460c244-3586-723c-276a-6ddd7d599507",
-      "RequestMethod": "GET",
-      "RequestHeaders": {
-        "Authorization": "Sanitized",
-        "If-Match": "0x8D837C41D83EA25",
-        "User-Agent": [
-          "azsdk-net-Storage.Blobs/12.5.0-dev.20200803.1",
-          "(.NET Core 4.6.29017.01; Microsoft Windows 10.0.18362 )"
-        ],
-        "x-ms-client-request-id": "0d4c12d0-ad2c-1d6f-f7d6-2bc88926eff3",
-        "x-ms-date": "Mon, 03 Aug 2020 15:44:34 GMT",
-        "x-ms-range": "bytes=762-918",
-        "x-ms-return-client-request-id": "true",
-        "x-ms-version": "2020-02-10"
-      },
-      "RequestBody": null,
-      "StatusCode": 206,
-      "ResponseHeaders": {
-        "Accept-Ranges": "bytes",
-        "Access-Control-Allow-Origin": "*",
-        "Access-Control-Expose-Headers": "x-ms-request-id,x-ms-client-request-id,Server,x-ms-version,x-ms-version-id,x-ms-is-current-version,Content-Type,Last-Modified,ETag,x-ms-creation-time,x-ms-blob-content-md5,x-ms-lease-status,x-ms-lease-state,x-ms-blob-type,x-ms-server-encrypted,Accept-Ranges,Content-Length,Date,Transfer-Encoding",
-        "Content-Length": "157",
-        "Content-Range": "bytes 762-918/1024",
-        "Content-Type": "application/octet-stream",
-        "Date": "Mon, 03 Aug 2020 15:44:33 GMT",
-        "ETag": "\u00220x8D837C41D83EA25\u0022",
-        "Last-Modified": "Mon, 03 Aug 2020 15:44:32 GMT",
-        "Server": [
-          "Windows-Azure-Blob/1.0",
-          "Microsoft-HTTPAPI/2.0"
-        ],
-        "x-ms-blob-content-md5": "5WJmIaqRrJTEln87bPZjRg==",
-        "x-ms-blob-type": "BlockBlob",
-        "x-ms-client-request-id": "0d4c12d0-ad2c-1d6f-f7d6-2bc88926eff3",
-        "x-ms-creation-time": "Mon, 03 Aug 2020 15:44:32 GMT",
-        "x-ms-is-current-version": "true",
-        "x-ms-lease-state": "available",
-        "x-ms-lease-status": "unlocked",
-        "x-ms-request-id": "e329969f-c01e-0044-57ac-69c79f000000",
-        "x-ms-server-encrypted": "true",
-        "x-ms-version": "2020-02-10",
-        "x-ms-version-id": "2020-08-03T15:44:32.1227301Z"
-      },
-      "ResponseBody": "2c6fwqg1JYBM4KH5xuxcRM4tjjCD\u002B6VCWclaIZl1VtOKn3dBILC\u002BBbKZz\u002BiZHvYPcVIgIiW0WN4pXGjf2wTm1orObyZ0GyMeb4h96iu9qTrSSq9HVTSu1UeYF8RH3iqusvldyq/QmlUuArKcN26zbLItDJBUn4FVIJnf3ARf1pBezzcxX96LArBaGFOCEZ7Y5aoRGdGZWRN4CKoW8Q=="
-    },
-    {
-      "RequestUri": "https://seanmcccanary.blob.core.windows.net/test-container-83bbbc71-ca7b-99be-7206-16b8fb484f89/test-blob-5460c244-3586-723c-276a-6ddd7d599507",
-      "RequestMethod": "GET",
-      "RequestHeaders": {
-        "Authorization": "Sanitized",
-        "If-Match": "0x8D837C41D83EA25",
-        "User-Agent": [
-          "azsdk-net-Storage.Blobs/12.5.0-dev.20200803.1",
-          "(.NET Core 4.6.29017.01; Microsoft Windows 10.0.18362 )"
-        ],
-        "x-ms-client-request-id": "5032d914-8208-ace9-75ac-b03e4f0a18cc",
-        "x-ms-date": "Mon, 03 Aug 2020 15:44:34 GMT",
-        "x-ms-range": "bytes=774-930",
-        "x-ms-return-client-request-id": "true",
-        "x-ms-version": "2020-02-10"
-      },
-      "RequestBody": null,
-      "StatusCode": 206,
-      "ResponseHeaders": {
-        "Accept-Ranges": "bytes",
-        "Access-Control-Allow-Origin": "*",
-        "Access-Control-Expose-Headers": "x-ms-request-id,x-ms-client-request-id,Server,x-ms-version,x-ms-version-id,x-ms-is-current-version,Content-Type,Last-Modified,ETag,x-ms-creation-time,x-ms-blob-content-md5,x-ms-lease-status,x-ms-lease-state,x-ms-blob-type,x-ms-server-encrypted,Accept-Ranges,Content-Length,Date,Transfer-Encoding",
-        "Content-Length": "157",
-        "Content-Range": "bytes 774-930/1024",
-        "Content-Type": "application/octet-stream",
-        "Date": "Mon, 03 Aug 2020 15:44:33 GMT",
-        "ETag": "\u00220x8D837C41D83EA25\u0022",
-        "Last-Modified": "Mon, 03 Aug 2020 15:44:32 GMT",
-        "Server": [
-          "Windows-Azure-Blob/1.0",
-          "Microsoft-HTTPAPI/2.0"
-        ],
-        "x-ms-blob-content-md5": "5WJmIaqRrJTEln87bPZjRg==",
-        "x-ms-blob-type": "BlockBlob",
-        "x-ms-client-request-id": "5032d914-8208-ace9-75ac-b03e4f0a18cc",
-        "x-ms-creation-time": "Mon, 03 Aug 2020 15:44:32 GMT",
-        "x-ms-is-current-version": "true",
-        "x-ms-lease-state": "available",
-        "x-ms-lease-status": "unlocked",
-        "x-ms-request-id": "e32996a8-c01e-0044-5fac-69c79f000000",
-        "x-ms-server-encrypted": "true",
-        "x-ms-version": "2020-02-10",
-        "x-ms-version-id": "2020-08-03T15:44:32.1227301Z"
-      },
-      "ResponseBody": "xuxcRM4tjjCD\u002B6VCWclaIZl1VtOKn3dBILC\u002BBbKZz\u002BiZHvYPcVIgIiW0WN4pXGjf2wTm1orObyZ0GyMeb4h96iu9qTrSSq9HVTSu1UeYF8RH3iqusvldyq/QmlUuArKcN26zbLItDJBUn4FVIJnf3ARf1pBezzcxX96LArBaGFOCEZ7Y5aoRGdGZWRN4CKoW8b5RzyshPmg3gQ3Tog=="
-    },
-    {
-      "RequestUri": "https://seanmcccanary.blob.core.windows.net/test-container-83bbbc71-ca7b-99be-7206-16b8fb484f89/test-blob-5460c244-3586-723c-276a-6ddd7d599507",
-      "RequestMethod": "GET",
-      "RequestHeaders": {
-        "Authorization": "Sanitized",
-        "If-Match": "0x8D837C41D83EA25",
-        "User-Agent": [
-          "azsdk-net-Storage.Blobs/12.5.0-dev.20200803.1",
-          "(.NET Core 4.6.29017.01; Microsoft Windows 10.0.18362 )"
-        ],
-        "x-ms-client-request-id": "afb30f6d-9ef4-16ea-487d-98b7c53a0037",
-        "x-ms-date": "Mon, 03 Aug 2020 15:44:34 GMT",
-        "x-ms-range": "bytes=792-948",
-        "x-ms-return-client-request-id": "true",
-        "x-ms-version": "2020-02-10"
-      },
-      "RequestBody": null,
-      "StatusCode": 206,
-      "ResponseHeaders": {
-        "Accept-Ranges": "bytes",
-        "Access-Control-Allow-Origin": "*",
-        "Access-Control-Expose-Headers": "x-ms-request-id,x-ms-client-request-id,Server,x-ms-version,x-ms-version-id,x-ms-is-current-version,Content-Type,Last-Modified,ETag,x-ms-creation-time,x-ms-blob-content-md5,x-ms-lease-status,x-ms-lease-state,x-ms-blob-type,x-ms-server-encrypted,Accept-Ranges,Content-Length,Date,Transfer-Encoding",
-        "Content-Length": "157",
-        "Content-Range": "bytes 792-948/1024",
-        "Content-Type": "application/octet-stream",
-        "Date": "Mon, 03 Aug 2020 15:44:33 GMT",
-        "ETag": "\u00220x8D837C41D83EA25\u0022",
-        "Last-Modified": "Mon, 03 Aug 2020 15:44:32 GMT",
-        "Server": [
-          "Windows-Azure-Blob/1.0",
-          "Microsoft-HTTPAPI/2.0"
-        ],
-        "x-ms-blob-content-md5": "5WJmIaqRrJTEln87bPZjRg==",
-        "x-ms-blob-type": "BlockBlob",
-        "x-ms-client-request-id": "afb30f6d-9ef4-16ea-487d-98b7c53a0037",
-        "x-ms-creation-time": "Mon, 03 Aug 2020 15:44:32 GMT",
-        "x-ms-is-current-version": "true",
-        "x-ms-lease-state": "available",
-        "x-ms-lease-status": "unlocked",
-        "x-ms-request-id": "e32996b2-c01e-0044-69ac-69c79f000000",
-        "x-ms-server-encrypted": "true",
-        "x-ms-version": "2020-02-10",
-        "x-ms-version-id": "2020-08-03T15:44:32.1227301Z"
-      },
-      "ResponseBody": "VtOKn3dBILC\u002BBbKZz\u002BiZHvYPcVIgIiW0WN4pXGjf2wTm1orObyZ0GyMeb4h96iu9qTrSSq9HVTSu1UeYF8RH3iqusvldyq/QmlUuArKcN26zbLItDJBUn4FVIJnf3ARf1pBezzcxX96LArBaGFOCEZ7Y5aoRGdGZWRN4CKoW8b5RzyshPmg3gQ3Togrg\u002BYYt0w77BvZZTb2\u002BxHUjuQ=="
-    },
-    {
-      "RequestUri": "https://seanmcccanary.blob.core.windows.net/test-container-83bbbc71-ca7b-99be-7206-16b8fb484f89/test-blob-5460c244-3586-723c-276a-6ddd7d599507",
-      "RequestMethod": "GET",
-      "RequestHeaders": {
-        "Authorization": "Sanitized",
-        "If-Match": "0x8D837C41D83EA25",
-        "User-Agent": [
-          "azsdk-net-Storage.Blobs/12.5.0-dev.20200803.1",
-          "(.NET Core 4.6.29017.01; Microsoft Windows 10.0.18362 )"
-        ],
-        "x-ms-client-request-id": "3fd00add-6856-d9d7-d05b-157cc2eb945e",
-        "x-ms-date": "Mon, 03 Aug 2020 15:44:34 GMT",
-        "x-ms-range": "bytes=816-972",
-        "x-ms-return-client-request-id": "true",
-        "x-ms-version": "2020-02-10"
-      },
-      "RequestBody": null,
-      "StatusCode": 206,
-      "ResponseHeaders": {
-        "Accept-Ranges": "bytes",
-        "Access-Control-Allow-Origin": "*",
-        "Access-Control-Expose-Headers": "x-ms-request-id,x-ms-client-request-id,Server,x-ms-version,x-ms-version-id,x-ms-is-current-version,Content-Type,Last-Modified,ETag,x-ms-creation-time,x-ms-blob-content-md5,x-ms-lease-status,x-ms-lease-state,x-ms-blob-type,x-ms-server-encrypted,Accept-Ranges,Content-Length,Date,Transfer-Encoding",
-        "Content-Length": "157",
-        "Content-Range": "bytes 816-972/1024",
-        "Content-Type": "application/octet-stream",
-        "Date": "Mon, 03 Aug 2020 15:44:33 GMT",
-        "ETag": "\u00220x8D837C41D83EA25\u0022",
-        "Last-Modified": "Mon, 03 Aug 2020 15:44:32 GMT",
-        "Server": [
-          "Windows-Azure-Blob/1.0",
-          "Microsoft-HTTPAPI/2.0"
-        ],
-        "x-ms-blob-content-md5": "5WJmIaqRrJTEln87bPZjRg==",
-        "x-ms-blob-type": "BlockBlob",
-        "x-ms-client-request-id": "3fd00add-6856-d9d7-d05b-157cc2eb945e",
-        "x-ms-creation-time": "Mon, 03 Aug 2020 15:44:32 GMT",
-        "x-ms-is-current-version": "true",
-        "x-ms-lease-state": "available",
-        "x-ms-lease-status": "unlocked",
-        "x-ms-request-id": "e32996c3-c01e-0044-78ac-69c79f000000",
-        "x-ms-server-encrypted": "true",
-        "x-ms-version": "2020-02-10",
-        "x-ms-version-id": "2020-08-03T15:44:32.1227301Z"
-      },
-      "ResponseBody": "WN4pXGjf2wTm1orObyZ0GyMeb4h96iu9qTrSSq9HVTSu1UeYF8RH3iqusvldyq/QmlUuArKcN26zbLItDJBUn4FVIJnf3ARf1pBezzcxX96LArBaGFOCEZ7Y5aoRGdGZWRN4CKoW8b5RzyshPmg3gQ3Togrg\u002BYYt0w77BvZZTb2\u002BxHUjuVY0dBDxCUgnYNM1oWOdPnbHuF\u002BNSjWbGg=="
-    },
-    {
-      "RequestUri": "https://seanmcccanary.blob.core.windows.net/test-container-83bbbc71-ca7b-99be-7206-16b8fb484f89/test-blob-5460c244-3586-723c-276a-6ddd7d599507",
-      "RequestMethod": "GET",
-      "RequestHeaders": {
-        "Authorization": "Sanitized",
-        "If-Match": "0x8D837C41D83EA25",
-        "User-Agent": [
-          "azsdk-net-Storage.Blobs/12.5.0-dev.20200803.1",
-          "(.NET Core 4.6.29017.01; Microsoft Windows 10.0.18362 )"
-        ],
-        "x-ms-client-request-id": "bbda49d9-c06a-ebe0-00f7-c382f5a4f649",
-        "x-ms-date": "Mon, 03 Aug 2020 15:44:34 GMT",
-        "x-ms-range": "bytes=846-1002",
-        "x-ms-return-client-request-id": "true",
-        "x-ms-version": "2020-02-10"
-      },
-      "RequestBody": null,
-      "StatusCode": 206,
-      "ResponseHeaders": {
-        "Accept-Ranges": "bytes",
-        "Access-Control-Allow-Origin": "*",
-        "Access-Control-Expose-Headers": "x-ms-request-id,x-ms-client-request-id,Server,x-ms-version,x-ms-version-id,x-ms-is-current-version,Content-Type,Last-Modified,ETag,x-ms-creation-time,x-ms-blob-content-md5,x-ms-lease-status,x-ms-lease-state,x-ms-blob-type,x-ms-server-encrypted,Accept-Ranges,Content-Length,Date,Transfer-Encoding",
-        "Content-Length": "157",
-        "Content-Range": "bytes 846-1002/1024",
-        "Content-Type": "application/octet-stream",
-        "Date": "Mon, 03 Aug 2020 15:44:33 GMT",
-        "ETag": "\u00220x8D837C41D83EA25\u0022",
-        "Last-Modified": "Mon, 03 Aug 2020 15:44:32 GMT",
-        "Server": [
-          "Windows-Azure-Blob/1.0",
-          "Microsoft-HTTPAPI/2.0"
-        ],
-        "x-ms-blob-content-md5": "5WJmIaqRrJTEln87bPZjRg==",
-        "x-ms-blob-type": "BlockBlob",
-        "x-ms-client-request-id": "bbda49d9-c06a-ebe0-00f7-c382f5a4f649",
-        "x-ms-creation-time": "Mon, 03 Aug 2020 15:44:32 GMT",
-        "x-ms-is-current-version": "true",
-        "x-ms-lease-state": "available",
-        "x-ms-lease-status": "unlocked",
-        "x-ms-request-id": "e32996d0-c01e-0044-05ac-69c79f000000",
-        "x-ms-server-encrypted": "true",
-        "x-ms-version": "2020-02-10",
-        "x-ms-version-id": "2020-08-03T15:44:32.1227301Z"
-      },
-      "ResponseBody": "VTSu1UeYF8RH3iqusvldyq/QmlUuArKcN26zbLItDJBUn4FVIJnf3ARf1pBezzcxX96LArBaGFOCEZ7Y5aoRGdGZWRN4CKoW8b5RzyshPmg3gQ3Togrg\u002BYYt0w77BvZZTb2\u002BxHUjuVY0dBDxCUgnYNM1oWOdPnbHuF\u002BNSjWbGuvH94JuYnnyE8i2ny357/A9BXI7xWSSuw9G9wwVlg=="
-    },
-    {
-      "RequestUri": "https://seanmcccanary.blob.core.windows.net/test-container-83bbbc71-ca7b-99be-7206-16b8fb484f89/test-blob-5460c244-3586-723c-276a-6ddd7d599507",
-      "RequestMethod": "GET",
-      "RequestHeaders": {
-        "Authorization": "Sanitized",
-        "If-Match": "0x8D837C41D83EA25",
-        "User-Agent": [
-          "azsdk-net-Storage.Blobs/12.5.0-dev.20200803.1",
-          "(.NET Core 4.6.29017.01; Microsoft Windows 10.0.18362 )"
-        ],
-        "x-ms-client-request-id": "79a2f5fb-d911-3cf4-b481-305d78456d49",
-        "x-ms-date": "Mon, 03 Aug 2020 15:44:34 GMT",
-        "x-ms-range": "bytes=882-1038",
-        "x-ms-return-client-request-id": "true",
-        "x-ms-version": "2020-02-10"
-      },
-      "RequestBody": null,
-      "StatusCode": 206,
-      "ResponseHeaders": {
-        "Accept-Ranges": "bytes",
-        "Access-Control-Allow-Origin": "*",
-        "Access-Control-Expose-Headers": "x-ms-request-id,x-ms-client-request-id,Server,x-ms-version,x-ms-version-id,x-ms-is-current-version,Content-Type,Last-Modified,ETag,x-ms-creation-time,x-ms-blob-content-md5,x-ms-lease-status,x-ms-lease-state,x-ms-blob-type,x-ms-server-encrypted,Accept-Ranges,Content-Length,Date,Transfer-Encoding",
-        "Content-Length": "142",
-        "Content-Range": "bytes 882-1023/1024",
-        "Content-Type": "application/octet-stream",
-        "Date": "Mon, 03 Aug 2020 15:44:33 GMT",
-        "ETag": "\u00220x8D837C41D83EA25\u0022",
-        "Last-Modified": "Mon, 03 Aug 2020 15:44:32 GMT",
-        "Server": [
-          "Windows-Azure-Blob/1.0",
-          "Microsoft-HTTPAPI/2.0"
-        ],
-        "x-ms-blob-content-md5": "5WJmIaqRrJTEln87bPZjRg==",
-        "x-ms-blob-type": "BlockBlob",
-        "x-ms-client-request-id": "79a2f5fb-d911-3cf4-b481-305d78456d49",
-        "x-ms-creation-time": "Mon, 03 Aug 2020 15:44:32 GMT",
-        "x-ms-is-current-version": "true",
-        "x-ms-lease-state": "available",
-        "x-ms-lease-status": "unlocked",
-        "x-ms-request-id": "e32996d5-c01e-0044-0aac-69c79f000000",
-        "x-ms-server-encrypted": "true",
-        "x-ms-version": "2020-02-10",
-        "x-ms-version-id": "2020-08-03T15:44:32.1227301Z"
-      },
-      "ResponseBody": "IJnf3ARf1pBezzcxX96LArBaGFOCEZ7Y5aoRGdGZWRN4CKoW8b5RzyshPmg3gQ3Togrg\u002BYYt0w77BvZZTb2\u002BxHUjuVY0dBDxCUgnYNM1oWOdPnbHuF\u002BNSjWbGuvH94JuYnnyE8i2ny357/A9BXI7xWSSuw9G9wwVlm4hmFolKRHGuf1aQ46b5p5JzclvTw=="
-    },
-    {
-      "RequestUri": "https://seanmcccanary.blob.core.windows.net/test-container-83bbbc71-ca7b-99be-7206-16b8fb484f89/test-blob-5460c244-3586-723c-276a-6ddd7d599507",
-      "RequestMethod": "GET",
-      "RequestHeaders": {
-        "Authorization": "Sanitized",
-        "If-Match": "0x8D837C41D83EA25",
-        "User-Agent": [
-          "azsdk-net-Storage.Blobs/12.5.0-dev.20200803.1",
-          "(.NET Core 4.6.29017.01; Microsoft Windows 10.0.18362 )"
-        ],
-        "x-ms-client-request-id": "0087d105-7d02-6937-65d3-6d3a429b29fc",
-        "x-ms-date": "Mon, 03 Aug 2020 15:44:34 GMT",
-        "x-ms-range": "bytes=888-1044",
-        "x-ms-return-client-request-id": "true",
-        "x-ms-version": "2020-02-10"
-      },
-      "RequestBody": null,
-      "StatusCode": 206,
-      "ResponseHeaders": {
-        "Accept-Ranges": "bytes",
-        "Access-Control-Allow-Origin": "*",
-        "Access-Control-Expose-Headers": "x-ms-request-id,x-ms-client-request-id,Server,x-ms-version,x-ms-version-id,x-ms-is-current-version,Content-Type,Last-Modified,ETag,x-ms-creation-time,x-ms-blob-content-md5,x-ms-lease-status,x-ms-lease-state,x-ms-blob-type,x-ms-server-encrypted,Accept-Ranges,Content-Length,Date,Transfer-Encoding",
-        "Content-Length": "136",
-        "Content-Range": "bytes 888-1023/1024",
-        "Content-Type": "application/octet-stream",
-        "Date": "Mon, 03 Aug 2020 15:44:33 GMT",
-        "ETag": "\u00220x8D837C41D83EA25\u0022",
-        "Last-Modified": "Mon, 03 Aug 2020 15:44:32 GMT",
-        "Server": [
-          "Windows-Azure-Blob/1.0",
-          "Microsoft-HTTPAPI/2.0"
-        ],
-        "x-ms-blob-content-md5": "5WJmIaqRrJTEln87bPZjRg==",
-        "x-ms-blob-type": "BlockBlob",
-        "x-ms-client-request-id": "0087d105-7d02-6937-65d3-6d3a429b29fc",
-        "x-ms-creation-time": "Mon, 03 Aug 2020 15:44:32 GMT",
-        "x-ms-is-current-version": "true",
-        "x-ms-lease-state": "available",
-        "x-ms-lease-status": "unlocked",
-        "x-ms-request-id": "e32996e6-c01e-0044-1bac-69c79f000000",
-        "x-ms-server-encrypted": "true",
-        "x-ms-version": "2020-02-10",
-        "x-ms-version-id": "2020-08-03T15:44:32.1227301Z"
-      },
-      "ResponseBody": "1pBezzcxX96LArBaGFOCEZ7Y5aoRGdGZWRN4CKoW8b5RzyshPmg3gQ3Togrg\u002BYYt0w77BvZZTb2\u002BxHUjuVY0dBDxCUgnYNM1oWOdPnbHuF\u002BNSjWbGuvH94JuYnnyE8i2ny357/A9BXI7xWSSuw9G9wwVlm4hmFolKRHGuf1aQ46b5p5JzclvTw=="
-    },
-    {
-      "RequestUri": "https://seanmcccanary.blob.core.windows.net/test-container-83bbbc71-ca7b-99be-7206-16b8fb484f89/test-blob-5460c244-3586-723c-276a-6ddd7d599507",
-      "RequestMethod": "GET",
-      "RequestHeaders": {
-        "Authorization": "Sanitized",
-        "If-Match": "0x8D837C41D83EA25",
-        "User-Agent": [
-          "azsdk-net-Storage.Blobs/12.5.0-dev.20200803.1",
-          "(.NET Core 4.6.29017.01; Microsoft Windows 10.0.18362 )"
-        ],
-        "x-ms-client-request-id": "a757ec83-6dbd-8647-f96e-28fad02824b4",
-        "x-ms-date": "Mon, 03 Aug 2020 15:44:34 GMT",
-        "x-ms-range": "bytes=900-1056",
-        "x-ms-return-client-request-id": "true",
-        "x-ms-version": "2020-02-10"
-      },
-      "RequestBody": null,
-      "StatusCode": 206,
-      "ResponseHeaders": {
-        "Accept-Ranges": "bytes",
-        "Access-Control-Allow-Origin": "*",
-        "Access-Control-Expose-Headers": "x-ms-request-id,x-ms-client-request-id,Server,x-ms-version,x-ms-version-id,x-ms-is-current-version,Content-Type,Last-Modified,ETag,x-ms-creation-time,x-ms-blob-content-md5,x-ms-lease-status,x-ms-lease-state,x-ms-blob-type,x-ms-server-encrypted,Accept-Ranges,Content-Length,Date,Transfer-Encoding",
-        "Content-Length": "124",
-        "Content-Range": "bytes 900-1023/1024",
-        "Content-Type": "application/octet-stream",
-        "Date": "Mon, 03 Aug 2020 15:44:33 GMT",
-        "ETag": "\u00220x8D837C41D83EA25\u0022",
-        "Last-Modified": "Mon, 03 Aug 2020 15:44:32 GMT",
-        "Server": [
-          "Windows-Azure-Blob/1.0",
-          "Microsoft-HTTPAPI/2.0"
-        ],
-        "x-ms-blob-content-md5": "5WJmIaqRrJTEln87bPZjRg==",
-        "x-ms-blob-type": "BlockBlob",
-        "x-ms-client-request-id": "a757ec83-6dbd-8647-f96e-28fad02824b4",
-        "x-ms-creation-time": "Mon, 03 Aug 2020 15:44:32 GMT",
-        "x-ms-is-current-version": "true",
-        "x-ms-lease-state": "available",
-        "x-ms-lease-status": "unlocked",
-        "x-ms-request-id": "e32996ef-c01e-0044-23ac-69c79f000000",
-        "x-ms-server-encrypted": "true",
-        "x-ms-version": "2020-02-10",
-        "x-ms-version-id": "2020-08-03T15:44:32.1227301Z"
-      },
-      "ResponseBody": "GFOCEZ7Y5aoRGdGZWRN4CKoW8b5RzyshPmg3gQ3Togrg\u002BYYt0w77BvZZTb2\u002BxHUjuVY0dBDxCUgnYNM1oWOdPnbHuF\u002BNSjWbGuvH94JuYnnyE8i2ny357/A9BXI7xWSSuw9G9wwVlm4hmFolKRHGuf1aQ46b5p5JzclvTw=="
-    },
-    {
-      "RequestUri": "https://seanmcccanary.blob.core.windows.net/test-container-83bbbc71-ca7b-99be-7206-16b8fb484f89/test-blob-5460c244-3586-723c-276a-6ddd7d599507",
-      "RequestMethod": "GET",
-      "RequestHeaders": {
-        "Authorization": "Sanitized",
-        "If-Match": "0x8D837C41D83EA25",
-        "User-Agent": [
-          "azsdk-net-Storage.Blobs/12.5.0-dev.20200803.1",
-          "(.NET Core 4.6.29017.01; Microsoft Windows 10.0.18362 )"
-        ],
-        "x-ms-client-request-id": "55b73d05-8244-923e-c1d2-c3743b2aec69",
-        "x-ms-date": "Mon, 03 Aug 2020 15:44:34 GMT",
-        "x-ms-range": "bytes=918-1074",
-        "x-ms-return-client-request-id": "true",
-        "x-ms-version": "2020-02-10"
-      },
-      "RequestBody": null,
-      "StatusCode": 206,
-      "ResponseHeaders": {
-        "Accept-Ranges": "bytes",
-        "Access-Control-Allow-Origin": "*",
-        "Access-Control-Expose-Headers": "x-ms-request-id,x-ms-client-request-id,Server,x-ms-version,x-ms-version-id,x-ms-is-current-version,Content-Type,Last-Modified,ETag,x-ms-creation-time,x-ms-blob-content-md5,x-ms-lease-status,x-ms-lease-state,x-ms-blob-type,x-ms-server-encrypted,Accept-Ranges,Content-Length,Date,Transfer-Encoding",
-        "Content-Length": "106",
-        "Content-Range": "bytes 918-1023/1024",
-        "Content-Type": "application/octet-stream",
-        "Date": "Mon, 03 Aug 2020 15:44:33 GMT",
-        "ETag": "\u00220x8D837C41D83EA25\u0022",
-        "Last-Modified": "Mon, 03 Aug 2020 15:44:32 GMT",
-        "Server": [
-          "Windows-Azure-Blob/1.0",
-          "Microsoft-HTTPAPI/2.0"
-        ],
-        "x-ms-blob-content-md5": "5WJmIaqRrJTEln87bPZjRg==",
-        "x-ms-blob-type": "BlockBlob",
-        "x-ms-client-request-id": "55b73d05-8244-923e-c1d2-c3743b2aec69",
-        "x-ms-creation-time": "Mon, 03 Aug 2020 15:44:32 GMT",
-        "x-ms-is-current-version": "true",
-        "x-ms-lease-state": "available",
-        "x-ms-lease-status": "unlocked",
-        "x-ms-request-id": "e32996f2-c01e-0044-26ac-69c79f000000",
-        "x-ms-server-encrypted": "true",
-        "x-ms-version": "2020-02-10",
-        "x-ms-version-id": "2020-08-03T15:44:32.1227301Z"
-      },
-      "ResponseBody": "8b5RzyshPmg3gQ3Togrg\u002BYYt0w77BvZZTb2\u002BxHUjuVY0dBDxCUgnYNM1oWOdPnbHuF\u002BNSjWbGuvH94JuYnnyE8i2ny357/A9BXI7xWSSuw9G9wwVlm4hmFolKRHGuf1aQ46b5p5JzclvTw=="
-    },
-    {
-      "RequestUri": "https://seanmcccanary.blob.core.windows.net/test-container-83bbbc71-ca7b-99be-7206-16b8fb484f89/test-blob-5460c244-3586-723c-276a-6ddd7d599507",
-      "RequestMethod": "GET",
-      "RequestHeaders": {
-        "Authorization": "Sanitized",
-        "If-Match": "0x8D837C41D83EA25",
-        "User-Agent": [
-          "azsdk-net-Storage.Blobs/12.5.0-dev.20200803.1",
-          "(.NET Core 4.6.29017.01; Microsoft Windows 10.0.18362 )"
-        ],
-        "x-ms-client-request-id": "93f4ba65-ce71-8d70-3e6a-a4597dec6583",
-        "x-ms-date": "Mon, 03 Aug 2020 15:44:35 GMT",
-        "x-ms-range": "bytes=942-1098",
-        "x-ms-return-client-request-id": "true",
-        "x-ms-version": "2020-02-10"
-      },
-      "RequestBody": null,
-      "StatusCode": 206,
-      "ResponseHeaders": {
-        "Accept-Ranges": "bytes",
-        "Access-Control-Allow-Origin": "*",
-        "Access-Control-Expose-Headers": "x-ms-request-id,x-ms-client-request-id,Server,x-ms-version,x-ms-version-id,x-ms-is-current-version,Content-Type,Last-Modified,ETag,x-ms-creation-time,x-ms-blob-content-md5,x-ms-lease-status,x-ms-lease-state,x-ms-blob-type,x-ms-server-encrypted,Accept-Ranges,Content-Length,Date,Transfer-Encoding",
-        "Content-Length": "82",
-        "Content-Range": "bytes 942-1023/1024",
-        "Content-Type": "application/octet-stream",
-        "Date": "Mon, 03 Aug 2020 15:44:34 GMT",
-        "ETag": "\u00220x8D837C41D83EA25\u0022",
-        "Last-Modified": "Mon, 03 Aug 2020 15:44:32 GMT",
-        "Server": [
-          "Windows-Azure-Blob/1.0",
-          "Microsoft-HTTPAPI/2.0"
-        ],
-        "x-ms-blob-content-md5": "5WJmIaqRrJTEln87bPZjRg==",
-        "x-ms-blob-type": "BlockBlob",
-        "x-ms-client-request-id": "93f4ba65-ce71-8d70-3e6a-a4597dec6583",
-        "x-ms-creation-time": "Mon, 03 Aug 2020 15:44:32 GMT",
-        "x-ms-is-current-version": "true",
-        "x-ms-lease-state": "available",
-        "x-ms-lease-status": "unlocked",
-        "x-ms-request-id": "e32996fd-c01e-0044-30ac-69c79f000000",
-        "x-ms-server-encrypted": "true",
-        "x-ms-version": "2020-02-10",
-        "x-ms-version-id": "2020-08-03T15:44:32.1227301Z"
-      },
-      "ResponseBody": "Tb2\u002BxHUjuVY0dBDxCUgnYNM1oWOdPnbHuF\u002BNSjWbGuvH94JuYnnyE8i2ny357/A9BXI7xWSSuw9G9wwVlm4hmFolKRHGuf1aQ46b5p5JzclvTw=="
-    },
-    {
-      "RequestUri": "https://seanmcccanary.blob.core.windows.net/test-container-83bbbc71-ca7b-99be-7206-16b8fb484f89/test-blob-5460c244-3586-723c-276a-6ddd7d599507",
-      "RequestMethod": "GET",
-      "RequestHeaders": {
-        "Authorization": "Sanitized",
-        "If-Match": "0x8D837C41D83EA25",
-        "User-Agent": [
-          "azsdk-net-Storage.Blobs/12.5.0-dev.20200803.1",
-          "(.NET Core 4.6.29017.01; Microsoft Windows 10.0.18362 )"
-        ],
-        "x-ms-client-request-id": "810f29a0-5935-49f7-033b-a58fc3abc49f",
-        "x-ms-date": "Mon, 03 Aug 2020 15:44:35 GMT",
-        "x-ms-range": "bytes=972-1128",
-        "x-ms-return-client-request-id": "true",
-        "x-ms-version": "2020-02-10"
-      },
-      "RequestBody": null,
-      "StatusCode": 206,
-      "ResponseHeaders": {
-        "Accept-Ranges": "bytes",
-        "Access-Control-Allow-Origin": "*",
-        "Access-Control-Expose-Headers": "x-ms-request-id,x-ms-client-request-id,Server,x-ms-version,x-ms-version-id,x-ms-is-current-version,Content-Type,Last-Modified,ETag,x-ms-creation-time,x-ms-blob-content-md5,x-ms-lease-status,x-ms-lease-state,x-ms-blob-type,x-ms-server-encrypted,Accept-Ranges,Content-Length,Date,Transfer-Encoding",
-        "Content-Length": "52",
-        "Content-Range": "bytes 972-1023/1024",
-        "Content-Type": "application/octet-stream",
-        "Date": "Mon, 03 Aug 2020 15:44:34 GMT",
-        "ETag": "\u00220x8D837C41D83EA25\u0022",
-        "Last-Modified": "Mon, 03 Aug 2020 15:44:32 GMT",
-        "Server": [
-          "Windows-Azure-Blob/1.0",
-          "Microsoft-HTTPAPI/2.0"
-        ],
-        "x-ms-blob-content-md5": "5WJmIaqRrJTEln87bPZjRg==",
-        "x-ms-blob-type": "BlockBlob",
-        "x-ms-client-request-id": "810f29a0-5935-49f7-033b-a58fc3abc49f",
-        "x-ms-creation-time": "Mon, 03 Aug 2020 15:44:32 GMT",
-        "x-ms-is-current-version": "true",
-        "x-ms-lease-state": "available",
-        "x-ms-lease-status": "unlocked",
-        "x-ms-request-id": "e329970c-c01e-0044-3dac-69c79f000000",
-        "x-ms-server-encrypted": "true",
-        "x-ms-version": "2020-02-10",
-        "x-ms-version-id": "2020-08-03T15:44:32.1227301Z"
-      },
-      "ResponseBody": "GuvH94JuYnnyE8i2ny357/A9BXI7xWSSuw9G9wwVlm4hmFolKRHGuf1aQ46b5p5JzclvTw=="
-    },
-    {
-      "RequestUri": "https://seanmcccanary.blob.core.windows.net/test-container-83bbbc71-ca7b-99be-7206-16b8fb484f89/test-blob-5460c244-3586-723c-276a-6ddd7d599507",
-      "RequestMethod": "GET",
-      "RequestHeaders": {
-        "Authorization": "Sanitized",
-        "If-Match": "0x8D837C41D83EA25",
-        "User-Agent": [
-          "azsdk-net-Storage.Blobs/12.5.0-dev.20200803.1",
-          "(.NET Core 4.6.29017.01; Microsoft Windows 10.0.18362 )"
-        ],
-        "x-ms-client-request-id": "53b864d6-e3dd-844d-0d64-dd5a80e4da8d",
-        "x-ms-date": "Mon, 03 Aug 2020 15:44:35 GMT",
-        "x-ms-range": "bytes=1008-1164",
-        "x-ms-return-client-request-id": "true",
-        "x-ms-version": "2020-02-10"
-      },
-      "RequestBody": null,
-      "StatusCode": 206,
-      "ResponseHeaders": {
-        "Accept-Ranges": "bytes",
-        "Access-Control-Allow-Origin": "*",
-        "Access-Control-Expose-Headers": "x-ms-request-id,x-ms-client-request-id,Server,x-ms-version,x-ms-version-id,x-ms-is-current-version,Content-Type,Last-Modified,ETag,x-ms-creation-time,x-ms-blob-content-md5,x-ms-lease-status,x-ms-lease-state,x-ms-blob-type,x-ms-server-encrypted,Accept-Ranges,Content-Length,Date,Transfer-Encoding",
-        "Content-Length": "16",
-        "Content-Range": "bytes 1008-1023/1024",
-        "Content-Type": "application/octet-stream",
-        "Date": "Mon, 03 Aug 2020 15:44:34 GMT",
-        "ETag": "\u00220x8D837C41D83EA25\u0022",
-        "Last-Modified": "Mon, 03 Aug 2020 15:44:32 GMT",
-        "Server": [
-          "Windows-Azure-Blob/1.0",
-          "Microsoft-HTTPAPI/2.0"
-        ],
-        "x-ms-blob-content-md5": "5WJmIaqRrJTEln87bPZjRg==",
-        "x-ms-blob-type": "BlockBlob",
-        "x-ms-client-request-id": "53b864d6-e3dd-844d-0d64-dd5a80e4da8d",
-        "x-ms-creation-time": "Mon, 03 Aug 2020 15:44:32 GMT",
-        "x-ms-is-current-version": "true",
-        "x-ms-lease-state": "available",
-        "x-ms-lease-status": "unlocked",
-        "x-ms-request-id": "e329971c-c01e-0044-4cac-69c79f000000",
-        "x-ms-server-encrypted": "true",
-        "x-ms-version": "2020-02-10",
-        "x-ms-version-id": "2020-08-03T15:44:32.1227301Z"
-      },
-      "ResponseBody": "KRHGuf1aQ46b5p5JzclvTw=="
-    },
-    {
-      "RequestUri": "https://seanmcccanary.blob.core.windows.net/test-container-83bbbc71-ca7b-99be-7206-16b8fb484f89/test-blob-5460c244-3586-723c-276a-6ddd7d599507",
-      "RequestMethod": "GET",
-      "RequestHeaders": {
-        "Authorization": "Sanitized",
-        "If-Match": "0x8D837C41D83EA25",
-        "User-Agent": [
-          "azsdk-net-Storage.Blobs/12.5.0-dev.20200803.1",
-          "(.NET Core 4.6.29017.01; Microsoft Windows 10.0.18362 )"
-        ],
-        "x-ms-client-request-id": "5eb8b236-70f3-6cc2-2890-eb6e73a8be62",
-        "x-ms-date": "Mon, 03 Aug 2020 15:44:35 GMT",
-        "x-ms-range": "bytes=1014-1170",
-        "x-ms-return-client-request-id": "true",
-        "x-ms-version": "2020-02-10"
-      },
-      "RequestBody": null,
-      "StatusCode": 206,
-      "ResponseHeaders": {
-        "Accept-Ranges": "bytes",
-        "Access-Control-Allow-Origin": "*",
-        "Access-Control-Expose-Headers": "x-ms-request-id,x-ms-client-request-id,Server,x-ms-version,x-ms-version-id,x-ms-is-current-version,Content-Type,Last-Modified,ETag,x-ms-creation-time,x-ms-blob-content-md5,x-ms-lease-status,x-ms-lease-state,x-ms-blob-type,x-ms-server-encrypted,Accept-Ranges,Content-Length,Date,Transfer-Encoding",
-        "Content-Length": "10",
-        "Content-Range": "bytes 1014-1023/1024",
-        "Content-Type": "application/octet-stream",
-        "Date": "Mon, 03 Aug 2020 15:44:34 GMT",
-        "ETag": "\u00220x8D837C41D83EA25\u0022",
-        "Last-Modified": "Mon, 03 Aug 2020 15:44:32 GMT",
-        "Server": [
-          "Windows-Azure-Blob/1.0",
-          "Microsoft-HTTPAPI/2.0"
-        ],
-        "x-ms-blob-content-md5": "5WJmIaqRrJTEln87bPZjRg==",
-        "x-ms-blob-type": "BlockBlob",
-        "x-ms-client-request-id": "5eb8b236-70f3-6cc2-2890-eb6e73a8be62",
-        "x-ms-creation-time": "Mon, 03 Aug 2020 15:44:32 GMT",
-        "x-ms-is-current-version": "true",
-        "x-ms-lease-state": "available",
-        "x-ms-lease-status": "unlocked",
-        "x-ms-request-id": "e329972f-c01e-0044-5dac-69c79f000000",
-        "x-ms-server-encrypted": "true",
-        "x-ms-version": "2020-02-10",
-        "x-ms-version-id": "2020-08-03T15:44:32.1227301Z"
-      },
-      "ResponseBody": "Q46b5p5JzclvTw=="
-    },
-    {
-      "RequestUri": "https://seanmcccanary.blob.core.windows.net/test-container-83bbbc71-ca7b-99be-7206-16b8fb484f89?restype=container",
-      "RequestMethod": "DELETE",
-      "RequestHeaders": {
-        "Authorization": "Sanitized",
-        "traceparent": "00-fb06eb35e378904296bc4e488a752c09-f22d246a5a5e034a-00",
-        "User-Agent": [
-          "azsdk-net-Storage.Blobs/12.5.0-dev.20200803.1",
-          "(.NET Core 4.6.29017.01; Microsoft Windows 10.0.18362 )"
-        ],
-        "x-ms-client-request-id": "cd24bc1f-7b2b-4099-67d0-e9a5adfddd7e",
-        "x-ms-date": "Mon, 03 Aug 2020 15:44:35 GMT",
-        "x-ms-return-client-request-id": "true",
-        "x-ms-version": "2020-02-10"
-      },
-      "RequestBody": null,
-      "StatusCode": 202,
-      "ResponseHeaders": {
-        "Content-Length": "0",
-        "Date": "Mon, 03 Aug 2020 15:44:34 GMT",
-        "Server": [
-          "Windows-Azure-Blob/1.0",
-          "Microsoft-HTTPAPI/2.0"
-        ],
-        "x-ms-client-request-id": "cd24bc1f-7b2b-4099-67d0-e9a5adfddd7e",
-        "x-ms-request-id": "e329973a-c01e-0044-68ac-69c79f000000",
-        "x-ms-version": "2020-02-10"
-=======
         "x-ms-request-id": "baef148a-301e-00ba-2df9-85b68a000000",
-        "x-ms-version": "2019-12-12"
->>>>>>> 548336e6
+        "x-ms-version": "2020-02-10"
       },
       "ResponseBody": []
     }
