--- conflicted
+++ resolved
@@ -28,11 +28,7 @@
           "Microsoft-HTTPAPI/2.0"
         ],
         "x-ms-client-request-id": "1ed186d8-77f8-92c6-9889-c5b9c57ce678",
-<<<<<<< HEAD
-        "x-ms-request-id": "64e2e99d-b01e-0003-0631-f3735f000000",
-=======
         "x-ms-request-id": "ae13ddfd-001e-0016-6748-09bb77000000",
->>>>>>> 8d420312
         "x-ms-version": "2019-12-12"
       },
       "ResponseBody": []
@@ -140,11 +136,7 @@
           "Microsoft-HTTPAPI/2.0"
         ],
         "x-ms-client-request-id": "b1eeacb9-3ccb-e013-296f-874a031acba4",
-<<<<<<< HEAD
-        "x-ms-request-id": "64e2e9a8-b01e-0003-0f31-f3735f000000",
-=======
         "x-ms-request-id": "ae13de21-001e-0016-0448-09bb77000000",
->>>>>>> 8d420312
         "x-ms-version": "2019-12-12"
       },
       "ResponseBody": []
