{
  "Entries": [
    {
      "RequestUri": "https://seanmcccanary.blob.core.windows.net/test-container-f910fb09-223b-66c4-0169-f9b9a3b7417c?restype=container",
      "RequestMethod": "PUT",
      "RequestHeaders": {
        "Authorization": "Sanitized",
        "traceparent": "00-72013fd174296942bba4bcdce52217cb-c7078f61be8d4442-00",
        "User-Agent": [
          "azsdk-net-Storage.Blobs/12.5.0-dev.20200402.1",
          "(.NET Core 4.6.28325.01; Microsoft Windows 10.0.18362 )"
        ],
        "x-ms-client-request-id": "89dab0df-5c8b-84d9-b533-a8b9f0f9cd7d",
        "x-ms-date": "Thu, 02 Apr 2020 23:44:57 GMT",
        "x-ms-return-client-request-id": "true",
        "x-ms-version": "2019-12-12"
      },
      "RequestBody": null,
      "StatusCode": 201,
      "ResponseHeaders": {
        "Content-Length": "0",
        "Date": "Thu, 02 Apr 2020 23:44:55 GMT",
        "ETag": "\u00220x8D7D75FD960D70C\u0022",
        "Last-Modified": "Thu, 02 Apr 2020 23:44:56 GMT",
        "Server": [
          "Windows-Azure-Blob/1.0",
          "Microsoft-HTTPAPI/2.0"
        ],
        "x-ms-client-request-id": "89dab0df-5c8b-84d9-b533-a8b9f0f9cd7d",
<<<<<<< HEAD
        "x-ms-request-id": "33b9ed01-201e-002e-1931-f3c02c000000",
=======
        "x-ms-request-id": "4b501395-501e-0024-3f48-09bb00000000",
>>>>>>> 8d420312
        "x-ms-version": "2019-12-12"
      },
      "ResponseBody": []
    },
    {
      "RequestUri": "https://seanmcccanary.blob.core.windows.net/test-container-f910fb09-223b-66c4-0169-f9b9a3b7417c/test-blob-33e77c50-0968-8efa-7317-d2f26319289b",
      "RequestMethod": "PUT",
      "RequestHeaders": {
        "Authorization": "Sanitized",
        "Content-Length": "1024",
        "traceparent": "00-0b9597703ecd604283124db09ea1d26c-ee1559b55211b044-00",
        "User-Agent": [
          "azsdk-net-Storage.Blobs/12.5.0-dev.20200402.1",
          "(.NET Core 4.6.28325.01; Microsoft Windows 10.0.18362 )"
        ],
        "x-ms-blob-type": "BlockBlob",
        "x-ms-client-request-id": "61cb5e56-a0f1-f912-e53e-3b0a9542ed3e",
        "x-ms-date": "Thu, 02 Apr 2020 23:44:57 GMT",
        "x-ms-return-client-request-id": "true",
        "x-ms-version": "2019-12-12"
      },
      "RequestBody": "d6va8ty48C4qE6Lm0s4ILXtAWsF\u002BvuXVtUsWdIrnIJwKDEFEH9ugmIu5CFVmFLylD6R2I79mHbnGBDyRoXykQ/IG28WMww6goME2xbWQbqGPcGTlcP3cpO\u002BIfRueD/YPFMViYDj2GUuW1YL9MFgDNpWbATEXv9L1KjbWA0XzApDLJrDvLg5omVcYT5t63nSWhEeFAg3F91XzbDYCHxUFotPyMgmnEwiGMmja/282e0vCP3/\u002Bbf\u002BCBi9b/MHYZnpBEqzIiKxr73E\u002B/s\u002Bl6vjlvfHrP9\u002BWBzTTbyvaTBdHrsztmOzDbvKeV1ANv28v3Bs2dT7P7Caaqwt49BiAkKJZ908DuFIMIk/\u002BTOiOiEfFpJIQo9bYd8GlU\u002BzhSnnZHcats8gfKyTIKlPv0KA\u002BCyPDsk\u002BGcO3MgYCOXWRmKtfVJS4h4dR/pXhtR3iC6KYhZ0fJHZcpU63Y4TJIkc6/Yv98GqtxHCpOQw3XGCh0SZjZbPYdnQ0/q9GBSACiNxSqreV4Bs76sEoce9mKUjqFZJeabiTXosXyPG7a8NMqrAz4LGpD\u002B0LJ3ryrACEztFiX/ORoB8nw0gsfhcpfIMB28s/NkibPQWhV0I9oK6Gjv4cWQvPvwqRDCFlfI3V4ab78NQ5SZSIyx7p7EzY5h6dpfMZCSd3MhzAqiorNcB7y3GfRbPaTUFll43s5c65tCYCy9aevNR/gL63eKNuYZVeciTbPaBuw1its3WZikxSBvYEJG3p3Q6dH8DxItSh\u002BzX4knOp4naBkAR57Q1i5fpyZXGpajkrcJUWOh3ffZyED7RDnPfYqCB/gpBlb\u002BwBPjnKgr1i9JD40SHek6hUohZn9d1VI0kClb1RKeuowgClFP/kFPrjIRcnRsvV/hR4Ktx6AXoOqB7sx\u002B0AEc6pUBMhNX6obI0fhNDKMdh9LJek1QMLLryGlmjg\u002B00N3xNEefa4tMSZz7pPXnypRHpCb5tVWzjPniFSmqMRy3VADaW9gbflxHfTDwlEu9BD3VHunouxuIPaeN/RZh4lhABFD0zW68LGXKsnhkwvhuJRDrlNJyztjlUh4wjUEF5ZqYsFA6yDbPWPKEHgjjY3rvH5fFtg1FzXV3z7sQS57khIydjBJoc10aHHwf7rDQAi7jQW3pAG9NUqMagvh7vs1Tn1l8RdcoRux661nRZh6Ep82MbQpxO0QdEDmvTbBknp2ujA9XU/xXuzpBblTVvCxEVhsq7xHDIqPVHzWdePl8Fkz8YpnPbVQRNLHP740vB1QNKzeVea\u002BLq6mrQjSGugIBBVgIGVmSdOiG2bpf8zLW5dehkE3B5pydcLbwZCsfSrqvzuo1Jy36erYOzmA1K/h21Fwc5Sn0fx77g==",
      "StatusCode": 201,
      "ResponseHeaders": {
        "Content-Length": "0",
        "Content-MD5": "\u002BTeTbazAKyGubklVdnY8jw==",
        "Date": "Thu, 02 Apr 2020 23:44:55 GMT",
        "ETag": "\u00220x8D7D75FD96EA8F3\u0022",
        "Last-Modified": "Thu, 02 Apr 2020 23:44:56 GMT",
        "Server": [
          "Windows-Azure-Blob/1.0",
          "Microsoft-HTTPAPI/2.0"
        ],
        "x-ms-client-request-id": "61cb5e56-a0f1-f912-e53e-3b0a9542ed3e",
        "x-ms-content-crc64": "3e693Reyl3o=",
        "x-ms-request-id": "4b50139b-501e-0024-4148-09bb00000000",
        "x-ms-request-server-encrypted": "true",
        "x-ms-version": "2019-12-12"
      },
      "ResponseBody": []
    },
    {
      "RequestUri": "https://seanmcccanary.blob.core.windows.net/test-container-f910fb09-223b-66c4-0169-f9b9a3b7417c/test-blob-33e77c50-0968-8efa-7317-d2f26319289b",
      "RequestMethod": "HEAD",
      "RequestHeaders": {
        "traceparent": "00-1a624b348e348f42a49fc588885d6832-3fdf3d0c29cb7643-00",
        "User-Agent": [
          "azsdk-net-Storage.Blobs/12.5.0-dev.20200402.1",
          "(.NET Core 4.6.28325.01; Microsoft Windows 10.0.18362 )"
        ],
        "x-ms-client-request-id": "7251f7cc-1930-0afc-9091-a304ba93a6bd",
        "x-ms-return-client-request-id": "true",
        "x-ms-version": "2019-12-12"
      },
      "RequestBody": null,
      "StatusCode": 404,
      "ResponseHeaders": {
        "Date": "Thu, 02 Apr 2020 23:44:56 GMT",
        "Server": [
          "Windows-Azure-Blob/1.0",
          "Microsoft-HTTPAPI/2.0"
        ],
        "Transfer-Encoding": "chunked",
        "x-ms-client-request-id": "7251f7cc-1930-0afc-9091-a304ba93a6bd",
<<<<<<< HEAD
        "x-ms-error-code": "NoAuthenticationInformation",
        "x-ms-request-id": "42809bee-601e-003f-6331-f35a98000000",
=======
        "x-ms-error-code": "ResourceNotFound",
        "x-ms-request-id": "1c6092f9-601e-0096-3148-094471000000",
>>>>>>> 8d420312
        "x-ms-version": "2019-12-12"
      },
      "ResponseBody": []
    },
    {
      "RequestUri": "https://seanmcccanary.blob.core.windows.net/test-container-f910fb09-223b-66c4-0169-f9b9a3b7417c?restype=container",
      "RequestMethod": "DELETE",
      "RequestHeaders": {
        "Authorization": "Sanitized",
        "traceparent": "00-f8a23eab9e5150419b87e96c94c39100-04b6e8ae8624a246-00",
        "User-Agent": [
          "azsdk-net-Storage.Blobs/12.5.0-dev.20200402.1",
          "(.NET Core 4.6.28325.01; Microsoft Windows 10.0.18362 )"
        ],
        "x-ms-client-request-id": "9e3dc673-7bf0-130d-eae5-83ccbe908b07",
        "x-ms-date": "Thu, 02 Apr 2020 23:44:57 GMT",
        "x-ms-return-client-request-id": "true",
        "x-ms-version": "2019-12-12"
      },
      "RequestBody": null,
      "StatusCode": 202,
      "ResponseHeaders": {
        "Content-Length": "0",
        "Date": "Thu, 02 Apr 2020 23:44:56 GMT",
        "Server": [
          "Windows-Azure-Blob/1.0",
          "Microsoft-HTTPAPI/2.0"
        ],
        "x-ms-client-request-id": "9e3dc673-7bf0-130d-eae5-83ccbe908b07",
<<<<<<< HEAD
        "x-ms-request-id": "42809bf1-601e-003f-6431-f35a98000000",
=======
        "x-ms-request-id": "1c609301-601e-0096-3748-094471000000",
>>>>>>> 8d420312
        "x-ms-version": "2019-12-12"
      },
      "ResponseBody": []
    }
  ],
  "Variables": {
    "RandomSeed": "1517771722",
    "Storage_TestConfigDefault": "ProductionTenant\nseanmcccanary\nU2FuaXRpemVk\nhttps://seanmcccanary.blob.core.windows.net\nhttps://seanmcccanary.file.core.windows.net\nhttps://seanmcccanary.queue.core.windows.net\nhttps://seanmcccanary.table.core.windows.net\n\n\n\n\nhttps://seanmcccanary-secondary.blob.core.windows.net\nhttps://seanmcccanary-secondary.file.core.windows.net\nhttps://seanmcccanary-secondary.queue.core.windows.net\nhttps://seanmcccanary-secondary.table.core.windows.net\n\nSanitized\n\n\nCloud\nBlobEndpoint=https://seanmcccanary.blob.core.windows.net/;QueueEndpoint=https://seanmcccanary.queue.core.windows.net/;FileEndpoint=https://seanmcccanary.file.core.windows.net/;BlobSecondaryEndpoint=https://seanmcccanary-secondary.blob.core.windows.net/;QueueSecondaryEndpoint=https://seanmcccanary-secondary.queue.core.windows.net/;FileSecondaryEndpoint=https://seanmcccanary-secondary.file.core.windows.net/;AccountName=seanmcccanary;AccountKey=Sanitized\nseanscope1"
  }
}<|MERGE_RESOLUTION|>--- conflicted
+++ resolved
@@ -27,11 +27,7 @@
           "Microsoft-HTTPAPI/2.0"
         ],
         "x-ms-client-request-id": "89dab0df-5c8b-84d9-b533-a8b9f0f9cd7d",
-<<<<<<< HEAD
-        "x-ms-request-id": "33b9ed01-201e-002e-1931-f3c02c000000",
-=======
         "x-ms-request-id": "4b501395-501e-0024-3f48-09bb00000000",
->>>>>>> 8d420312
         "x-ms-version": "2019-12-12"
       },
       "ResponseBody": []
@@ -96,13 +92,8 @@
         ],
         "Transfer-Encoding": "chunked",
         "x-ms-client-request-id": "7251f7cc-1930-0afc-9091-a304ba93a6bd",
-<<<<<<< HEAD
-        "x-ms-error-code": "NoAuthenticationInformation",
-        "x-ms-request-id": "42809bee-601e-003f-6331-f35a98000000",
-=======
         "x-ms-error-code": "ResourceNotFound",
         "x-ms-request-id": "1c6092f9-601e-0096-3148-094471000000",
->>>>>>> 8d420312
         "x-ms-version": "2019-12-12"
       },
       "ResponseBody": []
@@ -132,11 +123,7 @@
           "Microsoft-HTTPAPI/2.0"
         ],
         "x-ms-client-request-id": "9e3dc673-7bf0-130d-eae5-83ccbe908b07",
-<<<<<<< HEAD
-        "x-ms-request-id": "42809bf1-601e-003f-6431-f35a98000000",
-=======
         "x-ms-request-id": "1c609301-601e-0096-3748-094471000000",
->>>>>>> 8d420312
         "x-ms-version": "2019-12-12"
       },
       "ResponseBody": []
