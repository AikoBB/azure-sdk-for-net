--- conflicted
+++ resolved
@@ -28,11 +28,7 @@
           "Microsoft-HTTPAPI/2.0"
         ],
         "x-ms-client-request-id": "302a0e3c-011b-a6cb-5563-6f1a4f0d2d94",
-<<<<<<< HEAD
-        "x-ms-request-id": "581d2890-101e-000a-3734-f3368c000000",
-=======
         "x-ms-request-id": "93bed0eb-801e-0008-2d4c-0957af000000",
->>>>>>> 8d420312
         "x-ms-version": "2019-12-12"
       },
       "ResponseBody": []
@@ -103,11 +99,7 @@
         ],
         "x-ms-client-request-id": "71188424-8e94-ae1f-368c-33536761c0bf",
         "x-ms-error-code": "InvalidHeaderValue",
-<<<<<<< HEAD
-        "x-ms-request-id": "581d289c-101e-000a-3e34-f3368c000000",
-=======
         "x-ms-request-id": "93bed12a-801e-0008-614c-0957af000000",
->>>>>>> 8d420312
         "x-ms-version": "2019-12-12"
       },
       "ResponseBody": [
@@ -141,11 +133,7 @@
           "Microsoft-HTTPAPI/2.0"
         ],
         "x-ms-client-request-id": "ed447370-65a3-0ae9-7ef4-8da2de8ea904",
-<<<<<<< HEAD
-        "x-ms-request-id": "581d289d-101e-000a-3f34-f3368c000000",
-=======
         "x-ms-request-id": "93bed134-801e-0008-6a4c-0957af000000",
->>>>>>> 8d420312
         "x-ms-version": "2019-12-12"
       },
       "ResponseBody": []
