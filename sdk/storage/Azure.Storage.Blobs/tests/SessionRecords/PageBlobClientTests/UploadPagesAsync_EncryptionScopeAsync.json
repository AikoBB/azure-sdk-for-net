{
  "Entries": [
    {
      "RequestUri": "https://seanmcccanary.blob.core.windows.net/test-container-c20edf73-8a9e-01f2-60ab-38d6c570343e?restype=container",
      "RequestMethod": "PUT",
      "RequestHeaders": {
        "Authorization": "Sanitized",
        "traceparent": "00-e253ab02a889aa4488a80a9eea6d9761-0c36a7fb87aa0041-00",
        "User-Agent": [
          "azsdk-net-Storage.Blobs/12.5.0-dev.20200402.1",
          "(.NET Core 4.6.28325.01; Microsoft Windows 10.0.18362 )"
        ],
        "x-ms-blob-public-access": "container",
        "x-ms-client-request-id": "0c708868-601b-6178-e9e5-1fbfc48dcfc6",
        "x-ms-date": "Fri, 03 Apr 2020 00:09:12 GMT",
        "x-ms-return-client-request-id": "true",
        "x-ms-version": "2019-12-12"
      },
      "RequestBody": null,
      "StatusCode": 201,
      "ResponseHeaders": {
        "Content-Length": "0",
        "Date": "Fri, 03 Apr 2020 00:09:11 GMT",
        "ETag": "\u00220x8D7D7633D21284E\u0022",
        "Last-Modified": "Fri, 03 Apr 2020 00:09:12 GMT",
        "Server": [
          "Windows-Azure-Blob/1.0",
          "Microsoft-HTTPAPI/2.0"
        ],
        "x-ms-client-request-id": "0c708868-601b-6178-e9e5-1fbfc48dcfc6",
<<<<<<< HEAD
        "x-ms-request-id": "f7bc3dbb-001e-0029-0534-f3ac4f000000",
=======
        "x-ms-request-id": "0f0373e5-901e-003b-104c-090804000000",
>>>>>>> 8d420312
        "x-ms-version": "2019-12-12"
      },
      "ResponseBody": []
    },
    {
      "RequestUri": "https://seanmcccanary.blob.core.windows.net/test-container-c20edf73-8a9e-01f2-60ab-38d6c570343e/test-blob-89084842-1292-4c8e-380c-aa51ad052b21",
      "RequestMethod": "PUT",
      "RequestHeaders": {
        "Authorization": "Sanitized",
        "Content-Length": "0",
        "traceparent": "00-e405a8adf30c5945be43052d03ee24db-b7e76e5055533347-00",
        "User-Agent": [
          "azsdk-net-Storage.Blobs/12.5.0-dev.20200402.1",
          "(.NET Core 4.6.28325.01; Microsoft Windows 10.0.18362 )"
        ],
        "x-ms-blob-content-length": "1024",
        "x-ms-blob-type": "PageBlob",
        "x-ms-client-request-id": "8e35e90f-9588-4559-d821-4a49d7d9ee0c",
        "x-ms-date": "Fri, 03 Apr 2020 00:09:13 GMT",
        "x-ms-encryption-scope": "seanscope1",
        "x-ms-return-client-request-id": "true",
        "x-ms-version": "2019-12-12"
      },
      "RequestBody": null,
      "StatusCode": 201,
      "ResponseHeaders": {
        "Content-Length": "0",
        "Date": "Fri, 03 Apr 2020 00:09:11 GMT",
        "ETag": "\u00220x8D7D7633D4D803F\u0022",
        "Last-Modified": "Fri, 03 Apr 2020 00:09:12 GMT",
        "Server": [
          "Windows-Azure-Blob/1.0",
          "Microsoft-HTTPAPI/2.0"
        ],
        "x-ms-client-request-id": "8e35e90f-9588-4559-d821-4a49d7d9ee0c",
        "x-ms-encryption-scope": "seanscope1",
        "x-ms-request-id": "0f0373fe-901e-003b-214c-090804000000",
        "x-ms-request-server-encrypted": "true",
        "x-ms-version": "2019-12-12"
      },
      "ResponseBody": []
    },
    {
      "RequestUri": "https://seanmcccanary.blob.core.windows.net/test-container-c20edf73-8a9e-01f2-60ab-38d6c570343e/test-blob-89084842-1292-4c8e-380c-aa51ad052b21?comp=page",
      "RequestMethod": "PUT",
      "RequestHeaders": {
        "Authorization": "Sanitized",
        "Content-Length": "1024",
        "traceparent": "00-376e00eb77353541ae48b6ed9c400eb0-2bd01b550f39a84b-00",
        "User-Agent": [
          "azsdk-net-Storage.Blobs/12.5.0-dev.20200402.1",
          "(.NET Core 4.6.28325.01; Microsoft Windows 10.0.18362 )"
        ],
        "x-ms-client-request-id": "e5617766-8e36-bd8c-1955-509813a874fe",
        "x-ms-date": "Fri, 03 Apr 2020 00:09:13 GMT",
        "x-ms-encryption-scope": "seanscope1",
        "x-ms-page-write": "update",
        "x-ms-range": "bytes=0-1023",
        "x-ms-return-client-request-id": "true",
        "x-ms-version": "2019-12-12"
      },
      "RequestBody": "fR5uPf8nImZOYAxzB\u002Bc9i34WqY02pIdV\u002BSPUD7Yns\u002BS6/kKmHpHGGyWhOzEFG0VRzh7Sl1ue6tiWGETbUxKwJ6wouAmkl2zsT45nlWhWUN3egkGXVByIGxNpDwVN6scS8BSE3GI8rDay5UfNN1VwQMhm/dDRGdKQoJ31Oodmn2TGVKRU0XN6otYK5G7Uu\u002BS\u002B\u002Bc895u33QddB9DzFRnGuTEbiBuKwG29V7Fr6xjRku\u002BW4NkG4Kbh3zxPME9w2tFtkXJgn8bQCDd5g5/mS/Hqj3DhXDBAw9iONazfO5AeSHjf/lmqbPMoxtiliV0G\u002B5NKZKDak36hLM2V1mYZ8NCnWzsnCk2YQB6BuJVXnzp7hzoZkNLvR7T6PtGMEJqJDtIIAjIl3/FFsiCGWNblSY2XHk8v/F/9tBeCKMt4DDOD9KnHT50IUatE196uaOriEPVD9PJPXRJyDkoap7MpyaXxAmQtIf3wjsin5ySBT0sooBvWOBc9NJeXVT1S7a30Hwo4vWqCsPL7T2opq3np8MMC7gebV5GSt8nMlcy8oZ0er8QaRI3gqe8o3uipF40dqWB\u002BU/\u002BmXMd4pgWcth8iOq3JCvux06gxHkQYcnik5aA8suhoPlGddFL8oaKIQ/PQBqA\u002B3AiRa9m4TTG7je5O17xlYAMyufxcL5aosS4JpNpQSGvYZgmbq0sOs/Ef5eZksc3iJuPwnUij4rBx6LavsqRXZ0WCdm22zbS4IAoLPEWsQANgJ4H6Y6sjNIdVJb6QYwFMxIKc5jtgL1UrOHlClKJuwai3S4siXQeeYz3mYaf6J8EIvnvDE13H//go0ycx3J/g6mAV3Rd2Kmt/Aob9ec2xMRS4Odoqq7JK70\u002BS9Y3caIKeBXdH4EapkpAQRAzayoYqe54SeaLFtj6tzvHL4zTZnpoAX3RWaVDODqtGGmelcCDFZHnvzfLf2E84mhVU4a9fNql22m8R1BJNQG77g5/bCFrNBn666dCnIIclGdM/eSz75ue\u002BLpmxt5BroomH5FSzYY26h98wpEjUz7Xr6LpDEctCA5i4HN3BG07qU0tHIzwudbhBgPFNx0Ka5V7jycrWKJC\u002BQeC/90Sz\u002BWiMRlEBkax5vXMB/YzV8DhaHTt\u002B3VGEFCq6hN1bcn53kYuIwXztmVeyagxb0CsD6FGkYdYJNRgXCDIqRwjPIkrwjmgFTS6/aIfjyHdBLEP/tpyLswykalxvcblOw1JK40fBZ0W\u002B/psm6PlSKWik0d/uLpBoQ28\u002BTCAPldtxbKU1mOUvg8T\u002BPLgBZMYXVkD3yp/dXJTB3qPUhxshs2jDsXxQGIyDdVIW8/HUatqlKvXjG88/lAwQd7pFVvit2I1TQbdJxzmwdFA==",
      "StatusCode": 201,
      "ResponseHeaders": {
        "Content-Length": "0",
        "Content-MD5": "f6F1rjAW1NwLmlisKCQl2Q==",
        "Date": "Fri, 03 Apr 2020 00:09:11 GMT",
        "ETag": "\u00220x8D7D7633D5EE88C\u0022",
        "Last-Modified": "Fri, 03 Apr 2020 00:09:12 GMT",
        "Server": [
          "Windows-Azure-Blob/1.0",
          "Microsoft-HTTPAPI/2.0"
        ],
        "x-ms-blob-sequence-number": "0",
        "x-ms-client-request-id": "e5617766-8e36-bd8c-1955-509813a874fe",
        "x-ms-encryption-scope": "seanscope1",
        "x-ms-request-id": "0f03746f-901e-003b-794c-090804000000",
        "x-ms-request-server-encrypted": "true",
        "x-ms-version": "2019-12-12"
      },
      "ResponseBody": []
    },
    {
      "RequestUri": "https://seanmcccanary.blob.core.windows.net/test-container-c20edf73-8a9e-01f2-60ab-38d6c570343e?restype=container",
      "RequestMethod": "DELETE",
      "RequestHeaders": {
        "Authorization": "Sanitized",
        "traceparent": "00-42ce8c5e38d4984584507636e63560a9-6729cc162618c049-00",
        "User-Agent": [
          "azsdk-net-Storage.Blobs/12.5.0-dev.20200402.1",
          "(.NET Core 4.6.28325.01; Microsoft Windows 10.0.18362 )"
        ],
        "x-ms-client-request-id": "60e2dab4-0977-1ad5-52bf-59128bc97df7",
        "x-ms-date": "Fri, 03 Apr 2020 00:09:13 GMT",
        "x-ms-return-client-request-id": "true",
        "x-ms-version": "2019-12-12"
      },
      "RequestBody": null,
      "StatusCode": 202,
      "ResponseHeaders": {
        "Content-Length": "0",
        "Date": "Fri, 03 Apr 2020 00:09:11 GMT",
        "Server": [
          "Windows-Azure-Blob/1.0",
          "Microsoft-HTTPAPI/2.0"
        ],
        "x-ms-client-request-id": "60e2dab4-0977-1ad5-52bf-59128bc97df7",
<<<<<<< HEAD
        "x-ms-request-id": "f7bc3dde-001e-0029-2534-f3ac4f000000",
=======
        "x-ms-request-id": "0f037489-901e-003b-104c-090804000000",
>>>>>>> 8d420312
        "x-ms-version": "2019-12-12"
      },
      "ResponseBody": []
    }
  ],
  "Variables": {
    "RandomSeed": "974723629",
    "Storage_TestConfigDefault": "ProductionTenant\nseanmcccanary\nU2FuaXRpemVk\nhttps://seanmcccanary.blob.core.windows.net\nhttps://seanmcccanary.file.core.windows.net\nhttps://seanmcccanary.queue.core.windows.net\nhttps://seanmcccanary.table.core.windows.net\n\n\n\n\nhttps://seanmcccanary-secondary.blob.core.windows.net\nhttps://seanmcccanary-secondary.file.core.windows.net\nhttps://seanmcccanary-secondary.queue.core.windows.net\nhttps://seanmcccanary-secondary.table.core.windows.net\n\nSanitized\n\n\nCloud\nBlobEndpoint=https://seanmcccanary.blob.core.windows.net/;QueueEndpoint=https://seanmcccanary.queue.core.windows.net/;FileEndpoint=https://seanmcccanary.file.core.windows.net/;BlobSecondaryEndpoint=https://seanmcccanary-secondary.blob.core.windows.net/;QueueSecondaryEndpoint=https://seanmcccanary-secondary.queue.core.windows.net/;FileSecondaryEndpoint=https://seanmcccanary-secondary.file.core.windows.net/;AccountName=seanmcccanary;AccountKey=Sanitized\nseanscope1"
  }
}<|MERGE_RESOLUTION|>--- conflicted
+++ resolved
@@ -28,11 +28,7 @@
           "Microsoft-HTTPAPI/2.0"
         ],
         "x-ms-client-request-id": "0c708868-601b-6178-e9e5-1fbfc48dcfc6",
-<<<<<<< HEAD
-        "x-ms-request-id": "f7bc3dbb-001e-0029-0534-f3ac4f000000",
-=======
         "x-ms-request-id": "0f0373e5-901e-003b-104c-090804000000",
->>>>>>> 8d420312
         "x-ms-version": "2019-12-12"
       },
       "ResponseBody": []
@@ -140,11 +136,7 @@
           "Microsoft-HTTPAPI/2.0"
         ],
         "x-ms-client-request-id": "60e2dab4-0977-1ad5-52bf-59128bc97df7",
-<<<<<<< HEAD
-        "x-ms-request-id": "f7bc3dde-001e-0029-2534-f3ac4f000000",
-=======
         "x-ms-request-id": "0f037489-901e-003b-104c-090804000000",
->>>>>>> 8d420312
         "x-ms-version": "2019-12-12"
       },
       "ResponseBody": []
