{
  "Entries": [
    {
      "RequestUri": "https://storagedotnettesting.blob.core.windows.net/test-container-8f9f9093-f36e-6de6-5bec-6a4fe2ea2197?restype=container",
      "RequestMethod": "PUT",
      "RequestHeaders": {
        "Authorization": "Sanitized",
        "traceparent": "00-b39b13f5b813664781604564a4bffdf7-f8abf6cba3f52444-00",
        "User-Agent": [
          "azsdk-net-Storage.Blobs/12.7.0-alpha.20201001.1",
          "(.NET Core 4.6.29220.03; Microsoft Windows 10.0.19041 )"
        ],
        "x-ms-blob-public-access": "container",
        "x-ms-client-request-id": "43033dd8-39c0-5c9e-4387-abdcd024ac1c",
        "x-ms-date": "Thu, 01 Oct 2020 22:57:41 GMT",
        "x-ms-return-client-request-id": "true",
        "x-ms-version": "2020-02-10"
      },
      "RequestBody": null,
      "StatusCode": 201,
      "ResponseHeaders": {
        "Content-Length": "0",
        "Date": "Thu, 01 Oct 2020 22:57:40 GMT",
        "ETag": "\u00220x8D8665D66FDB984\u0022",
        "Last-Modified": "Thu, 01 Oct 2020 22:57:41 GMT",
        "Server": [
          "Windows-Azure-Blob/1.0",
          "Microsoft-HTTPAPI/2.0"
        ],
        "x-ms-client-request-id": "43033dd8-39c0-5c9e-4387-abdcd024ac1c",
<<<<<<< HEAD
        "x-ms-request-id": "bc2f0a6d-e01e-0025-33cc-39ae12000000",
=======
        "x-ms-request-id": "f198ac88-401e-0023-7746-983d15000000",
>>>>>>> 365f255a
        "x-ms-version": "2020-02-10"
      },
      "ResponseBody": []
    },
    {
      "RequestUri": "https://storagedotnettesting.blob.core.windows.net/test-container-8f9f9093-f36e-6de6-5bec-6a4fe2ea2197/test-blob-42e555e1-b1fa-6d15-d5ae-f4fe31d2d1c5",
      "RequestMethod": "PUT",
      "RequestHeaders": {
        "Authorization": "Sanitized",
        "Content-Length": "0",
        "If-None-Match": "*",
        "traceparent": "00-ea9abed93e573547ac1e15c1bc203ab5-a9ec6e5be0f77547-00",
        "User-Agent": [
          "azsdk-net-Storage.Blobs/12.7.0-alpha.20201001.1",
          "(.NET Core 4.6.29220.03; Microsoft Windows 10.0.19041 )"
        ],
        "x-ms-blob-content-length": "4096",
        "x-ms-blob-sequence-number": "0",
        "x-ms-blob-type": "PageBlob",
        "x-ms-client-request-id": "4732a5c3-1ab1-26ee-2895-6e1145a02a71",
        "x-ms-date": "Thu, 01 Oct 2020 22:57:41 GMT",
        "x-ms-return-client-request-id": "true",
        "x-ms-version": "2020-02-10"
      },
      "RequestBody": null,
      "StatusCode": 201,
      "ResponseHeaders": {
        "Content-Length": "0",
        "Date": "Thu, 01 Oct 2020 22:57:41 GMT",
        "ETag": "\u00220x8D8665D67043307\u0022",
        "Last-Modified": "Thu, 01 Oct 2020 22:57:41 GMT",
        "Server": [
          "Windows-Azure-Blob/1.0",
          "Microsoft-HTTPAPI/2.0"
        ],
        "x-ms-client-request-id": "4732a5c3-1ab1-26ee-2895-6e1145a02a71",
        "x-ms-request-id": "f198acb7-401e-0023-2146-983d15000000",
        "x-ms-request-server-encrypted": "true",
<<<<<<< HEAD
        "x-ms-version": "2020-02-10",
        "x-ms-version-id": "2020-06-03T17:28:58.3025579Z"
=======
        "x-ms-version": "2020-02-10"
>>>>>>> 365f255a
      },
      "ResponseBody": []
    },
    {
      "RequestUri": "https://storagedotnettesting.blob.core.windows.net/test-container-8f9f9093-f36e-6de6-5bec-6a4fe2ea2197/test-blob-42e555e1-b1fa-6d15-d5ae-f4fe31d2d1c5?comp=page",
      "RequestMethod": "PUT",
      "RequestHeaders": {
        "Authorization": "Sanitized",
        "Content-Length": "1024",
        "traceparent": "00-0c5df8d4637b5747904f6230ba7d788d-86d58476e1622a41-00",
        "User-Agent": [
          "azsdk-net-Storage.Blobs/12.7.0-alpha.20201001.1",
          "(.NET Core 4.6.29220.03; Microsoft Windows 10.0.19041 )"
        ],
        "x-ms-client-request-id": "fb767980-d608-23c0-8119-30bf2f729a06",
        "x-ms-date": "Thu, 01 Oct 2020 22:57:41 GMT",
        "x-ms-page-write": "update",
        "x-ms-range": "bytes=0-1023",
        "x-ms-return-client-request-id": "true",
        "x-ms-version": "2020-02-10"
      },
      "RequestBody": "tuZMT60HNQN\u002Bx1w/jovy9o59O4yfiRR1klB8UW/E2EaQsdOUkdHJu3AvyOm9r5ico3eDx2Sd0SzR171di\u002BOTue4Wrty3XWW9tH8bcMEqt\u002BO33674QRHh8t\u002BnwrkUbDCMnA/6pwC85EURxRPlgWFrpyDapas1mnjdNLv8EJurqUdPj9OxMA/i\u002Bvpp5nz9/HF\u002BOxuZOcaEVgGXHHNEv9OpZhvMlfKNuXYQ96uxzLP74DhKftV/EW\u002BAyzjRGhOcnjomv4BgMWZ\u002B8IKkiUIb0opOmzw6\u002BUH\u002BKlSsS8q5u55jc1lwig0zm6/RzI1T2ogtZfiug3/XYqT4KJUrtOWcxTTjQRbpqkh8GwCMaS20q0/Mf\u002BbSCjgfixG0d2J4B\u002BfKNQZYb5lxQ7qvMmh/Svh3RHxFXjT\u002Bybv8xLYFNDPlBBMYwjMmWzu2WzssItjQn0AYPTPmMqiyy2tLXKvjbA\u002BGyS1UZojFUOhAjwP50qfiLCR17PYA/9JrZvfI2/\u002BQ0u4spViqezm4U\u002B1KpaKkufnEaDCHbYAYhspa6QCR/XTpr7wVzCxOOLDqvZkJtlowxq39A3PPCWVuFB\u002BOUJI5JlZ5YfXlj\u002BzMdTB/nLDmDtBvKiJSk/kBGaZXp7gMwOcdsZZDkFRkSjfBMI5CT2y1hwVPHiVv5pNdd0dOjeczv7VIYuoZo357C\u002BDrkWJqvsk5oh\u002ByvaHCrcsD5RgNFbxPjXDY\u002Bu2Cm\u002BOG0xNFhFUw8rl9FOvHgQIThbQfFr1mbvYjmwPykcTctwY8K\u002BqOfCl10vNfjwDRhwxuxXQ4YoUlIGUcIuhRPmD1oV3ki1UYhQiLqUPKBt/1UhT3g8xPo1SBFguEcVpAJJSTau2j7Py3Vj9rrblBWxqGJ8/UWbqTpf4IY3VJkxOuSoWuN5zxUmYXQCyN4/WbP7rw/kqKbMrZ/8TvmoiGbcIrvWI0kyR9lNRpvBmNBsEIbSO7WZXJI9661DfXArfdkdNqYSaTZqyVcml1Ia\u002BxTPgC5y1lyxQtYpqEer7tppIcjCtGI6WbdQZ2JeYsUwEvCIg\u002B1BqKd8W\u002BPP6LDuzuqMzXWJSDayhTZ3Im7qYuAQ6YVXE1rtJ3khRmh\u002BemD2YaiH0ZVPptq51g6m2oZIgfkDvw87l6uPn6X8Z/HeNBrVcMDGYpFKwUK6nU1cNkzi6LR/artRysn8\u002BDH/U07Y25Hj0VnFci9XyO3MgPpuM2lZGX89btlfc6X22WpfW33z0bGraGTzLWaVF6HNlUnfjsTYpknPm3zIlF2j3qi1CH1/yK84ssr0ZfwYqEcngd5sJ0qlhqU0NDZE4tQXT07N0B80Xdyaltv55DBdtvMlkQJ/R7duH4HIS5R488/27RatStgw==",
      "StatusCode": 201,
      "ResponseHeaders": {
        "Content-Length": "0",
        "Date": "Thu, 01 Oct 2020 22:57:41 GMT",
        "ETag": "\u00220x8D8665D670B39A1\u0022",
        "Last-Modified": "Thu, 01 Oct 2020 22:57:41 GMT",
        "Server": [
          "Windows-Azure-Blob/1.0",
          "Microsoft-HTTPAPI/2.0"
        ],
        "x-ms-blob-sequence-number": "0",
        "x-ms-client-request-id": "fb767980-d608-23c0-8119-30bf2f729a06",
        "x-ms-content-crc64": "WNi0NP7pB0E=",
        "x-ms-request-id": "f198acdc-401e-0023-4346-983d15000000",
        "x-ms-request-server-encrypted": "true",
        "x-ms-version": "2020-02-10"
      },
      "ResponseBody": []
    },
    {
      "RequestUri": "https://storagedotnettesting.blob.core.windows.net/test-container-8f9f9093-f36e-6de6-5bec-6a4fe2ea2197/test-blob-42e555e1-b1fa-6d15-d5ae-f4fe31d2d1c5?comp=snapshot",
      "RequestMethod": "PUT",
      "RequestHeaders": {
        "Authorization": "Sanitized",
        "traceparent": "00-a48b4e0f3b613a48a933674dc4c5e4e1-bf66b1b87bb7254c-00",
        "User-Agent": [
          "azsdk-net-Storage.Blobs/12.7.0-alpha.20201001.1",
          "(.NET Core 4.6.29220.03; Microsoft Windows 10.0.19041 )"
        ],
        "x-ms-client-request-id": "f05154e3-b15e-a97a-721c-9bffd62b8ab4",
        "x-ms-date": "Thu, 01 Oct 2020 22:57:41 GMT",
        "x-ms-return-client-request-id": "true",
        "x-ms-version": "2020-02-10"
      },
      "RequestBody": null,
      "StatusCode": 201,
      "ResponseHeaders": {
        "Content-Length": "0",
        "Date": "Thu, 01 Oct 2020 22:57:41 GMT",
        "ETag": "\u00220x8D8665D670B39A1\u0022",
        "Last-Modified": "Thu, 01 Oct 2020 22:57:41 GMT",
        "Server": [
          "Windows-Azure-Blob/1.0",
          "Microsoft-HTTPAPI/2.0"
        ],
        "x-ms-client-request-id": "f05154e3-b15e-a97a-721c-9bffd62b8ab4",
        "x-ms-request-id": "f198acf0-401e-0023-5646-983d15000000",
        "x-ms-request-server-encrypted": "false",
<<<<<<< HEAD
        "x-ms-snapshot": "2020-06-03T17:28:58.4276597Z",
        "x-ms-version": "2020-02-10",
        "x-ms-version-id": "2020-06-03T17:28:58.4286597Z"
=======
        "x-ms-snapshot": "2020-10-01T22:57:41.9986021Z",
        "x-ms-version": "2020-02-10"
>>>>>>> 365f255a
      },
      "ResponseBody": []
    },
    {
      "RequestUri": "https://storagedotnettesting.blob.core.windows.net/test-container-8f9f9093-f36e-6de6-5bec-6a4fe2ea2197/test-blob-42e555e1-b1fa-6d15-d5ae-f4fe31d2d1c5?comp=page",
      "RequestMethod": "PUT",
      "RequestHeaders": {
        "Authorization": "Sanitized",
        "Content-Length": "1024",
        "traceparent": "00-c0350247daf24344aa6d068c4bd4e629-60ca3f080b664c4a-00",
        "User-Agent": [
          "azsdk-net-Storage.Blobs/12.7.0-alpha.20201001.1",
          "(.NET Core 4.6.29220.03; Microsoft Windows 10.0.19041 )"
        ],
        "x-ms-client-request-id": "dbdce8bb-aa20-11a7-3430-6ac93b6298cb",
        "x-ms-date": "Thu, 01 Oct 2020 22:57:42 GMT",
        "x-ms-page-write": "update",
        "x-ms-range": "bytes=2048-3071",
        "x-ms-return-client-request-id": "true",
        "x-ms-version": "2020-02-10"
      },
      "RequestBody": "tuZMT60HNQN\u002Bx1w/jovy9o59O4yfiRR1klB8UW/E2EaQsdOUkdHJu3AvyOm9r5ico3eDx2Sd0SzR171di\u002BOTue4Wrty3XWW9tH8bcMEqt\u002BO33674QRHh8t\u002BnwrkUbDCMnA/6pwC85EURxRPlgWFrpyDapas1mnjdNLv8EJurqUdPj9OxMA/i\u002Bvpp5nz9/HF\u002BOxuZOcaEVgGXHHNEv9OpZhvMlfKNuXYQ96uxzLP74DhKftV/EW\u002BAyzjRGhOcnjomv4BgMWZ\u002B8IKkiUIb0opOmzw6\u002BUH\u002BKlSsS8q5u55jc1lwig0zm6/RzI1T2ogtZfiug3/XYqT4KJUrtOWcxTTjQRbpqkh8GwCMaS20q0/Mf\u002BbSCjgfixG0d2J4B\u002BfKNQZYb5lxQ7qvMmh/Svh3RHxFXjT\u002Bybv8xLYFNDPlBBMYwjMmWzu2WzssItjQn0AYPTPmMqiyy2tLXKvjbA\u002BGyS1UZojFUOhAjwP50qfiLCR17PYA/9JrZvfI2/\u002BQ0u4spViqezm4U\u002B1KpaKkufnEaDCHbYAYhspa6QCR/XTpr7wVzCxOOLDqvZkJtlowxq39A3PPCWVuFB\u002BOUJI5JlZ5YfXlj\u002BzMdTB/nLDmDtBvKiJSk/kBGaZXp7gMwOcdsZZDkFRkSjfBMI5CT2y1hwVPHiVv5pNdd0dOjeczv7VIYuoZo357C\u002BDrkWJqvsk5oh\u002ByvaHCrcsD5RgNFbxPjXDY\u002Bu2Cm\u002BOG0xNFhFUw8rl9FOvHgQIThbQfFr1mbvYjmwPykcTctwY8K\u002BqOfCl10vNfjwDRhwxuxXQ4YoUlIGUcIuhRPmD1oV3ki1UYhQiLqUPKBt/1UhT3g8xPo1SBFguEcVpAJJSTau2j7Py3Vj9rrblBWxqGJ8/UWbqTpf4IY3VJkxOuSoWuN5zxUmYXQCyN4/WbP7rw/kqKbMrZ/8TvmoiGbcIrvWI0kyR9lNRpvBmNBsEIbSO7WZXJI9661DfXArfdkdNqYSaTZqyVcml1Ia\u002BxTPgC5y1lyxQtYpqEer7tppIcjCtGI6WbdQZ2JeYsUwEvCIg\u002B1BqKd8W\u002BPP6LDuzuqMzXWJSDayhTZ3Im7qYuAQ6YVXE1rtJ3khRmh\u002BemD2YaiH0ZVPptq51g6m2oZIgfkDvw87l6uPn6X8Z/HeNBrVcMDGYpFKwUK6nU1cNkzi6LR/artRysn8\u002BDH/U07Y25Hj0VnFci9XyO3MgPpuM2lZGX89btlfc6X22WpfW33z0bGraGTzLWaVF6HNlUnfjsTYpknPm3zIlF2j3qi1CH1/yK84ssr0ZfwYqEcngd5sJ0qlhqU0NDZE4tQXT07N0B80Xdyaltv55DBdtvMlkQJ/R7duH4HIS5R488/27RatStgw==",
      "StatusCode": 201,
      "ResponseHeaders": {
        "Content-Length": "0",
        "Date": "Thu, 01 Oct 2020 22:57:41 GMT",
        "ETag": "\u00220x8D8665D67148AB6\u0022",
        "Last-Modified": "Thu, 01 Oct 2020 22:57:42 GMT",
        "Server": [
          "Windows-Azure-Blob/1.0",
          "Microsoft-HTTPAPI/2.0"
        ],
        "x-ms-blob-sequence-number": "0",
        "x-ms-client-request-id": "dbdce8bb-aa20-11a7-3430-6ac93b6298cb",
        "x-ms-content-crc64": "WNi0NP7pB0E=",
        "x-ms-request-id": "f198ad0d-401e-0023-6f46-983d15000000",
        "x-ms-request-server-encrypted": "true",
        "x-ms-version": "2020-02-10"
      },
      "ResponseBody": []
    },
    {
      "RequestUri": "https://storagedotnettesting.blob.core.windows.net/test-container-8f9f9093-f36e-6de6-5bec-6a4fe2ea2197/test-blob-42e555e1-b1fa-6d15-d5ae-f4fe31d2d1c5?comp=snapshot",
      "RequestMethod": "PUT",
      "RequestHeaders": {
        "Authorization": "Sanitized",
        "traceparent": "00-d7842ba3c92e7840a7bb73df88333b97-e791fbdabb398145-00",
        "User-Agent": [
          "azsdk-net-Storage.Blobs/12.7.0-alpha.20201001.1",
          "(.NET Core 4.6.29220.03; Microsoft Windows 10.0.19041 )"
        ],
        "x-ms-client-request-id": "ee438d4a-ae4e-0994-ba00-4eebd5696db4",
        "x-ms-date": "Thu, 01 Oct 2020 22:57:42 GMT",
        "x-ms-return-client-request-id": "true",
        "x-ms-version": "2020-02-10"
      },
      "RequestBody": null,
      "StatusCode": 201,
      "ResponseHeaders": {
        "Content-Length": "0",
        "Date": "Thu, 01 Oct 2020 22:57:41 GMT",
        "ETag": "\u00220x8D8665D67148AB6\u0022",
        "Last-Modified": "Thu, 01 Oct 2020 22:57:42 GMT",
        "Server": [
          "Windows-Azure-Blob/1.0",
          "Microsoft-HTTPAPI/2.0"
        ],
        "x-ms-client-request-id": "ee438d4a-ae4e-0994-ba00-4eebd5696db4",
        "x-ms-request-id": "f198ad42-401e-0023-2146-983d15000000",
        "x-ms-request-server-encrypted": "false",
<<<<<<< HEAD
        "x-ms-snapshot": "2020-06-03T17:28:58.5477599Z",
        "x-ms-version": "2020-02-10",
        "x-ms-version-id": "2020-06-03T17:28:58.5487599Z"
=======
        "x-ms-snapshot": "2020-10-01T22:57:42.0666670Z",
        "x-ms-version": "2020-02-10"
>>>>>>> 365f255a
      },
      "ResponseBody": []
    },
    {
      "RequestUri": "https://storagedotnettesting.blob.core.windows.net/test-container-8f9f9093-f36e-6de6-5bec-6a4fe2ea2197/test-blob-42e555e1-b1fa-6d15-d5ae-f4fe31d2d1c5?comp=pagelist\u0026snapshot=2020-10-01T22%3A57%3A42.0666670Z\u0026prevsnapshot=2020-10-01T22%3A57%3A41.9986021Z",
      "RequestMethod": "GET",
      "RequestHeaders": {
        "Authorization": "Sanitized",
        "traceparent": "00-c3c98a2a0d922540895df3aa7dc9a137-6f8e3d9ff862d64d-00",
        "User-Agent": [
          "azsdk-net-Storage.Blobs/12.7.0-alpha.20201001.1",
          "(.NET Core 4.6.29220.03; Microsoft Windows 10.0.19041 )"
        ],
        "x-ms-client-request-id": "ae7f8268-a91f-047d-ac79-35628d3fceb7",
        "x-ms-date": "Thu, 01 Oct 2020 22:57:42 GMT",
        "x-ms-if-tags": "\u0022coolTag\u0022 = \u0027true\u0027",
        "x-ms-range": "bytes=0-4095",
        "x-ms-return-client-request-id": "true",
        "x-ms-version": "2020-02-10"
      },
      "RequestBody": null,
      "StatusCode": 412,
      "ResponseHeaders": {
        "Access-Control-Allow-Origin": "*",
        "Content-Length": "252",
        "Content-Type": "application/xml",
        "Date": "Thu, 01 Oct 2020 22:57:41 GMT",
        "Server": [
          "Windows-Azure-Blob/1.0",
          "Microsoft-HTTPAPI/2.0"
        ],
        "x-ms-client-request-id": "ae7f8268-a91f-047d-ac79-35628d3fceb7",
        "x-ms-error-code": "ConditionNotMet",
<<<<<<< HEAD
        "x-ms-request-id": "bc2f0bc5-e01e-0025-67cc-39ae12000000",
=======
        "x-ms-request-id": "f198ad8e-401e-0023-6746-983d15000000",
>>>>>>> 365f255a
        "x-ms-version": "2020-02-10"
      },
      "ResponseBody": [
        "\uFEFF\u003C?xml version=\u00221.0\u0022 encoding=\u0022utf-8\u0022?\u003E\u003CError\u003E\u003CCode\u003EConditionNotMet\u003C/Code\u003E\u003CMessage\u003EThe condition specified using HTTP conditional header(s) is not met.\n",
        "RequestId:f198ad8e-401e-0023-6746-983d15000000\n",
        "Time:2020-10-01T22:57:42.1063119Z\u003C/Message\u003E\u003C/Error\u003E"
      ]
    },
    {
      "RequestUri": "https://storagedotnettesting.blob.core.windows.net/test-container-8f9f9093-f36e-6de6-5bec-6a4fe2ea2197?restype=container",
      "RequestMethod": "DELETE",
      "RequestHeaders": {
        "Authorization": "Sanitized",
        "traceparent": "00-ac08a0a1da28f442a9b9f8d2b4c26b72-26af73c1ba674d49-00",
        "User-Agent": [
          "azsdk-net-Storage.Blobs/12.7.0-alpha.20201001.1",
          "(.NET Core 4.6.29220.03; Microsoft Windows 10.0.19041 )"
        ],
        "x-ms-client-request-id": "5383ca9b-bee9-c595-bb12-f48eac49517d",
        "x-ms-date": "Thu, 01 Oct 2020 22:57:42 GMT",
        "x-ms-return-client-request-id": "true",
        "x-ms-version": "2020-02-10"
      },
      "RequestBody": null,
      "StatusCode": 202,
      "ResponseHeaders": {
        "Content-Length": "0",
        "Date": "Thu, 01 Oct 2020 22:57:41 GMT",
        "Server": [
          "Windows-Azure-Blob/1.0",
          "Microsoft-HTTPAPI/2.0"
        ],
        "x-ms-client-request-id": "5383ca9b-bee9-c595-bb12-f48eac49517d",
<<<<<<< HEAD
        "x-ms-request-id": "bc2f0bd6-e01e-0025-77cc-39ae12000000",
=======
        "x-ms-request-id": "f198adc5-401e-0023-1946-983d15000000",
>>>>>>> 365f255a
        "x-ms-version": "2020-02-10"
      },
      "ResponseBody": []
    }
  ],
  "Variables": {
    "RandomSeed": "1598831349",
    "Storage_TestConfigDefault": "ProductionTenant\nstoragedotnettesting\nU2FuaXRpemVk\nhttps://storagedotnettesting.blob.core.windows.net\nhttps://storagedotnettesting.file.core.windows.net\nhttps://storagedotnettesting.queue.core.windows.net\nhttps://storagedotnettesting.table.core.windows.net\n\n\n\n\nhttps://storagedotnettesting-secondary.blob.core.windows.net\nhttps://storagedotnettesting-secondary.file.core.windows.net\nhttps://storagedotnettesting-secondary.queue.core.windows.net\nhttps://storagedotnettesting-secondary.table.core.windows.net\n\nSanitized\n\n\nCloud\nBlobEndpoint=https://storagedotnettesting.blob.core.windows.net/;QueueEndpoint=https://storagedotnettesting.queue.core.windows.net/;FileEndpoint=https://storagedotnettesting.file.core.windows.net/;BlobSecondaryEndpoint=https://storagedotnettesting-secondary.blob.core.windows.net/;QueueSecondaryEndpoint=https://storagedotnettesting-secondary.queue.core.windows.net/;FileSecondaryEndpoint=https://storagedotnettesting-secondary.file.core.windows.net/;AccountName=storagedotnettesting;AccountKey=Kg==;\n"
  }
}<|MERGE_RESOLUTION|>--- conflicted
+++ resolved
@@ -28,11 +28,7 @@
           "Microsoft-HTTPAPI/2.0"
         ],
         "x-ms-client-request-id": "43033dd8-39c0-5c9e-4387-abdcd024ac1c",
-<<<<<<< HEAD
-        "x-ms-request-id": "bc2f0a6d-e01e-0025-33cc-39ae12000000",
-=======
         "x-ms-request-id": "f198ac88-401e-0023-7746-983d15000000",
->>>>>>> 365f255a
         "x-ms-version": "2020-02-10"
       },
       "ResponseBody": []
@@ -71,12 +67,7 @@
         "x-ms-client-request-id": "4732a5c3-1ab1-26ee-2895-6e1145a02a71",
         "x-ms-request-id": "f198acb7-401e-0023-2146-983d15000000",
         "x-ms-request-server-encrypted": "true",
-<<<<<<< HEAD
-        "x-ms-version": "2020-02-10",
-        "x-ms-version-id": "2020-06-03T17:28:58.3025579Z"
-=======
-        "x-ms-version": "2020-02-10"
->>>>>>> 365f255a
+        "x-ms-version": "2020-02-10"
       },
       "ResponseBody": []
     },
@@ -147,14 +138,8 @@
         "x-ms-client-request-id": "f05154e3-b15e-a97a-721c-9bffd62b8ab4",
         "x-ms-request-id": "f198acf0-401e-0023-5646-983d15000000",
         "x-ms-request-server-encrypted": "false",
-<<<<<<< HEAD
-        "x-ms-snapshot": "2020-06-03T17:28:58.4276597Z",
-        "x-ms-version": "2020-02-10",
-        "x-ms-version-id": "2020-06-03T17:28:58.4286597Z"
-=======
         "x-ms-snapshot": "2020-10-01T22:57:41.9986021Z",
         "x-ms-version": "2020-02-10"
->>>>>>> 365f255a
       },
       "ResponseBody": []
     },
@@ -225,14 +210,8 @@
         "x-ms-client-request-id": "ee438d4a-ae4e-0994-ba00-4eebd5696db4",
         "x-ms-request-id": "f198ad42-401e-0023-2146-983d15000000",
         "x-ms-request-server-encrypted": "false",
-<<<<<<< HEAD
-        "x-ms-snapshot": "2020-06-03T17:28:58.5477599Z",
-        "x-ms-version": "2020-02-10",
-        "x-ms-version-id": "2020-06-03T17:28:58.5487599Z"
-=======
         "x-ms-snapshot": "2020-10-01T22:57:42.0666670Z",
         "x-ms-version": "2020-02-10"
->>>>>>> 365f255a
       },
       "ResponseBody": []
     },
@@ -266,11 +245,7 @@
         ],
         "x-ms-client-request-id": "ae7f8268-a91f-047d-ac79-35628d3fceb7",
         "x-ms-error-code": "ConditionNotMet",
-<<<<<<< HEAD
-        "x-ms-request-id": "bc2f0bc5-e01e-0025-67cc-39ae12000000",
-=======
         "x-ms-request-id": "f198ad8e-401e-0023-6746-983d15000000",
->>>>>>> 365f255a
         "x-ms-version": "2020-02-10"
       },
       "ResponseBody": [
@@ -304,11 +279,7 @@
           "Microsoft-HTTPAPI/2.0"
         ],
         "x-ms-client-request-id": "5383ca9b-bee9-c595-bb12-f48eac49517d",
-<<<<<<< HEAD
-        "x-ms-request-id": "bc2f0bd6-e01e-0025-77cc-39ae12000000",
-=======
         "x-ms-request-id": "f198adc5-401e-0023-1946-983d15000000",
->>>>>>> 365f255a
         "x-ms-version": "2020-02-10"
       },
       "ResponseBody": []
