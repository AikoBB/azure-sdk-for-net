{
  "Entries": [
    {
      "RequestUri": "https://storagedotnettesting.blob.core.windows.net/test-container-c5d12355-27bb-9e44-5e68-8cb66c58eceb?restype=container",
      "RequestMethod": "PUT",
      "RequestHeaders": {
        "Authorization": "Sanitized",
        "traceparent": "00-68c4919237df6d4b83165ba1eb5c4536-e668616496b8d04d-00",
        "User-Agent": [
          "azsdk-net-Storage.Blobs/12.7.0-alpha.20201001.1",
          "(.NET Core 4.6.29220.03; Microsoft Windows 10.0.19041 )"
        ],
        "x-ms-blob-public-access": "container",
        "x-ms-client-request-id": "55b90985-b108-7f50-7b8f-272fe0157ea6",
        "x-ms-date": "Thu, 01 Oct 2020 23:32:09 GMT",
        "x-ms-return-client-request-id": "true",
        "x-ms-version": "2020-02-10"
      },
      "RequestBody": null,
      "StatusCode": 201,
      "ResponseHeaders": {
        "Content-Length": "0",
        "Date": "Thu, 01 Oct 2020 23:32:09 GMT",
        "ETag": "\u00220x8D8666237555991\u0022",
        "Last-Modified": "Thu, 01 Oct 2020 23:32:09 GMT",
        "Server": [
          "Windows-Azure-Blob/1.0",
          "Microsoft-HTTPAPI/2.0"
        ],
        "x-ms-client-request-id": "55b90985-b108-7f50-7b8f-272fe0157ea6",
<<<<<<< HEAD
        "x-ms-request-id": "b4d7f943-d01e-0048-274b-095097000000",
=======
        "x-ms-request-id": "6e898cb3-d01e-006c-1a4b-984c41000000",
>>>>>>> 365f255a
        "x-ms-version": "2020-02-10"
      },
      "ResponseBody": []
    },
    {
      "RequestUri": "https://storagedotnettesting.blob.core.windows.net/test-container-c5d12355-27bb-9e44-5e68-8cb66c58eceb/test-blob-46f7e420-0aca-f5be-4696-635d2f7aa4a7",
      "RequestMethod": "PUT",
      "RequestHeaders": {
        "Authorization": "Sanitized",
        "Content-Length": "0",
        "If-None-Match": "*",
        "traceparent": "00-65a558284e1360488c031ad6c98d8bee-e43385deb80d2749-00",
        "User-Agent": [
          "azsdk-net-Storage.Blobs/12.7.0-alpha.20201001.1",
          "(.NET Core 4.6.29220.03; Microsoft Windows 10.0.19041 )"
        ],
        "x-ms-blob-content-length": "1024",
        "x-ms-blob-type": "PageBlob",
        "x-ms-client-request-id": "15a851df-eebf-7b5d-4ac3-0e714df24f00",
        "x-ms-date": "Thu, 01 Oct 2020 23:32:09 GMT",
        "x-ms-encryption-scope": "scope",
        "x-ms-return-client-request-id": "true",
        "x-ms-version": "2020-02-10"
      },
      "RequestBody": null,
      "StatusCode": 201,
      "ResponseHeaders": {
        "Content-Length": "0",
        "Date": "Thu, 01 Oct 2020 23:32:09 GMT",
        "ETag": "\u00220x8D86662375D339B\u0022",
        "Last-Modified": "Thu, 01 Oct 2020 23:32:09 GMT",
        "Server": [
          "Windows-Azure-Blob/1.0",
          "Microsoft-HTTPAPI/2.0"
        ],
        "x-ms-client-request-id": "15a851df-eebf-7b5d-4ac3-0e714df24f00",
        "x-ms-encryption-scope": "scope",
        "x-ms-request-id": "6e898cc5-d01e-006c-294b-984c41000000",
        "x-ms-request-server-encrypted": "true",
        "x-ms-version": "2020-02-10"
      },
      "ResponseBody": []
    },
    {
      "RequestUri": "https://storagedotnettesting.blob.core.windows.net/test-container-c5d12355-27bb-9e44-5e68-8cb66c58eceb/test-blob-46f7e420-0aca-f5be-4696-635d2f7aa4a7?comp=properties",
      "RequestMethod": "PUT",
      "RequestHeaders": {
        "Authorization": "Sanitized",
        "traceparent": "00-b58c8c12d2a1b7459fd0ebfb5c84771b-10357a2b42c39e48-00",
        "User-Agent": [
          "azsdk-net-Storage.Blobs/12.7.0-alpha.20201001.1",
          "(.NET Core 4.6.29220.03; Microsoft Windows 10.0.19041 )"
        ],
        "x-ms-blob-content-length": "8192",
        "x-ms-client-request-id": "de7d183c-8ed2-45e8-06b5-18db8870482d",
        "x-ms-date": "Thu, 01 Oct 2020 23:32:09 GMT",
        "x-ms-encryption-scope": "scope",
        "x-ms-return-client-request-id": "true",
        "x-ms-version": "2020-02-10"
      },
      "RequestBody": null,
      "StatusCode": 200,
      "ResponseHeaders": {
        "Content-Length": "0",
        "Date": "Thu, 01 Oct 2020 23:32:09 GMT",
        "ETag": "\u00220x8D86662376216CA\u0022",
        "Last-Modified": "Thu, 01 Oct 2020 23:32:09 GMT",
        "Server": [
          "Windows-Azure-Blob/1.0",
          "Microsoft-HTTPAPI/2.0"
        ],
        "x-ms-blob-sequence-number": "0",
        "x-ms-client-request-id": "de7d183c-8ed2-45e8-06b5-18db8870482d",
<<<<<<< HEAD
        "x-ms-request-id": "b4d7fa00-d01e-0048-4d4b-095097000000",
=======
        "x-ms-request-id": "6e898cde-d01e-006c-3f4b-984c41000000",
>>>>>>> 365f255a
        "x-ms-version": "2020-02-10"
      },
      "ResponseBody": []
    },
    {
      "RequestUri": "https://storagedotnettesting.blob.core.windows.net/test-container-c5d12355-27bb-9e44-5e68-8cb66c58eceb?restype=container",
      "RequestMethod": "DELETE",
      "RequestHeaders": {
        "Authorization": "Sanitized",
        "traceparent": "00-9243e2673c760f4e88073f0ba74a107b-da73b144bc03eb44-00",
        "User-Agent": [
          "azsdk-net-Storage.Blobs/12.7.0-alpha.20201001.1",
          "(.NET Core 4.6.29220.03; Microsoft Windows 10.0.19041 )"
        ],
        "x-ms-client-request-id": "35357405-7075-5c2e-97b6-752f022b0191",
        "x-ms-date": "Thu, 01 Oct 2020 23:32:09 GMT",
        "x-ms-return-client-request-id": "true",
        "x-ms-version": "2020-02-10"
      },
      "RequestBody": null,
      "StatusCode": 202,
      "ResponseHeaders": {
        "Content-Length": "0",
        "Date": "Thu, 01 Oct 2020 23:32:09 GMT",
        "Server": [
          "Windows-Azure-Blob/1.0",
          "Microsoft-HTTPAPI/2.0"
        ],
        "x-ms-client-request-id": "35357405-7075-5c2e-97b6-752f022b0191",
<<<<<<< HEAD
        "x-ms-request-id": "b4d7fa12-d01e-0048-5d4b-095097000000",
=======
        "x-ms-request-id": "6e898ce9-d01e-006c-484b-984c41000000",
>>>>>>> 365f255a
        "x-ms-version": "2020-02-10"
      },
      "ResponseBody": []
    }
  ],
  "Variables": {
    "RandomSeed": "1270010390",
    "Storage_TestConfigDefault": "ProductionTenant\nstoragedotnettesting\nU2FuaXRpemVk\nhttps://storagedotnettesting.blob.core.windows.net\nhttps://storagedotnettesting.file.core.windows.net\nhttps://storagedotnettesting.queue.core.windows.net\nhttps://storagedotnettesting.table.core.windows.net\n\n\n\n\nhttps://storagedotnettesting-secondary.blob.core.windows.net\nhttps://storagedotnettesting-secondary.file.core.windows.net\nhttps://storagedotnettesting-secondary.queue.core.windows.net\nhttps://storagedotnettesting-secondary.table.core.windows.net\n\nSanitized\n\n\nCloud\nBlobEndpoint=https://storagedotnettesting.blob.core.windows.net/;QueueEndpoint=https://storagedotnettesting.queue.core.windows.net/;FileEndpoint=https://storagedotnettesting.file.core.windows.net/;BlobSecondaryEndpoint=https://storagedotnettesting-secondary.blob.core.windows.net/;QueueSecondaryEndpoint=https://storagedotnettesting-secondary.queue.core.windows.net/;FileSecondaryEndpoint=https://storagedotnettesting-secondary.file.core.windows.net/;AccountName=storagedotnettesting;AccountKey=Kg==;\nscope"
  }
}<|MERGE_RESOLUTION|>--- conflicted
+++ resolved
@@ -28,11 +28,7 @@
           "Microsoft-HTTPAPI/2.0"
         ],
         "x-ms-client-request-id": "55b90985-b108-7f50-7b8f-272fe0157ea6",
-<<<<<<< HEAD
-        "x-ms-request-id": "b4d7f943-d01e-0048-274b-095097000000",
-=======
         "x-ms-request-id": "6e898cb3-d01e-006c-1a4b-984c41000000",
->>>>>>> 365f255a
         "x-ms-version": "2020-02-10"
       },
       "ResponseBody": []
@@ -106,11 +102,7 @@
         ],
         "x-ms-blob-sequence-number": "0",
         "x-ms-client-request-id": "de7d183c-8ed2-45e8-06b5-18db8870482d",
-<<<<<<< HEAD
-        "x-ms-request-id": "b4d7fa00-d01e-0048-4d4b-095097000000",
-=======
         "x-ms-request-id": "6e898cde-d01e-006c-3f4b-984c41000000",
->>>>>>> 365f255a
         "x-ms-version": "2020-02-10"
       },
       "ResponseBody": []
@@ -140,11 +132,7 @@
           "Microsoft-HTTPAPI/2.0"
         ],
         "x-ms-client-request-id": "35357405-7075-5c2e-97b6-752f022b0191",
-<<<<<<< HEAD
-        "x-ms-request-id": "b4d7fa12-d01e-0048-5d4b-095097000000",
-=======
         "x-ms-request-id": "6e898ce9-d01e-006c-484b-984c41000000",
->>>>>>> 365f255a
         "x-ms-version": "2020-02-10"
       },
       "ResponseBody": []
