{
  "Entries": [
    {
      "RequestUri": "https://storagedotnettestingprem.blob.core.windows.net/test-container-81f39ae9-2f94-472c-0660-143ce619df40?restype=container",
      "RequestMethod": "PUT",
      "RequestHeaders": {
        "Authorization": "Sanitized",
        "traceparent": "00-5bad5d523b9ff440a4a375648ce13dcc-cdeeb0880bd66645-00",
        "User-Agent": [
          "azsdk-net-Storage.Blobs/12.7.0-alpha.20201001.1",
          "(.NET Core 4.6.29220.03; Microsoft Windows 10.0.19041 )"
        ],
        "x-ms-client-request-id": "b1508446-ad42-15e5-8a50-04f939b91d51",
        "x-ms-date": "Thu, 01 Oct 2020 22:58:21 GMT",
        "x-ms-return-client-request-id": "true",
        "x-ms-version": "2020-02-10"
      },
      "RequestBody": null,
      "StatusCode": 201,
      "ResponseHeaders": {
        "Content-Length": "0",
        "Date": "Thu, 01 Oct 2020 22:58:20 GMT",
        "ETag": "\u00220x8D8665D7E8F718F\u0022",
        "Last-Modified": "Thu, 01 Oct 2020 22:58:21 GMT",
        "Server": [
          "Windows-Azure-Blob/1.0",
          "Microsoft-HTTPAPI/2.0"
        ],
<<<<<<< HEAD
        "x-ms-client-request-id": "ceb4438d-bf49-a4c1-d3b4-41c765e5dd98",
        "x-ms-request-id": "434f4171-501c-0065-49d0-69e304000000",
=======
        "x-ms-client-request-id": "b1508446-ad42-15e5-8a50-04f939b91d51",
        "x-ms-request-id": "9de37ed0-201c-0027-7346-988dd9000000",
>>>>>>> 365f255a
        "x-ms-version": "2020-02-10"
      },
      "ResponseBody": []
    },
    {
      "RequestUri": "https://storagedotnettestingprem.blob.core.windows.net/test-container-81f39ae9-2f94-472c-0660-143ce619df40/test-blob-60c72556-ee46-24ad-e330-027f9df8cab9",
      "RequestMethod": "PUT",
      "RequestHeaders": {
        "Authorization": "Sanitized",
        "Content-Length": "0",
        "If-None-Match": "*",
        "traceparent": "00-d7707f063e2fdd40a55c0ca4ba70b31a-8bfe89af10d73642-00",
        "User-Agent": [
          "azsdk-net-Storage.Blobs/12.7.0-alpha.20201001.1",
          "(.NET Core 4.6.29220.03; Microsoft Windows 10.0.19041 )"
        ],
        "x-ms-blob-content-length": "4096",
        "x-ms-blob-sequence-number": "0",
        "x-ms-blob-type": "PageBlob",
        "x-ms-client-request-id": "63489985-e711-c65b-7858-ce2171220ca9",
        "x-ms-date": "Thu, 01 Oct 2020 22:58:21 GMT",
        "x-ms-return-client-request-id": "true",
        "x-ms-version": "2020-02-10"
      },
      "RequestBody": null,
      "StatusCode": 201,
      "ResponseHeaders": {
        "Content-Length": "0",
        "Date": "Thu, 01 Oct 2020 22:58:21 GMT",
        "ETag": "\u00220x8D8665D7ED99C4E\u0022",
        "Last-Modified": "Thu, 01 Oct 2020 22:58:21 GMT",
        "Server": [
          "Windows-Azure-Blob/1.0",
          "Microsoft-HTTPAPI/2.0"
        ],
        "x-ms-client-request-id": "63489985-e711-c65b-7858-ce2171220ca9",
        "x-ms-request-id": "9de37eda-201c-0027-7d46-988dd9000000",
        "x-ms-request-server-encrypted": "true",
        "x-ms-version": "2020-02-10"
      },
      "ResponseBody": []
    },
    {
      "RequestUri": "https://storagedotnettestingprem.blob.core.windows.net/test-container-81f39ae9-2f94-472c-0660-143ce619df40/test-blob-60c72556-ee46-24ad-e330-027f9df8cab9?comp=page",
      "RequestMethod": "PUT",
      "RequestHeaders": {
        "Authorization": "Sanitized",
        "Content-Length": "1024",
        "traceparent": "00-3a811dc12eba3a409f9cdc6b4386f2c0-427c8360a97db14f-00",
        "User-Agent": [
          "azsdk-net-Storage.Blobs/12.7.0-alpha.20201001.1",
          "(.NET Core 4.6.29220.03; Microsoft Windows 10.0.19041 )"
        ],
        "x-ms-client-request-id": "03faa21d-66af-29a8-4c1e-2a4eb7dfb920",
        "x-ms-date": "Thu, 01 Oct 2020 22:58:21 GMT",
        "x-ms-page-write": "update",
        "x-ms-range": "bytes=1024-2047",
        "x-ms-return-client-request-id": "true",
        "x-ms-version": "2020-02-10"
      },
      "RequestBody": "GopsJUZwlwP24rxCH9KOYyt29mLILf17ojKMfuGq1gs0vj8uNg9Y1exMu1/xovW4waHOw8O7iO2M8IMT4xkiTAywDmGTXywcHiB1e3Kdiv891LxA2xJIeDVRokaMRPHTKm5TQJSUJWF0saWiRgx67mWD1g9d4nD5aJYsQb3mj9kuolEDSkprqK9ayyltpTIo1rPgCG7idUj\u002BWtf\u002BaOOkjSLLdKO7d6QbGC1fAhZGi8JkA2oJBodrSywIBO9ybUDLtj0HoTCObV8PxO9BgnIxuM4UmmV5moeaYCl3snK0qKvslEzZPumS1ZUK\u002BkGXKsi510whXdPbUhu2bUEHFrrtWhxEVO4mWHnlgsTPbp9GAzZgvtslk0rYEEExItGoir/aHZ8lUtXak37SPNoODOR8cGkKp1jfx8fRbEOt9DWoPfgF9FD/ILBhhipcUldvyQRdtbJnneNm\u002B1bYU\u002BaRLJ5JKv/iCReTfE\u002B5qSEtg3RwYaM/Tz\u002BCQZ8Vnvn6J83Kz1mMEyhYjb/syjhjrfPBOHjhaPJCUt1exulfzWoemFWB79rHoW9MGNTkUoUHH5OsU2aBGL7bh3x8LUw\u002B\u002BL9UzjHj4b4Z\u002BZYIlVAdXv9XV6dWs3kEnX\u002BWpmhdS3QjDR8Uj4RUIz7VklnQeINuvSh9JNWl6EVGUDCxTTpVu64i5IgxCc96AzRogCAgNCT8KOhA4CeefSTZzj5TotYDf9errZT7PbRYAiGhPGgkJhwMtSVRFduHhGZjVzuQJmBdZQBJdIaQAeo0590F/EG8tKciR\u002B2xsWr7JCktl\u002BZ5yNvBRNZn27GVe7Q6HS3\u002BgYglp6KTbd9zrLSWTU9dY2kEux8BRLdqVNn2jcs4d5M8/aOhB\u002B9D5Vr8TZgi0I5hOBhKNWIO/DzQu1PJneATOjUgWVCsvFx6wdXEBfYfSINKlFSz7kExLgFm0Eycekh56BNiAXc\u002BtHu80HSMSfdGsHLPfgiMYEvz7ytPRusP3kaMSxzjvEcMDN/Y9h3MpOQJHyDZzftA7YjHbxFL726QrPItAP7aY/MrwnEps2ouJkpGRSfKNhFLTF2UG001wR1xSEkrn6TmL7wtrgqJFjoemUjHBKlHxXbh4rSgRkel9gFUt2ogAoemYBVqnYcGwTUjdoEFbrxzKoLTSr3vReh0h7gJNV/P/pfAIKSU3Cju2iB\u002BfM/FoIhF4I3oTLfKthot9RXP/YzWU3jqRE0X301Z5HCcccgZrucwxFTR57Hf9WqJZ\u002BYTHt2TqClX21s6LQE/jmdHLkVRE0ctnzg4BGzGCk7ijnhnRsWSCMifwdOL9ZdTkVhJmMckOFOf5X\u002BkW6S8kNEMV5\u002BI2EihtCV9sVJ0oqqh5XITfXGHvg==",
      "StatusCode": 201,
      "ResponseHeaders": {
        "Content-Length": "0",
        "Content-MD5": "5Q51OK1q90j8wWWm/4h18Q==",
        "Date": "Thu, 01 Oct 2020 22:58:21 GMT",
        "ETag": "\u00220x8D8665D7EDE581F\u0022",
        "Last-Modified": "Thu, 01 Oct 2020 22:58:21 GMT",
        "Server": [
          "Windows-Azure-Blob/1.0",
          "Microsoft-HTTPAPI/2.0"
        ],
        "x-ms-blob-sequence-number": "0",
        "x-ms-client-request-id": "03faa21d-66af-29a8-4c1e-2a4eb7dfb920",
        "x-ms-request-id": "9de37f2f-201c-0027-5246-988dd9000000",
        "x-ms-request-server-encrypted": "true",
        "x-ms-version": "2020-02-10"
      },
      "ResponseBody": []
    },
    {
      "RequestUri": "https://storagedotnettestingprem.blob.core.windows.net/test-container-81f39ae9-2f94-472c-0660-143ce619df40/test-blob-60c72556-ee46-24ad-e330-027f9df8cab9?comp=snapshot",
      "RequestMethod": "PUT",
      "RequestHeaders": {
        "Authorization": "Sanitized",
        "traceparent": "00-51c49203bf1e4546bb983f23176a300e-c8b95bb9f0c83b46-00",
        "User-Agent": [
          "azsdk-net-Storage.Blobs/12.7.0-alpha.20201001.1",
          "(.NET Core 4.6.29220.03; Microsoft Windows 10.0.19041 )"
        ],
        "x-ms-client-request-id": "cf039466-0828-b4fa-11d9-886fbac71844",
        "x-ms-date": "Thu, 01 Oct 2020 22:58:21 GMT",
        "x-ms-return-client-request-id": "true",
        "x-ms-version": "2020-02-10"
      },
      "RequestBody": null,
      "StatusCode": 201,
      "ResponseHeaders": {
        "Content-Length": "0",
        "Date": "Thu, 01 Oct 2020 22:58:21 GMT",
        "ETag": "\u00220x8D8665D7EDE581F\u0022",
        "Last-Modified": "Thu, 01 Oct 2020 22:58:21 GMT",
        "Server": [
          "Windows-Azure-Blob/1.0",
          "Microsoft-HTTPAPI/2.0"
        ],
        "x-ms-client-request-id": "cf039466-0828-b4fa-11d9-886fbac71844",
        "x-ms-request-id": "9de37f35-201c-0027-5846-988dd9000000",
        "x-ms-request-server-encrypted": "false",
<<<<<<< HEAD
        "x-ms-snapshot": "2019-09-13T01:13:20.9449945Z",
=======
        "x-ms-snapshot": "2020-10-01T22:58:21.9677819Z",
>>>>>>> 365f255a
        "x-ms-version": "2020-02-10"
      },
      "ResponseBody": []
    },
    {
      "RequestUri": "https://storagedotnettestingprem.blob.core.windows.net/test-container-81f39ae9-2f94-472c-0660-143ce619df40/test-blob-91a8fce2-79da-de93-d059-7f3627335f62",
      "RequestMethod": "PUT",
      "RequestHeaders": {
        "Authorization": "Sanitized",
        "traceparent": "00-48e7dbb22b1f654285f08ec774210deb-a52bae3b60688041-00",
        "User-Agent": [
          "azsdk-net-Storage.Blobs/12.7.0-alpha.20201001.1",
          "(.NET Core 4.6.29220.03; Microsoft Windows 10.0.19041 )"
        ],
        "x-ms-access-tier": "P20",
        "x-ms-client-request-id": "cd92fa60-4942-ec67-0125-fece88c48cdd",
        "x-ms-copy-source": "https://storagedotnettestingprem.blob.core.windows.net/test-container-81f39ae9-2f94-472c-0660-143ce619df40/test-blob-60c72556-ee46-24ad-e330-027f9df8cab9",
        "x-ms-date": "Thu, 01 Oct 2020 22:58:22 GMT",
        "x-ms-return-client-request-id": "true",
        "x-ms-version": "2020-02-10"
      },
      "RequestBody": null,
      "StatusCode": 202,
      "ResponseHeaders": {
        "Content-Length": "0",
        "Date": "Thu, 01 Oct 2020 22:58:21 GMT",
        "ETag": "\u00220x8D8665D7EEE3990\u0022",
        "Last-Modified": "Thu, 01 Oct 2020 22:58:22 GMT",
        "Server": [
          "Windows-Azure-Blob/1.0",
          "Microsoft-HTTPAPI/2.0"
        ],
        "x-ms-client-request-id": "cd92fa60-4942-ec67-0125-fece88c48cdd",
        "x-ms-copy-id": "dbf9ca39-6390-41c7-b821-8052969872a9",
        "x-ms-copy-status": "success",
<<<<<<< HEAD
        "x-ms-request-id": "434f41c9-501c-0065-21d0-69e304000000",
=======
        "x-ms-request-id": "9de37f46-201c-0027-6946-988dd9000000",
>>>>>>> 365f255a
        "x-ms-version": "2020-02-10"
      },
      "ResponseBody": []
    },
    {
      "RequestUri": "https://storagedotnettestingprem.blob.core.windows.net/test-container-81f39ae9-2f94-472c-0660-143ce619df40/test-blob-91a8fce2-79da-de93-d059-7f3627335f62",
      "RequestMethod": "HEAD",
      "RequestHeaders": {
        "Authorization": "Sanitized",
        "User-Agent": [
          "azsdk-net-Storage.Blobs/12.7.0-alpha.20201001.1",
          "(.NET Core 4.6.29220.03; Microsoft Windows 10.0.19041 )"
        ],
        "x-ms-client-request-id": "2dd5c373-92a0-f920-81fb-21b6ec29369a",
        "x-ms-date": "Thu, 01 Oct 2020 22:58:22 GMT",
        "x-ms-return-client-request-id": "true",
        "x-ms-version": "2020-02-10"
      },
      "RequestBody": null,
      "StatusCode": 200,
      "ResponseHeaders": {
        "Accept-Ranges": "bytes",
        "Content-Length": "4096",
        "Content-Type": "application/octet-stream",
        "Date": "Thu, 01 Oct 2020 22:58:21 GMT",
        "ETag": "\u00220x8D8665D7EEE3990\u0022",
        "Last-Modified": "Thu, 01 Oct 2020 22:58:22 GMT",
        "Server": [
          "Windows-Azure-Blob/1.0",
          "Microsoft-HTTPAPI/2.0"
        ],
        "x-ms-access-tier": "P20",
        "x-ms-blob-sequence-number": "0",
        "x-ms-blob-type": "PageBlob",
        "x-ms-client-request-id": "2dd5c373-92a0-f920-81fb-21b6ec29369a",
        "x-ms-copy-completion-time": "Thu, 01 Oct 2020 22:58:22 GMT",
        "x-ms-copy-id": "dbf9ca39-6390-41c7-b821-8052969872a9",
        "x-ms-copy-progress": "4096/4096",
        "x-ms-copy-source": "https://storagedotnettestingprem.blob.core.windows.net/test-container-81f39ae9-2f94-472c-0660-143ce619df40/test-blob-60c72556-ee46-24ad-e330-027f9df8cab9",
        "x-ms-copy-status": "success",
        "x-ms-creation-time": "Thu, 01 Oct 2020 22:58:22 GMT",
        "x-ms-lease-state": "available",
        "x-ms-lease-status": "unlocked",
        "x-ms-request-id": "9de37f4f-201c-0027-7246-988dd9000000",
        "x-ms-server-encrypted": "true",
        "x-ms-version": "2020-02-10"
      },
      "ResponseBody": []
    },
    {
      "RequestUri": "https://storagedotnettestingprem.blob.core.windows.net/test-container-81f39ae9-2f94-472c-0660-143ce619df40/test-blob-91a8fce2-79da-de93-d059-7f3627335f62",
      "RequestMethod": "HEAD",
      "RequestHeaders": {
        "Authorization": "Sanitized",
        "traceparent": "00-8339525af3baa64d9655f5c6539f4db4-4fda1f9b96ae724d-00",
        "User-Agent": [
          "azsdk-net-Storage.Blobs/12.7.0-alpha.20201001.1",
          "(.NET Core 4.6.29220.03; Microsoft Windows 10.0.19041 )"
        ],
        "x-ms-client-request-id": "c55a8ffc-5eee-e63d-0533-51e2d4b20bdb",
        "x-ms-date": "Thu, 01 Oct 2020 22:58:22 GMT",
        "x-ms-return-client-request-id": "true",
        "x-ms-version": "2020-02-10"
      },
      "RequestBody": null,
      "StatusCode": 200,
      "ResponseHeaders": {
        "Accept-Ranges": "bytes",
        "Content-Length": "4096",
        "Content-Type": "application/octet-stream",
        "Date": "Thu, 01 Oct 2020 22:58:21 GMT",
        "ETag": "\u00220x8D8665D7EEE3990\u0022",
        "Last-Modified": "Thu, 01 Oct 2020 22:58:22 GMT",
        "Server": [
          "Windows-Azure-Blob/1.0",
          "Microsoft-HTTPAPI/2.0"
        ],
        "x-ms-access-tier": "P20",
        "x-ms-blob-sequence-number": "0",
        "x-ms-blob-type": "PageBlob",
        "x-ms-client-request-id": "c55a8ffc-5eee-e63d-0533-51e2d4b20bdb",
        "x-ms-copy-completion-time": "Thu, 01 Oct 2020 22:58:22 GMT",
        "x-ms-copy-id": "dbf9ca39-6390-41c7-b821-8052969872a9",
        "x-ms-copy-progress": "4096/4096",
        "x-ms-copy-source": "https://storagedotnettestingprem.blob.core.windows.net/test-container-81f39ae9-2f94-472c-0660-143ce619df40/test-blob-60c72556-ee46-24ad-e330-027f9df8cab9",
        "x-ms-copy-status": "success",
        "x-ms-creation-time": "Thu, 01 Oct 2020 22:58:22 GMT",
        "x-ms-lease-state": "available",
        "x-ms-lease-status": "unlocked",
        "x-ms-request-id": "9de37f59-201c-0027-7c46-988dd9000000",
        "x-ms-server-encrypted": "true",
        "x-ms-version": "2020-02-10"
      },
      "ResponseBody": []
    },
    {
      "RequestUri": "https://storagedotnettestingprem.blob.core.windows.net/test-container-81f39ae9-2f94-472c-0660-143ce619df40?restype=container",
      "RequestMethod": "DELETE",
      "RequestHeaders": {
        "Authorization": "Sanitized",
        "traceparent": "00-0d2bae7d320cf94eb60291c34a234e5d-2ede0f13bfe68846-00",
        "User-Agent": [
          "azsdk-net-Storage.Blobs/12.7.0-alpha.20201001.1",
          "(.NET Core 4.6.29220.03; Microsoft Windows 10.0.19041 )"
        ],
        "x-ms-client-request-id": "5cb9e621-71ce-bcac-4c6d-8a02c2fb95df",
        "x-ms-date": "Thu, 01 Oct 2020 22:58:22 GMT",
        "x-ms-return-client-request-id": "true",
        "x-ms-version": "2020-02-10"
      },
      "RequestBody": null,
      "StatusCode": 202,
      "ResponseHeaders": {
        "Content-Length": "0",
        "Date": "Thu, 01 Oct 2020 22:58:21 GMT",
        "Server": [
          "Windows-Azure-Blob/1.0",
          "Microsoft-HTTPAPI/2.0"
        ],
<<<<<<< HEAD
        "x-ms-client-request-id": "1db37588-a591-2e93-1d09-c345e5c7fb65",
        "x-ms-request-id": "434f4219-501c-0065-71d0-69e304000000",
=======
        "x-ms-client-request-id": "5cb9e621-71ce-bcac-4c6d-8a02c2fb95df",
        "x-ms-request-id": "9de37f5d-201c-0027-8046-988dd9000000",
>>>>>>> 365f255a
        "x-ms-version": "2020-02-10"
      },
      "ResponseBody": []
    }
  ],
  "Variables": {
    "RandomSeed": "1157966461",
    "Storage_TestConfigPremiumBlob": "PremiumTenant\nstoragedotnettestingprem\nU2FuaXRpemVk\nhttps://storagedotnettestingprem.blob.core.windows.net\nhttps://storagedotnettestingprem.file.core.windows.net\nhttps://storagedotnettestingprem.queue.core.windows.net\nhttps://storagedotnettestingprem.table.core.windows.net\n\n\n\n\nhttps://storagedotnettestingprem-secondary.blob.core.windows.net\nhttps://storagedotnettestingprem-secondary.file.core.windows.net\nhttps://storagedotnettestingprem-secondary.queue.core.windows.net\nhttps://storagedotnettestingprem-secondary.table.core.windows.net\n\nSanitized\n\n\nCloud\nBlobEndpoint=https://storagedotnettestingprem.blob.core.windows.net/;QueueEndpoint=https://storagedotnettestingprem.queue.core.windows.net/;FileEndpoint=https://storagedotnettestingprem.file.core.windows.net/;BlobSecondaryEndpoint=https://storagedotnettestingprem-secondary.blob.core.windows.net/;QueueSecondaryEndpoint=https://storagedotnettestingprem-secondary.queue.core.windows.net/;FileSecondaryEndpoint=https://storagedotnettestingprem-secondary.file.core.windows.net/;AccountName=storagedotnettestingprem;AccountKey=Sanitized\n"
  }
}<|MERGE_RESOLUTION|>--- conflicted
+++ resolved
@@ -26,13 +26,8 @@
           "Windows-Azure-Blob/1.0",
           "Microsoft-HTTPAPI/2.0"
         ],
-<<<<<<< HEAD
-        "x-ms-client-request-id": "ceb4438d-bf49-a4c1-d3b4-41c765e5dd98",
-        "x-ms-request-id": "434f4171-501c-0065-49d0-69e304000000",
-=======
         "x-ms-client-request-id": "b1508446-ad42-15e5-8a50-04f939b91d51",
         "x-ms-request-id": "9de37ed0-201c-0027-7346-988dd9000000",
->>>>>>> 365f255a
         "x-ms-version": "2020-02-10"
       },
       "ResponseBody": []
@@ -142,11 +137,7 @@
         "x-ms-client-request-id": "cf039466-0828-b4fa-11d9-886fbac71844",
         "x-ms-request-id": "9de37f35-201c-0027-5846-988dd9000000",
         "x-ms-request-server-encrypted": "false",
-<<<<<<< HEAD
-        "x-ms-snapshot": "2019-09-13T01:13:20.9449945Z",
-=======
         "x-ms-snapshot": "2020-10-01T22:58:21.9677819Z",
->>>>>>> 365f255a
         "x-ms-version": "2020-02-10"
       },
       "ResponseBody": []
@@ -182,11 +173,7 @@
         "x-ms-client-request-id": "cd92fa60-4942-ec67-0125-fece88c48cdd",
         "x-ms-copy-id": "dbf9ca39-6390-41c7-b821-8052969872a9",
         "x-ms-copy-status": "success",
-<<<<<<< HEAD
-        "x-ms-request-id": "434f41c9-501c-0065-21d0-69e304000000",
-=======
         "x-ms-request-id": "9de37f46-201c-0027-6946-988dd9000000",
->>>>>>> 365f255a
         "x-ms-version": "2020-02-10"
       },
       "ResponseBody": []
@@ -306,13 +293,8 @@
           "Windows-Azure-Blob/1.0",
           "Microsoft-HTTPAPI/2.0"
         ],
-<<<<<<< HEAD
-        "x-ms-client-request-id": "1db37588-a591-2e93-1d09-c345e5c7fb65",
-        "x-ms-request-id": "434f4219-501c-0065-71d0-69e304000000",
-=======
         "x-ms-client-request-id": "5cb9e621-71ce-bcac-4c6d-8a02c2fb95df",
         "x-ms-request-id": "9de37f5d-201c-0027-8046-988dd9000000",
->>>>>>> 365f255a
         "x-ms-version": "2020-02-10"
       },
       "ResponseBody": []
