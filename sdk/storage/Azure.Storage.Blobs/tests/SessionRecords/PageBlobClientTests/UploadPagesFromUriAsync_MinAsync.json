--- conflicted
+++ resolved
@@ -28,11 +28,7 @@
           "Microsoft-HTTPAPI/2.0"
         ],
         "x-ms-client-request-id": "a8aac455-e407-06d2-c6cf-bdea82c0fe74",
-<<<<<<< HEAD
-        "x-ms-request-id": "d07c5f75-301e-009b-674c-098ca5000000",
-=======
         "x-ms-request-id": "9272b02e-101e-0001-7d46-98f80a000000",
->>>>>>> 365f255a
         "x-ms-version": "2020-02-10"
       },
       "ResponseBody": []
@@ -67,11 +63,7 @@
           "Microsoft-HTTPAPI/2.0"
         ],
         "x-ms-client-request-id": "d46b5145-301e-3447-cf32-815dcf8781a2",
-<<<<<<< HEAD
-        "x-ms-request-id": "d07c5f99-301e-009b-044c-098ca5000000",
-=======
         "x-ms-request-id": "9272b04d-101e-0001-1346-98f80a000000",
->>>>>>> 365f255a
         "x-ms-version": "2020-02-10"
       },
       "ResponseBody": []
@@ -253,11 +245,7 @@
           "Microsoft-HTTPAPI/2.0"
         ],
         "x-ms-client-request-id": "9f6424db-13f8-38de-0573-9300187ecfda",
-<<<<<<< HEAD
-        "x-ms-request-id": "d07c6040-301e-009b-064c-098ca5000000",
-=======
         "x-ms-request-id": "9272b188-101e-0001-1a46-98f80a000000",
->>>>>>> 365f255a
         "x-ms-version": "2020-02-10"
       },
       "ResponseBody": []
