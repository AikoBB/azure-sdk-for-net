--- conflicted
+++ resolved
@@ -28,11 +28,7 @@
           "Microsoft-HTTPAPI/2.0"
         ],
         "x-ms-client-request-id": "09146f79-e82b-cf88-f371-2d268919dc31",
-<<<<<<< HEAD
-        "x-ms-request-id": "a0e9d2af-601e-0016-66cc-39f73f000000",
-=======
         "x-ms-request-id": "a1902873-001e-006f-6e46-98ad25000000",
->>>>>>> 365f255a
         "x-ms-version": "2020-02-10"
       },
       "ResponseBody": []
@@ -71,12 +67,7 @@
         "x-ms-client-request-id": "cd14f58f-e8a3-dd0a-5e2b-88b479cf9cfc",
         "x-ms-request-id": "a190287b-001e-006f-7346-98ad25000000",
         "x-ms-request-server-encrypted": "true",
-<<<<<<< HEAD
-        "x-ms-version": "2020-02-10",
-        "x-ms-version-id": "2020-06-03T17:29:03.5629449Z"
-=======
         "x-ms-version": "2020-02-10"
->>>>>>> 365f255a
       },
       "ResponseBody": []
     },
@@ -110,11 +101,7 @@
         ],
         "x-ms-client-request-id": "3d2ac909-c5e1-a4c3-1265-bc745c4ab67f",
         "x-ms-error-code": "ConditionNotMet",
-<<<<<<< HEAD
-        "x-ms-request-id": "a0e9d307-601e-0016-35cc-39f73f000000",
-=======
         "x-ms-request-id": "a1902884-001e-006f-7c46-98ad25000000",
->>>>>>> 365f255a
         "x-ms-version": "2020-02-10"
       },
       "ResponseBody": [
@@ -148,11 +135,7 @@
           "Microsoft-HTTPAPI/2.0"
         ],
         "x-ms-client-request-id": "b0aa5951-5fa5-171b-03f6-5970051ca087",
-<<<<<<< HEAD
-        "x-ms-request-id": "a0e9d336-601e-0016-5dcc-39f73f000000",
-=======
         "x-ms-request-id": "a190288c-001e-006f-0446-98ad25000000",
->>>>>>> 365f255a
         "x-ms-version": "2020-02-10"
       },
       "ResponseBody": []
