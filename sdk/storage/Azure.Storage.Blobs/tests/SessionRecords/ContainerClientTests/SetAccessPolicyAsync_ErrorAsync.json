{
  "Entries": [
    {
      "RequestUri": "https://amandadev2.blob.core.windows.net/test-container-2a5f4eac-63b1-ea63-275e-06da643b95ea?restype=container\u0026comp=acl",
      "RequestMethod": "PUT",
      "RequestHeaders": {
        "Authorization": "Sanitized",
        "Content-Length": "249",
        "Content-Type": "application/xml",
        "traceparent": "00-c2740a6fa3e6c84e8d34696089211f17-3f812ebbe49cce42-00",
        "User-Agent": [
          "azsdk-net-Storage.Blobs/12.5.0-dev.20200803.1",
          "(.NET Core 4.6.29017.01; Microsoft Windows 10.0.18363 )"
        ],
        "x-ms-client-request-id": "a801961c-ec12-6287-b4da-2cba0cbfe9e0",
        "x-ms-date": "Mon, 03 Aug 2020 17:53:51 GMT",
        "x-ms-return-client-request-id": "true",
        "x-ms-version": "2020-02-10"
      },
      "RequestBody": "\u003CSignedIdentifiers\u003E\u003CSignedIdentifier\u003E\u003CId\u003Epqbuvabtukbuiovjnght\u003C/Id\u003E\u003CAccessPolicy\u003E\u003CStart\u003E2020-08-03T16:53:51.5653840Z\u003C/Start\u003E\u003CExpiry\u003E2020-08-03T18:53:51.5653840Z\u003C/Expiry\u003E\u003CPermission\u003Erw\u003C/Permission\u003E\u003C/AccessPolicy\u003E\u003C/SignedIdentifier\u003E\u003C/SignedIdentifiers\u003E",
      "StatusCode": 404,
      "ResponseHeaders": {
        "Content-Length": "225",
        "Content-Type": "application/xml",
        "Date": "Mon, 03 Aug 2020 17:53:51 GMT",
        "Server": [
          "Windows-Azure-Blob/1.0",
          "Microsoft-HTTPAPI/2.0"
        ],
        "x-ms-client-request-id": "a801961c-ec12-6287-b4da-2cba0cbfe9e0",
        "x-ms-error-code": "ContainerNotFound",
<<<<<<< HEAD
        "x-ms-request-id": "ee0bf83c-901e-0049-6d4b-090f4b000000",
        "x-ms-version": "2020-02-10"
=======
        "x-ms-request-id": "be4641c3-e01e-0058-40bf-699660000000",
        "x-ms-version": "2019-12-12"
>>>>>>> 23bacf7a
      },
      "ResponseBody": [
        "\uFEFF\u003C?xml version=\u00221.0\u0022 encoding=\u0022utf-8\u0022?\u003E\u003CError\u003E\u003CCode\u003EContainerNotFound\u003C/Code\u003E\u003CMessage\u003EThe specified container does not exist.\n",
        "RequestId:be4641c3-e01e-0058-40bf-699660000000\n",
        "Time:2020-08-03T17:53:51.7282323Z\u003C/Message\u003E\u003C/Error\u003E"
      ]
    }
  ],
  "Variables": {
    "DateTimeOffsetNow": "2020-08-03T10:53:51.5653840-07:00",
    "RandomSeed": "1305605873",
    "Storage_TestConfigDefault": "ProductionTenant\namandadev2\nU2FuaXRpemVk\nhttps://amandadev2.blob.core.windows.net\nhttps://amandadev2.file.core.windows.net\nhttps://amandadev2.queue.core.windows.net\nhttps://amandadev2.table.core.windows.net\n\n\n\n\nhttps://amandadev2-secondary.blob.core.windows.net\nhttps://amandadev2-secondary.file.core.windows.net\nhttps://amandadev2-secondary.queue.core.windows.net\nhttps://amandadev2-secondary.table.core.windows.net\n\nSanitized\n\n\nCloud\nBlobEndpoint=https://amandadev2.blob.core.windows.net/;QueueEndpoint=https://amandadev2.queue.core.windows.net/;FileEndpoint=https://amandadev2.file.core.windows.net/;BlobSecondaryEndpoint=https://amandadev2-secondary.blob.core.windows.net/;QueueSecondaryEndpoint=https://amandadev2-secondary.queue.core.windows.net/;FileSecondaryEndpoint=https://amandadev2-secondary.file.core.windows.net/;AccountName=amandadev2;AccountKey=Kg==;\n"
  }
}<|MERGE_RESOLUTION|>--- conflicted
+++ resolved
@@ -29,13 +29,8 @@
         ],
         "x-ms-client-request-id": "a801961c-ec12-6287-b4da-2cba0cbfe9e0",
         "x-ms-error-code": "ContainerNotFound",
-<<<<<<< HEAD
-        "x-ms-request-id": "ee0bf83c-901e-0049-6d4b-090f4b000000",
+        "x-ms-request-id": "be4641c3-e01e-0058-40bf-699660000000",
         "x-ms-version": "2020-02-10"
-=======
-        "x-ms-request-id": "be4641c3-e01e-0058-40bf-699660000000",
-        "x-ms-version": "2019-12-12"
->>>>>>> 23bacf7a
       },
       "ResponseBody": [
         "\uFEFF\u003C?xml version=\u00221.0\u0022 encoding=\u0022utf-8\u0022?\u003E\u003CError\u003E\u003CCode\u003EContainerNotFound\u003C/Code\u003E\u003CMessage\u003EThe specified container does not exist.\n",
