{
  "Entries": [
    {
<<<<<<< HEAD
      "RequestUri": "https://seanmcccanary.blob.core.windows.net/test-container-dcc30020-f94b-dd01-d5f1-7cfae7cda0c8?restype=container\u0026comp=acl",
=======
      "RequestUri": "https://amandadev2.blob.core.windows.net/test-container-dcc30020-f94b-dd01-d5f1-7cfae7cda0c8?restype=container\u0026comp=acl",
>>>>>>> 994efc63
      "RequestMethod": "PUT",
      "RequestHeaders": {
        "Authorization": "Sanitized",
        "Content-Length": "249",
        "Content-Type": "application/xml",
<<<<<<< HEAD
        "traceparent": "00-1729b6b8a7a3004090c9f1005960a42c-8ef05d8e941a5844-00",
        "User-Agent": [
          "azsdk-net-Storage.Blobs/12.5.0-dev.20200402.1",
          "(.NET Core 4.6.28325.01; Microsoft Windows 10.0.18362 )"
        ],
        "x-ms-client-request-id": "cd553d31-440b-e980-40c5-f745b6240688",
        "x-ms-date": "Fri, 03 Apr 2020 00:00:43 GMT",
        "x-ms-return-client-request-id": "true",
        "x-ms-version": "2019-12-12"
      },
      "RequestBody": "\u003CSignedIdentifiers\u003E\u003CSignedIdentifier\u003E\u003CId\u003Eaeohmvvsnvvvmlklvuac\u003C/Id\u003E\u003CAccessPolicy\u003E\u003CStart\u003E2020-04-02T23:00:43.6949850Z\u003C/Start\u003E\u003CExpiry\u003E2020-04-03T01:00:43.6949850Z\u003C/Expiry\u003E\u003CPermission\u003Erw\u003C/Permission\u003E\u003C/AccessPolicy\u003E\u003C/SignedIdentifier\u003E\u003C/SignedIdentifiers\u003E",
=======
        "traceparent": "00-5b77bfa83295ec4d828ae79bec25bd46-2177fb61488c7b49-00",
        "User-Agent": [
          "azsdk-net-Storage.Blobs/12.5.0-dev.20200803.1",
          "(.NET Core 4.6.29017.01; Microsoft Windows 10.0.18363 )"
        ],
        "x-ms-client-request-id": "cd553d31-440b-e980-40c5-f745b6240688",
        "x-ms-date": "Mon, 03 Aug 2020 17:53:47 GMT",
        "x-ms-return-client-request-id": "true",
        "x-ms-version": "2019-12-12"
      },
      "RequestBody": "\u003CSignedIdentifiers\u003E\u003CSignedIdentifier\u003E\u003CId\u003Eaeohmvvsnvvvmlklvuac\u003C/Id\u003E\u003CAccessPolicy\u003E\u003CStart\u003E2020-08-03T16:53:47.8077704Z\u003C/Start\u003E\u003CExpiry\u003E2020-08-03T18:53:47.8077704Z\u003C/Expiry\u003E\u003CPermission\u003Erw\u003C/Permission\u003E\u003C/AccessPolicy\u003E\u003C/SignedIdentifier\u003E\u003C/SignedIdentifiers\u003E",
>>>>>>> 994efc63
      "StatusCode": 404,
      "ResponseHeaders": {
        "Content-Length": "225",
        "Content-Type": "application/xml",
<<<<<<< HEAD
        "Date": "Fri, 03 Apr 2020 00:00:42 GMT",
=======
        "Date": "Mon, 03 Aug 2020 17:53:47 GMT",
>>>>>>> 994efc63
        "Server": [
          "Windows-Azure-Blob/1.0",
          "Microsoft-HTTPAPI/2.0"
        ],
        "x-ms-client-request-id": "cd553d31-440b-e980-40c5-f745b6240688",
        "x-ms-error-code": "ContainerNotFound",
<<<<<<< HEAD
        "x-ms-request-id": "aaa2a564-201e-002e-7f4a-091fb7000000",
=======
        "x-ms-request-id": "081835f0-d01e-00fa-41bf-695bfc000000",
>>>>>>> 994efc63
        "x-ms-version": "2019-12-12"
      },
      "ResponseBody": [
        "\uFEFF\u003C?xml version=\u00221.0\u0022 encoding=\u0022utf-8\u0022?\u003E\u003CError\u003E\u003CCode\u003EContainerNotFound\u003C/Code\u003E\u003CMessage\u003EThe specified container does not exist.\n",
<<<<<<< HEAD
        "RequestId:aaa2a564-201e-002e-7f4a-091fb7000000\n",
        "Time:2020-04-03T00:00:43.0725868Z\u003C/Message\u003E\u003C/Error\u003E"
=======
        "RequestId:081835f0-d01e-00fa-41bf-695bfc000000\n",
        "Time:2020-08-03T17:53:47.9698230Z\u003C/Message\u003E\u003C/Error\u003E"
>>>>>>> 994efc63
      ]
    }
  ],
  "Variables": {
<<<<<<< HEAD
    "DateTimeOffsetNow": "2020-04-02T17:00:43.6949850-07:00",
    "RandomSeed": "2117501618",
    "Storage_TestConfigDefault": "ProductionTenant\nseanmcccanary\nU2FuaXRpemVk\nhttps://seanmcccanary.blob.core.windows.net\nhttps://seanmcccanary.file.core.windows.net\nhttps://seanmcccanary.queue.core.windows.net\nhttps://seanmcccanary.table.core.windows.net\n\n\n\n\nhttps://seanmcccanary-secondary.blob.core.windows.net\nhttps://seanmcccanary-secondary.file.core.windows.net\nhttps://seanmcccanary-secondary.queue.core.windows.net\nhttps://seanmcccanary-secondary.table.core.windows.net\n\nSanitized\n\n\nCloud\nBlobEndpoint=https://seanmcccanary.blob.core.windows.net/;QueueEndpoint=https://seanmcccanary.queue.core.windows.net/;FileEndpoint=https://seanmcccanary.file.core.windows.net/;BlobSecondaryEndpoint=https://seanmcccanary-secondary.blob.core.windows.net/;QueueSecondaryEndpoint=https://seanmcccanary-secondary.queue.core.windows.net/;FileSecondaryEndpoint=https://seanmcccanary-secondary.file.core.windows.net/;AccountName=seanmcccanary;AccountKey=Sanitized\nseanscope1"
=======
    "DateTimeOffsetNow": "2020-08-03T10:53:47.8077704-07:00",
    "RandomSeed": "2117501618",
    "Storage_TestConfigDefault": "ProductionTenant\namandadev2\nU2FuaXRpemVk\nhttps://amandadev2.blob.core.windows.net\nhttps://amandadev2.file.core.windows.net\nhttps://amandadev2.queue.core.windows.net\nhttps://amandadev2.table.core.windows.net\n\n\n\n\nhttps://amandadev2-secondary.blob.core.windows.net\nhttps://amandadev2-secondary.file.core.windows.net\nhttps://amandadev2-secondary.queue.core.windows.net\nhttps://amandadev2-secondary.table.core.windows.net\n\nSanitized\n\n\nCloud\nBlobEndpoint=https://amandadev2.blob.core.windows.net/;QueueEndpoint=https://amandadev2.queue.core.windows.net/;FileEndpoint=https://amandadev2.file.core.windows.net/;BlobSecondaryEndpoint=https://amandadev2-secondary.blob.core.windows.net/;QueueSecondaryEndpoint=https://amandadev2-secondary.queue.core.windows.net/;FileSecondaryEndpoint=https://amandadev2-secondary.file.core.windows.net/;AccountName=amandadev2;AccountKey=Kg==;\n"
>>>>>>> 994efc63
  }
}<|MERGE_RESOLUTION|>--- conflicted
+++ resolved
@@ -1,29 +1,12 @@
 {
   "Entries": [
     {
-<<<<<<< HEAD
-      "RequestUri": "https://seanmcccanary.blob.core.windows.net/test-container-dcc30020-f94b-dd01-d5f1-7cfae7cda0c8?restype=container\u0026comp=acl",
-=======
       "RequestUri": "https://amandadev2.blob.core.windows.net/test-container-dcc30020-f94b-dd01-d5f1-7cfae7cda0c8?restype=container\u0026comp=acl",
->>>>>>> 994efc63
       "RequestMethod": "PUT",
       "RequestHeaders": {
         "Authorization": "Sanitized",
         "Content-Length": "249",
         "Content-Type": "application/xml",
-<<<<<<< HEAD
-        "traceparent": "00-1729b6b8a7a3004090c9f1005960a42c-8ef05d8e941a5844-00",
-        "User-Agent": [
-          "azsdk-net-Storage.Blobs/12.5.0-dev.20200402.1",
-          "(.NET Core 4.6.28325.01; Microsoft Windows 10.0.18362 )"
-        ],
-        "x-ms-client-request-id": "cd553d31-440b-e980-40c5-f745b6240688",
-        "x-ms-date": "Fri, 03 Apr 2020 00:00:43 GMT",
-        "x-ms-return-client-request-id": "true",
-        "x-ms-version": "2019-12-12"
-      },
-      "RequestBody": "\u003CSignedIdentifiers\u003E\u003CSignedIdentifier\u003E\u003CId\u003Eaeohmvvsnvvvmlklvuac\u003C/Id\u003E\u003CAccessPolicy\u003E\u003CStart\u003E2020-04-02T23:00:43.6949850Z\u003C/Start\u003E\u003CExpiry\u003E2020-04-03T01:00:43.6949850Z\u003C/Expiry\u003E\u003CPermission\u003Erw\u003C/Permission\u003E\u003C/AccessPolicy\u003E\u003C/SignedIdentifier\u003E\u003C/SignedIdentifiers\u003E",
-=======
         "traceparent": "00-5b77bfa83295ec4d828ae79bec25bd46-2177fb61488c7b49-00",
         "User-Agent": [
           "azsdk-net-Storage.Blobs/12.5.0-dev.20200803.1",
@@ -35,50 +18,30 @@
         "x-ms-version": "2019-12-12"
       },
       "RequestBody": "\u003CSignedIdentifiers\u003E\u003CSignedIdentifier\u003E\u003CId\u003Eaeohmvvsnvvvmlklvuac\u003C/Id\u003E\u003CAccessPolicy\u003E\u003CStart\u003E2020-08-03T16:53:47.8077704Z\u003C/Start\u003E\u003CExpiry\u003E2020-08-03T18:53:47.8077704Z\u003C/Expiry\u003E\u003CPermission\u003Erw\u003C/Permission\u003E\u003C/AccessPolicy\u003E\u003C/SignedIdentifier\u003E\u003C/SignedIdentifiers\u003E",
->>>>>>> 994efc63
       "StatusCode": 404,
       "ResponseHeaders": {
         "Content-Length": "225",
         "Content-Type": "application/xml",
-<<<<<<< HEAD
-        "Date": "Fri, 03 Apr 2020 00:00:42 GMT",
-=======
         "Date": "Mon, 03 Aug 2020 17:53:47 GMT",
->>>>>>> 994efc63
         "Server": [
           "Windows-Azure-Blob/1.0",
           "Microsoft-HTTPAPI/2.0"
         ],
         "x-ms-client-request-id": "cd553d31-440b-e980-40c5-f745b6240688",
         "x-ms-error-code": "ContainerNotFound",
-<<<<<<< HEAD
-        "x-ms-request-id": "aaa2a564-201e-002e-7f4a-091fb7000000",
-=======
         "x-ms-request-id": "081835f0-d01e-00fa-41bf-695bfc000000",
->>>>>>> 994efc63
         "x-ms-version": "2019-12-12"
       },
       "ResponseBody": [
         "\uFEFF\u003C?xml version=\u00221.0\u0022 encoding=\u0022utf-8\u0022?\u003E\u003CError\u003E\u003CCode\u003EContainerNotFound\u003C/Code\u003E\u003CMessage\u003EThe specified container does not exist.\n",
-<<<<<<< HEAD
-        "RequestId:aaa2a564-201e-002e-7f4a-091fb7000000\n",
-        "Time:2020-04-03T00:00:43.0725868Z\u003C/Message\u003E\u003C/Error\u003E"
-=======
         "RequestId:081835f0-d01e-00fa-41bf-695bfc000000\n",
         "Time:2020-08-03T17:53:47.9698230Z\u003C/Message\u003E\u003C/Error\u003E"
->>>>>>> 994efc63
       ]
     }
   ],
   "Variables": {
-<<<<<<< HEAD
-    "DateTimeOffsetNow": "2020-04-02T17:00:43.6949850-07:00",
-    "RandomSeed": "2117501618",
-    "Storage_TestConfigDefault": "ProductionTenant\nseanmcccanary\nU2FuaXRpemVk\nhttps://seanmcccanary.blob.core.windows.net\nhttps://seanmcccanary.file.core.windows.net\nhttps://seanmcccanary.queue.core.windows.net\nhttps://seanmcccanary.table.core.windows.net\n\n\n\n\nhttps://seanmcccanary-secondary.blob.core.windows.net\nhttps://seanmcccanary-secondary.file.core.windows.net\nhttps://seanmcccanary-secondary.queue.core.windows.net\nhttps://seanmcccanary-secondary.table.core.windows.net\n\nSanitized\n\n\nCloud\nBlobEndpoint=https://seanmcccanary.blob.core.windows.net/;QueueEndpoint=https://seanmcccanary.queue.core.windows.net/;FileEndpoint=https://seanmcccanary.file.core.windows.net/;BlobSecondaryEndpoint=https://seanmcccanary-secondary.blob.core.windows.net/;QueueSecondaryEndpoint=https://seanmcccanary-secondary.queue.core.windows.net/;FileSecondaryEndpoint=https://seanmcccanary-secondary.file.core.windows.net/;AccountName=seanmcccanary;AccountKey=Sanitized\nseanscope1"
-=======
     "DateTimeOffsetNow": "2020-08-03T10:53:47.8077704-07:00",
     "RandomSeed": "2117501618",
     "Storage_TestConfigDefault": "ProductionTenant\namandadev2\nU2FuaXRpemVk\nhttps://amandadev2.blob.core.windows.net\nhttps://amandadev2.file.core.windows.net\nhttps://amandadev2.queue.core.windows.net\nhttps://amandadev2.table.core.windows.net\n\n\n\n\nhttps://amandadev2-secondary.blob.core.windows.net\nhttps://amandadev2-secondary.file.core.windows.net\nhttps://amandadev2-secondary.queue.core.windows.net\nhttps://amandadev2-secondary.table.core.windows.net\n\nSanitized\n\n\nCloud\nBlobEndpoint=https://amandadev2.blob.core.windows.net/;QueueEndpoint=https://amandadev2.queue.core.windows.net/;FileEndpoint=https://amandadev2.file.core.windows.net/;BlobSecondaryEndpoint=https://amandadev2-secondary.blob.core.windows.net/;QueueSecondaryEndpoint=https://amandadev2-secondary.queue.core.windows.net/;FileSecondaryEndpoint=https://amandadev2-secondary.file.core.windows.net/;AccountName=amandadev2;AccountKey=Kg==;\n"
->>>>>>> 994efc63
   }
 }