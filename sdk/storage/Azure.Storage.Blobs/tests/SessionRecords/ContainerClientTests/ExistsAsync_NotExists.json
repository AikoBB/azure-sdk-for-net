--- conflicted
+++ resolved
@@ -27,11 +27,7 @@
         ],
         "x-ms-client-request-id": "00d1a79c-7b75-9e1d-2a92-692656119651",
         "x-ms-error-code": "ContainerNotFound",
-<<<<<<< HEAD
-        "x-ms-request-id": "33ba0982-201e-002e-5832-f3c02c000000",
-=======
         "x-ms-request-id": "1401afdf-c01e-0009-314a-090873000000",
->>>>>>> 8d420312
         "x-ms-version": "2019-12-12"
       },
       "ResponseBody": [
