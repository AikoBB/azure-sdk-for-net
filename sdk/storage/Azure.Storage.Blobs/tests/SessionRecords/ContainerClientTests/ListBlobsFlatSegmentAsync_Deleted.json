--- conflicted
+++ resolved
@@ -28,123 +28,12 @@
           "Microsoft-HTTPAPI/2.0"
         ],
         "x-ms-client-request-id": "c480d48c-4003-972a-8f83-7516153d43f5",
-<<<<<<< HEAD
-        "x-ms-request-id": "1b75dbbe-e01e-001e-1932-f37ee3000000",
-=======
         "x-ms-request-id": "62ec4185-001e-0039-5c8d-0f0d3d000000",
->>>>>>> 8d420312
         "x-ms-version": "2019-12-12"
       },
       "ResponseBody": []
     },
     {
-<<<<<<< HEAD
-      "RequestUri": "https://seanstagetest.blob.core.windows.net/?restype=service\u0026comp=properties",
-      "RequestMethod": "GET",
-      "RequestHeaders": {
-        "Authorization": "Sanitized",
-        "traceparent": "00-a50ea51a77cfc740a0ac1bf074393cb0-f1ad3b727c03bb48-00",
-        "User-Agent": [
-          "azsdk-net-Storage.Blobs/12.4.0-dev.20200305.1",
-          "(.NET Core 4.6.28325.01; Microsoft Windows 10.0.18363 )"
-        ],
-        "x-ms-client-request-id": "99fff3db-0657-a59c-7ede-824e8cc9024a",
-        "x-ms-date": "Thu, 05 Mar 2020 21:13:53 GMT",
-        "x-ms-return-client-request-id": "true",
-        "x-ms-version": "2019-12-12"
-      },
-      "RequestBody": null,
-      "StatusCode": 200,
-      "ResponseHeaders": {
-        "Content-Type": "application/xml",
-        "Date": "Thu, 05 Mar 2020 21:13:52 GMT",
-        "Server": [
-          "Windows-Azure-Blob/1.0",
-          "Microsoft-HTTPAPI/2.0"
-        ],
-        "Transfer-Encoding": "chunked",
-        "Vary": "Origin",
-        "x-ms-client-request-id": "99fff3db-0657-a59c-7ede-824e8cc9024a",
-        "x-ms-request-id": "9d98a3fc-f01e-0002-4532-f32c83000000",
-        "x-ms-version": "2019-12-12"
-      },
-      "ResponseBody": "\uFEFF\u003C?xml version=\u00221.0\u0022 encoding=\u0022utf-8\u0022?\u003E\u003CStorageServiceProperties\u003E\u003CLogging\u003E\u003CVersion\u003E1.0\u003C/Version\u003E\u003CRead\u003Etrue\u003C/Read\u003E\u003CWrite\u003Etrue\u003C/Write\u003E\u003CDelete\u003Efalse\u003C/Delete\u003E\u003CRetentionPolicy\u003E\u003CEnabled\u003Etrue\u003C/Enabled\u003E\u003CDays\u003E5\u003C/Days\u003E\u003C/RetentionPolicy\u003E\u003C/Logging\u003E\u003CHourMetrics\u003E\u003CVersion\u003E1.0\u003C/Version\u003E\u003CEnabled\u003Etrue\u003C/Enabled\u003E\u003CIncludeAPIs\u003Efalse\u003C/IncludeAPIs\u003E\u003CRetentionPolicy\u003E\u003CEnabled\u003Etrue\u003C/Enabled\u003E\u003CDays\u003E6\u003C/Days\u003E\u003C/RetentionPolicy\u003E\u003C/HourMetrics\u003E\u003CMinuteMetrics\u003E\u003CVersion\u003E1.0\u003C/Version\u003E\u003CEnabled\u003Etrue\u003C/Enabled\u003E\u003CIncludeAPIs\u003Efalse\u003C/IncludeAPIs\u003E\u003CRetentionPolicy\u003E\u003CEnabled\u003Etrue\u003C/Enabled\u003E\u003CDays\u003E6\u003C/Days\u003E\u003C/RetentionPolicy\u003E\u003C/MinuteMetrics\u003E\u003CCors\u003E\u003CCorsRule\u003E\u003CAllowedMethods\u003EGET,PUT\u003C/AllowedMethods\u003E\u003CAllowedOrigins\u003Ewww.ab.com,www.bc.com\u003C/AllowedOrigins\u003E\u003CAllowedHeaders\u003Ex-ms-meta-xyz,x-ms-meta-foo,x-ms-meta-data*,x-ms-meta-target*\u003C/AllowedHeaders\u003E\u003CExposedHeaders\u003Ex-ms-meta-abc,x-ms-meta-bcd,x-ms-meta-data*,x-ms-meta-source*\u003C/ExposedHeaders\u003E\u003CMaxAgeInSeconds\u003E500\u003C/MaxAgeInSeconds\u003E\u003C/CorsRule\u003E\u003C/Cors\u003E\u003CDeleteRetentionPolicy\u003E\u003CEnabled\u003Efalse\u003C/Enabled\u003E\u003C/DeleteRetentionPolicy\u003E\u003CStaticWebsite\u003E\u003CEnabled\u003Etrue\u003C/Enabled\u003E\u003CIndexDocument\u003Emyindex.html\u003C/IndexDocument\u003E\u003CErrorDocument404Path\u003Eerrors/error/404error.html\u003C/ErrorDocument404Path\u003E\u003C/StaticWebsite\u003E\u003CDefaultServiceVersion\u003E2013-08-15\u003C/DefaultServiceVersion\u003E\u003C/StorageServiceProperties\u003E"
-    },
-    {
-      "RequestUri": "https://seanstagetest.blob.core.windows.net/?restype=service\u0026comp=properties",
-      "RequestMethod": "PUT",
-      "RequestHeaders": {
-        "Authorization": "Sanitized",
-        "Content-Length": "1243",
-        "Content-Type": "application/xml",
-        "traceparent": "00-38f604a4c6531444ab0959b7cd9f681b-a61e99f91d7f3b42-00",
-        "User-Agent": [
-          "azsdk-net-Storage.Blobs/12.4.0-dev.20200305.1",
-          "(.NET Core 4.6.28325.01; Microsoft Windows 10.0.18363 )"
-        ],
-        "x-ms-client-request-id": "213a6577-a93e-fb9e-91a1-92538f1d0c3b",
-        "x-ms-date": "Thu, 05 Mar 2020 21:13:53 GMT",
-        "x-ms-return-client-request-id": "true",
-        "x-ms-version": "2019-12-12"
-      },
-      "RequestBody": "\u003CStorageServiceProperties\u003E\u003CLogging\u003E\u003CVersion\u003E1.0\u003C/Version\u003E\u003CDelete\u003Efalse\u003C/Delete\u003E\u003CRead\u003Etrue\u003C/Read\u003E\u003CWrite\u003Etrue\u003C/Write\u003E\u003CRetentionPolicy\u003E\u003CEnabled\u003Etrue\u003C/Enabled\u003E\u003CDays\u003E5\u003C/Days\u003E\u003C/RetentionPolicy\u003E\u003C/Logging\u003E\u003CHourMetrics\u003E\u003CVersion\u003E1.0\u003C/Version\u003E\u003CEnabled\u003Etrue\u003C/Enabled\u003E\u003CRetentionPolicy\u003E\u003CEnabled\u003Etrue\u003C/Enabled\u003E\u003CDays\u003E6\u003C/Days\u003E\u003C/RetentionPolicy\u003E\u003CIncludeAPIs\u003Efalse\u003C/IncludeAPIs\u003E\u003C/HourMetrics\u003E\u003CMinuteMetrics\u003E\u003CVersion\u003E1.0\u003C/Version\u003E\u003CEnabled\u003Etrue\u003C/Enabled\u003E\u003CRetentionPolicy\u003E\u003CEnabled\u003Etrue\u003C/Enabled\u003E\u003CDays\u003E6\u003C/Days\u003E\u003C/RetentionPolicy\u003E\u003CIncludeAPIs\u003Efalse\u003C/IncludeAPIs\u003E\u003C/MinuteMetrics\u003E\u003CCors\u003E\u003CCorsRule\u003E\u003CAllowedOrigins\u003Ewww.ab.com,www.bc.com\u003C/AllowedOrigins\u003E\u003CAllowedMethods\u003EGET,PUT\u003C/AllowedMethods\u003E\u003CAllowedHeaders\u003Ex-ms-meta-xyz,x-ms-meta-foo,x-ms-meta-data*,x-ms-meta-target*\u003C/AllowedHeaders\u003E\u003CExposedHeaders\u003Ex-ms-meta-abc,x-ms-meta-bcd,x-ms-meta-data*,x-ms-meta-source*\u003C/ExposedHeaders\u003E\u003CMaxAgeInSeconds\u003E500\u003C/MaxAgeInSeconds\u003E\u003C/CorsRule\u003E\u003C/Cors\u003E\u003CDefaultServiceVersion\u003E2013-08-15\u003C/DefaultServiceVersion\u003E\u003CDeleteRetentionPolicy\u003E\u003CEnabled\u003Etrue\u003C/Enabled\u003E\u003CDays\u003E2\u003C/Days\u003E\u003C/DeleteRetentionPolicy\u003E\u003CStaticWebsite\u003E\u003CEnabled\u003Etrue\u003C/Enabled\u003E\u003CIndexDocument\u003Emyindex.html\u003C/IndexDocument\u003E\u003CErrorDocument404Path\u003Eerrors/error/404error.html\u003C/ErrorDocument404Path\u003E\u003C/StaticWebsite\u003E\u003C/StorageServiceProperties\u003E",
-      "StatusCode": 202,
-      "ResponseHeaders": {
-        "Content-Length": "0",
-        "Date": "Thu, 05 Mar 2020 21:13:52 GMT",
-        "Server": [
-          "Windows-Azure-Blob/1.0",
-          "Microsoft-HTTPAPI/2.0"
-        ],
-        "x-ms-client-request-id": "213a6577-a93e-fb9e-91a1-92538f1d0c3b",
-        "x-ms-request-id": "9d98a3fe-f01e-0002-4632-f32c83000000",
-        "x-ms-version": "2019-12-12"
-      },
-      "ResponseBody": []
-    },
-    {
-      "RequestUri": "https://seanstagetest.blob.core.windows.net/?restype=service\u0026comp=properties",
-      "RequestMethod": "GET",
-      "RequestHeaders": {
-        "Authorization": "Sanitized",
-        "traceparent": "00-606b4a32d48f6c49a4bacd6888edff55-f270ff26ad5e0b41-00",
-        "User-Agent": [
-          "azsdk-net-Storage.Blobs/12.4.0-dev.20200305.1",
-          "(.NET Core 4.6.28325.01; Microsoft Windows 10.0.18363 )"
-        ],
-        "x-ms-client-request-id": "27d7ade3-e08f-1f0b-37e9-2daa9a46e94a",
-        "x-ms-date": "Thu, 05 Mar 2020 21:13:54 GMT",
-        "x-ms-return-client-request-id": "true",
-        "x-ms-version": "2019-12-12"
-      },
-      "RequestBody": null,
-      "StatusCode": 200,
-      "ResponseHeaders": {
-        "Content-Type": "application/xml",
-        "Date": "Thu, 05 Mar 2020 21:13:53 GMT",
-        "Server": [
-          "Windows-Azure-Blob/1.0",
-          "Microsoft-HTTPAPI/2.0"
-        ],
-        "Transfer-Encoding": "chunked",
-        "Vary": "Origin",
-        "x-ms-client-request-id": "27d7ade3-e08f-1f0b-37e9-2daa9a46e94a",
-        "x-ms-request-id": "9d98a40c-f01e-0002-4c32-f32c83000000",
-        "x-ms-version": "2019-12-12"
-      },
-      "ResponseBody": "\uFEFF\u003C?xml version=\u00221.0\u0022 encoding=\u0022utf-8\u0022?\u003E\u003CStorageServiceProperties\u003E\u003CLogging\u003E\u003CVersion\u003E1.0\u003C/Version\u003E\u003CRead\u003Etrue\u003C/Read\u003E\u003CWrite\u003Etrue\u003C/Write\u003E\u003CDelete\u003Efalse\u003C/Delete\u003E\u003CRetentionPolicy\u003E\u003CEnabled\u003Etrue\u003C/Enabled\u003E\u003CDays\u003E5\u003C/Days\u003E\u003C/RetentionPolicy\u003E\u003C/Logging\u003E\u003CHourMetrics\u003E\u003CVersion\u003E1.0\u003C/Version\u003E\u003CEnabled\u003Etrue\u003C/Enabled\u003E\u003CIncludeAPIs\u003Efalse\u003C/IncludeAPIs\u003E\u003CRetentionPolicy\u003E\u003CEnabled\u003Etrue\u003C/Enabled\u003E\u003CDays\u003E6\u003C/Days\u003E\u003C/RetentionPolicy\u003E\u003C/HourMetrics\u003E\u003CMinuteMetrics\u003E\u003CVersion\u003E1.0\u003C/Version\u003E\u003CEnabled\u003Etrue\u003C/Enabled\u003E\u003CIncludeAPIs\u003Efalse\u003C/IncludeAPIs\u003E\u003CRetentionPolicy\u003E\u003CEnabled\u003Etrue\u003C/Enabled\u003E\u003CDays\u003E6\u003C/Days\u003E\u003C/RetentionPolicy\u003E\u003C/MinuteMetrics\u003E\u003CCors\u003E\u003CCorsRule\u003E\u003CAllowedMethods\u003EGET,PUT\u003C/AllowedMethods\u003E\u003CAllowedOrigins\u003Ewww.ab.com,www.bc.com\u003C/AllowedOrigins\u003E\u003CAllowedHeaders\u003Ex-ms-meta-xyz,x-ms-meta-foo,x-ms-meta-data*,x-ms-meta-target*\u003C/AllowedHeaders\u003E\u003CExposedHeaders\u003Ex-ms-meta-abc,x-ms-meta-bcd,x-ms-meta-data*,x-ms-meta-source*\u003C/ExposedHeaders\u003E\u003CMaxAgeInSeconds\u003E500\u003C/MaxAgeInSeconds\u003E\u003C/CorsRule\u003E\u003C/Cors\u003E\u003CDeleteRetentionPolicy\u003E\u003CEnabled\u003Etrue\u003C/Enabled\u003E\u003CDays\u003E2\u003C/Days\u003E\u003C/DeleteRetentionPolicy\u003E\u003CStaticWebsite\u003E\u003CEnabled\u003Etrue\u003C/Enabled\u003E\u003CIndexDocument\u003Emyindex.html\u003C/IndexDocument\u003E\u003CErrorDocument404Path\u003Eerrors/error/404error.html\u003C/ErrorDocument404Path\u003E\u003C/StaticWebsite\u003E\u003CDefaultServiceVersion\u003E2013-08-15\u003C/DefaultServiceVersion\u003E\u003C/StorageServiceProperties\u003E"
-    },
-    {
-      "RequestUri": "https://seanstagetest.blob.core.windows.net/test-container-1532e59b-67b5-f89f-a21a-c08b6ed8caa0/test-blob-70cf83da-34a2-2bfe-a18b-c7b9782eb4dd",
-      "RequestMethod": "PUT",
-      "RequestHeaders": {
-        "Authorization": "Sanitized",
-        "Content-Length": "0",
-        "traceparent": "00-2be15a803bb2884787aae05b2bcd2bab-e243ca49a1483543-00",
-        "User-Agent": [
-          "azsdk-net-Storage.Blobs/12.4.0-dev.20200305.1",
-          "(.NET Core 4.6.28325.01; Microsoft Windows 10.0.18363 )"
-=======
       "RequestUri": "http://seansoftdeletecanary.blob.core.windows.net/test-container-1532e59b-67b5-f89f-a21a-c08b6ed8caa0/test-blob-11462d01-1232-996c-051b-8da89cba0b10",
       "RequestMethod": "PUT",
       "RequestHeaders": {
@@ -154,7 +43,6 @@
         "User-Agent": [
           "azsdk-net-Storage.Blobs/12.5.0-dev.20200410.1",
           "(.NET Core 4.6.28325.01; Microsoft Windows 10.0.18362 )"
->>>>>>> 8d420312
         ],
         "x-ms-blob-type": "AppendBlob",
         "x-ms-client-request-id": "bfe4d5c9-2c4c-799a-68e7-bfe8b381fbd4",
@@ -206,11 +94,7 @@
         ],
         "x-ms-client-request-id": "c7df4218-4cd6-aec3-5985-316f47b3f1fc",
         "x-ms-delete-type-permanent": "false",
-<<<<<<< HEAD
-        "x-ms-request-id": "9d98a40e-f01e-0002-4e32-f32c83000000",
-=======
         "x-ms-request-id": "62ec419f-001e-0039-708d-0f0d3d000000",
->>>>>>> 8d420312
         "x-ms-version": "2019-12-12"
       },
       "ResponseBody": []
@@ -239,120 +123,14 @@
           "Microsoft-HTTPAPI/2.0"
         ],
         "Transfer-Encoding": "chunked",
-<<<<<<< HEAD
-        "Vary": "Origin",
-        "x-ms-client-request-id": "648bfc9e-1634-446f-55cc-c913d368932d",
-        "x-ms-request-id": "9d98a416-f01e-0002-5532-f32c83000000",
-=======
         "x-ms-client-request-id": "70cf83da-34a2-2bfe-a18b-c7b9782eb4dd",
         "x-ms-request-id": "62ec41a7-001e-0039-768d-0f0d3d000000",
->>>>>>> 8d420312
         "x-ms-version": "2019-12-12"
       },
       "ResponseBody": "\uFEFF\u003C?xml version=\u00221.0\u0022 encoding=\u0022utf-8\u0022?\u003E\u003CEnumerationResults ServiceEndpoint=\u0022http://seansoftdeletecanary.blob.core.windows.net/\u0022 ContainerName=\u0022test-container-1532e59b-67b5-f89f-a21a-c08b6ed8caa0\u0022\u003E\u003CBlobs\u003E\u003CBlob\u003E\u003CName\u003Etest-blob-11462d01-1232-996c-051b-8da89cba0b10\u003C/Name\u003E\u003CDeleted\u003Etrue\u003C/Deleted\u003E\u003CProperties\u003E\u003CCreation-Time\u003EFri, 10 Apr 2020 23:11:17 GMT\u003C/Creation-Time\u003E\u003CLast-Modified\u003EFri, 10 Apr 2020 23:11:17 GMT\u003C/Last-Modified\u003E\u003CEtag\u003E0x8D7DDA47927A48B\u003C/Etag\u003E\u003CContent-Length\u003E0\u003C/Content-Length\u003E\u003CContent-Type\u003Eapplication/octet-stream\u003C/Content-Type\u003E\u003CContent-Encoding /\u003E\u003CContent-Language /\u003E\u003CContent-CRC64 /\u003E\u003CContent-MD5 /\u003E\u003CCache-Control /\u003E\u003CContent-Disposition /\u003E\u003CBlobType\u003EAppendBlob\u003C/BlobType\u003E\u003CLeaseStatus /\u003E\u003CServerEncrypted\u003Etrue\u003C/ServerEncrypted\u003E\u003CDeletedTime\u003EFri, 10 Apr 2020 23:11:17 GMT\u003C/DeletedTime\u003E\u003CRemainingRetentionDays\u003E0\u003C/RemainingRetentionDays\u003E\u003C/Properties\u003E\u003C/Blob\u003E\u003C/Blobs\u003E\u003CNextMarker /\u003E\u003C/EnumerationResults\u003E"
     },
     {
-<<<<<<< HEAD
-      "RequestUri": "https://seanstagetest.blob.core.windows.net/?restype=service\u0026comp=properties",
-      "RequestMethod": "GET",
-      "RequestHeaders": {
-        "Authorization": "Sanitized",
-        "traceparent": "00-8f5fc8c413eb2f408ef03dd18c374848-025cfbb39b848d4d-00",
-        "User-Agent": [
-          "azsdk-net-Storage.Blobs/12.4.0-dev.20200305.1",
-          "(.NET Core 4.6.28325.01; Microsoft Windows 10.0.18363 )"
-        ],
-        "x-ms-client-request-id": "63fc97b7-ba1d-00af-1673-7851462ac17a",
-        "x-ms-date": "Thu, 05 Mar 2020 21:13:54 GMT",
-        "x-ms-return-client-request-id": "true",
-        "x-ms-version": "2019-12-12"
-      },
-      "RequestBody": null,
-      "StatusCode": 200,
-      "ResponseHeaders": {
-        "Content-Type": "application/xml",
-        "Date": "Thu, 05 Mar 2020 21:13:53 GMT",
-        "Server": [
-          "Windows-Azure-Blob/1.0",
-          "Microsoft-HTTPAPI/2.0"
-        ],
-        "Transfer-Encoding": "chunked",
-        "Vary": "Origin",
-        "x-ms-client-request-id": "63fc97b7-ba1d-00af-1673-7851462ac17a",
-        "x-ms-request-id": "830784ab-a01e-001f-2332-f3213f000000",
-        "x-ms-version": "2019-12-12"
-      },
-      "ResponseBody": "\uFEFF\u003C?xml version=\u00221.0\u0022 encoding=\u0022utf-8\u0022?\u003E\u003CStorageServiceProperties\u003E\u003CLogging\u003E\u003CVersion\u003E1.0\u003C/Version\u003E\u003CRead\u003Etrue\u003C/Read\u003E\u003CWrite\u003Etrue\u003C/Write\u003E\u003CDelete\u003Efalse\u003C/Delete\u003E\u003CRetentionPolicy\u003E\u003CEnabled\u003Etrue\u003C/Enabled\u003E\u003CDays\u003E5\u003C/Days\u003E\u003C/RetentionPolicy\u003E\u003C/Logging\u003E\u003CHourMetrics\u003E\u003CVersion\u003E1.0\u003C/Version\u003E\u003CEnabled\u003Etrue\u003C/Enabled\u003E\u003CIncludeAPIs\u003Efalse\u003C/IncludeAPIs\u003E\u003CRetentionPolicy\u003E\u003CEnabled\u003Etrue\u003C/Enabled\u003E\u003CDays\u003E6\u003C/Days\u003E\u003C/RetentionPolicy\u003E\u003C/HourMetrics\u003E\u003CMinuteMetrics\u003E\u003CVersion\u003E1.0\u003C/Version\u003E\u003CEnabled\u003Etrue\u003C/Enabled\u003E\u003CIncludeAPIs\u003Efalse\u003C/IncludeAPIs\u003E\u003CRetentionPolicy\u003E\u003CEnabled\u003Etrue\u003C/Enabled\u003E\u003CDays\u003E6\u003C/Days\u003E\u003C/RetentionPolicy\u003E\u003C/MinuteMetrics\u003E\u003CCors\u003E\u003CCorsRule\u003E\u003CAllowedMethods\u003EGET,PUT\u003C/AllowedMethods\u003E\u003CAllowedOrigins\u003Ewww.ab.com,www.bc.com\u003C/AllowedOrigins\u003E\u003CAllowedHeaders\u003Ex-ms-meta-xyz,x-ms-meta-foo,x-ms-meta-data*,x-ms-meta-target*\u003C/AllowedHeaders\u003E\u003CExposedHeaders\u003Ex-ms-meta-abc,x-ms-meta-bcd,x-ms-meta-data*,x-ms-meta-source*\u003C/ExposedHeaders\u003E\u003CMaxAgeInSeconds\u003E500\u003C/MaxAgeInSeconds\u003E\u003C/CorsRule\u003E\u003C/Cors\u003E\u003CDeleteRetentionPolicy\u003E\u003CEnabled\u003Etrue\u003C/Enabled\u003E\u003CDays\u003E2\u003C/Days\u003E\u003C/DeleteRetentionPolicy\u003E\u003CStaticWebsite\u003E\u003CEnabled\u003Etrue\u003C/Enabled\u003E\u003CIndexDocument\u003Emyindex.html\u003C/IndexDocument\u003E\u003CErrorDocument404Path\u003Eerrors/error/404error.html\u003C/ErrorDocument404Path\u003E\u003C/StaticWebsite\u003E\u003CDefaultServiceVersion\u003E2013-08-15\u003C/DefaultServiceVersion\u003E\u003C/StorageServiceProperties\u003E"
-    },
-    {
-      "RequestUri": "https://seanstagetest.blob.core.windows.net/?restype=service\u0026comp=properties",
-      "RequestMethod": "PUT",
-      "RequestHeaders": {
-        "Authorization": "Sanitized",
-        "Content-Length": "1230",
-        "Content-Type": "application/xml",
-        "traceparent": "00-9facd88111d1044f9dabe2bcbaa82842-8d7df9f61b1da442-00",
-        "User-Agent": [
-          "azsdk-net-Storage.Blobs/12.4.0-dev.20200305.1",
-          "(.NET Core 4.6.28325.01; Microsoft Windows 10.0.18363 )"
-        ],
-        "x-ms-client-request-id": "3b5c04e6-2f6b-bd0f-a4cb-07e6c519214c",
-        "x-ms-date": "Thu, 05 Mar 2020 21:13:54 GMT",
-        "x-ms-return-client-request-id": "true",
-        "x-ms-version": "2019-12-12"
-      },
-      "RequestBody": "\u003CStorageServiceProperties\u003E\u003CLogging\u003E\u003CVersion\u003E1.0\u003C/Version\u003E\u003CDelete\u003Efalse\u003C/Delete\u003E\u003CRead\u003Etrue\u003C/Read\u003E\u003CWrite\u003Etrue\u003C/Write\u003E\u003CRetentionPolicy\u003E\u003CEnabled\u003Etrue\u003C/Enabled\u003E\u003CDays\u003E5\u003C/Days\u003E\u003C/RetentionPolicy\u003E\u003C/Logging\u003E\u003CHourMetrics\u003E\u003CVersion\u003E1.0\u003C/Version\u003E\u003CEnabled\u003Etrue\u003C/Enabled\u003E\u003CRetentionPolicy\u003E\u003CEnabled\u003Etrue\u003C/Enabled\u003E\u003CDays\u003E6\u003C/Days\u003E\u003C/RetentionPolicy\u003E\u003CIncludeAPIs\u003Efalse\u003C/IncludeAPIs\u003E\u003C/HourMetrics\u003E\u003CMinuteMetrics\u003E\u003CVersion\u003E1.0\u003C/Version\u003E\u003CEnabled\u003Etrue\u003C/Enabled\u003E\u003CRetentionPolicy\u003E\u003CEnabled\u003Etrue\u003C/Enabled\u003E\u003CDays\u003E6\u003C/Days\u003E\u003C/RetentionPolicy\u003E\u003CIncludeAPIs\u003Efalse\u003C/IncludeAPIs\u003E\u003C/MinuteMetrics\u003E\u003CCors\u003E\u003CCorsRule\u003E\u003CAllowedOrigins\u003Ewww.ab.com,www.bc.com\u003C/AllowedOrigins\u003E\u003CAllowedMethods\u003EGET,PUT\u003C/AllowedMethods\u003E\u003CAllowedHeaders\u003Ex-ms-meta-xyz,x-ms-meta-foo,x-ms-meta-data*,x-ms-meta-target*\u003C/AllowedHeaders\u003E\u003CExposedHeaders\u003Ex-ms-meta-abc,x-ms-meta-bcd,x-ms-meta-data*,x-ms-meta-source*\u003C/ExposedHeaders\u003E\u003CMaxAgeInSeconds\u003E500\u003C/MaxAgeInSeconds\u003E\u003C/CorsRule\u003E\u003C/Cors\u003E\u003CDefaultServiceVersion\u003E2013-08-15\u003C/DefaultServiceVersion\u003E\u003CDeleteRetentionPolicy\u003E\u003CEnabled\u003Efalse\u003C/Enabled\u003E\u003C/DeleteRetentionPolicy\u003E\u003CStaticWebsite\u003E\u003CEnabled\u003Etrue\u003C/Enabled\u003E\u003CIndexDocument\u003Emyindex.html\u003C/IndexDocument\u003E\u003CErrorDocument404Path\u003Eerrors/error/404error.html\u003C/ErrorDocument404Path\u003E\u003C/StaticWebsite\u003E\u003C/StorageServiceProperties\u003E",
-      "StatusCode": 202,
-      "ResponseHeaders": {
-        "Content-Length": "0",
-        "Date": "Thu, 05 Mar 2020 21:13:53 GMT",
-        "Server": [
-          "Windows-Azure-Blob/1.0",
-          "Microsoft-HTTPAPI/2.0"
-        ],
-        "x-ms-client-request-id": "3b5c04e6-2f6b-bd0f-a4cb-07e6c519214c",
-        "x-ms-request-id": "830784b3-a01e-001f-2632-f3213f000000",
-        "x-ms-version": "2019-12-12"
-      },
-      "ResponseBody": []
-    },
-    {
-      "RequestUri": "https://seanstagetest.blob.core.windows.net/?restype=service\u0026comp=properties",
-      "RequestMethod": "GET",
-      "RequestHeaders": {
-        "Authorization": "Sanitized",
-        "traceparent": "00-2224eab907526645a7884ebdfa11887c-eaea3b6b22022946-00",
-        "User-Agent": [
-          "azsdk-net-Storage.Blobs/12.4.0-dev.20200305.1",
-          "(.NET Core 4.6.28325.01; Microsoft Windows 10.0.18363 )"
-        ],
-        "x-ms-client-request-id": "426bd132-85cd-dc0e-b015-4edee45c9978",
-        "x-ms-date": "Thu, 05 Mar 2020 21:13:55 GMT",
-        "x-ms-return-client-request-id": "true",
-        "x-ms-version": "2019-12-12"
-      },
-      "RequestBody": null,
-      "StatusCode": 200,
-      "ResponseHeaders": {
-        "Content-Type": "application/xml",
-        "Date": "Thu, 05 Mar 2020 21:13:54 GMT",
-        "Server": [
-          "Windows-Azure-Blob/1.0",
-          "Microsoft-HTTPAPI/2.0"
-        ],
-        "Transfer-Encoding": "chunked",
-        "Vary": "Origin",
-        "x-ms-client-request-id": "426bd132-85cd-dc0e-b015-4edee45c9978",
-        "x-ms-request-id": "830784bc-a01e-001f-2832-f3213f000000",
-        "x-ms-version": "2019-12-12"
-      },
-      "ResponseBody": "\uFEFF\u003C?xml version=\u00221.0\u0022 encoding=\u0022utf-8\u0022?\u003E\u003CStorageServiceProperties\u003E\u003CLogging\u003E\u003CVersion\u003E1.0\u003C/Version\u003E\u003CRead\u003Etrue\u003C/Read\u003E\u003CWrite\u003Etrue\u003C/Write\u003E\u003CDelete\u003Efalse\u003C/Delete\u003E\u003CRetentionPolicy\u003E\u003CEnabled\u003Etrue\u003C/Enabled\u003E\u003CDays\u003E5\u003C/Days\u003E\u003C/RetentionPolicy\u003E\u003C/Logging\u003E\u003CHourMetrics\u003E\u003CVersion\u003E1.0\u003C/Version\u003E\u003CEnabled\u003Etrue\u003C/Enabled\u003E\u003CIncludeAPIs\u003Efalse\u003C/IncludeAPIs\u003E\u003CRetentionPolicy\u003E\u003CEnabled\u003Etrue\u003C/Enabled\u003E\u003CDays\u003E6\u003C/Days\u003E\u003C/RetentionPolicy\u003E\u003C/HourMetrics\u003E\u003CMinuteMetrics\u003E\u003CVersion\u003E1.0\u003C/Version\u003E\u003CEnabled\u003Etrue\u003C/Enabled\u003E\u003CIncludeAPIs\u003Efalse\u003C/IncludeAPIs\u003E\u003CRetentionPolicy\u003E\u003CEnabled\u003Etrue\u003C/Enabled\u003E\u003CDays\u003E6\u003C/Days\u003E\u003C/RetentionPolicy\u003E\u003C/MinuteMetrics\u003E\u003CCors\u003E\u003CCorsRule\u003E\u003CAllowedMethods\u003EGET,PUT\u003C/AllowedMethods\u003E\u003CAllowedOrigins\u003Ewww.ab.com,www.bc.com\u003C/AllowedOrigins\u003E\u003CAllowedHeaders\u003Ex-ms-meta-xyz,x-ms-meta-foo,x-ms-meta-data*,x-ms-meta-target*\u003C/AllowedHeaders\u003E\u003CExposedHeaders\u003Ex-ms-meta-abc,x-ms-meta-bcd,x-ms-meta-data*,x-ms-meta-source*\u003C/ExposedHeaders\u003E\u003CMaxAgeInSeconds\u003E500\u003C/MaxAgeInSeconds\u003E\u003C/CorsRule\u003E\u003C/Cors\u003E\u003CDeleteRetentionPolicy\u003E\u003CEnabled\u003Efalse\u003C/Enabled\u003E\u003C/DeleteRetentionPolicy\u003E\u003CStaticWebsite\u003E\u003CEnabled\u003Etrue\u003C/Enabled\u003E\u003CIndexDocument\u003Emyindex.html\u003C/IndexDocument\u003E\u003CErrorDocument404Path\u003Eerrors/error/404error.html\u003C/ErrorDocument404Path\u003E\u003C/StaticWebsite\u003E\u003CDefaultServiceVersion\u003E2013-08-15\u003C/DefaultServiceVersion\u003E\u003C/StorageServiceProperties\u003E"
-    },
-    {
-      "RequestUri": "https://seanstagetest.blob.core.windows.net/test-container-1532e59b-67b5-f89f-a21a-c08b6ed8caa0?restype=container",
-=======
       "RequestUri": "http://seansoftdeletecanary.blob.core.windows.net/test-container-1532e59b-67b5-f89f-a21a-c08b6ed8caa0?restype=container",
->>>>>>> 8d420312
       "RequestMethod": "DELETE",
       "RequestHeaders": {
         "Authorization": "Sanitized",
@@ -375,13 +153,8 @@
           "Windows-Azure-Blob/1.0",
           "Microsoft-HTTPAPI/2.0"
         ],
-<<<<<<< HEAD
-        "x-ms-client-request-id": "f4b36833-dfae-427e-240f-93c5a43ce5f8",
-        "x-ms-request-id": "830784bd-a01e-001f-2932-f3213f000000",
-=======
         "x-ms-client-request-id": "c395e79b-81e3-af5a-aeab-85031852a709",
         "x-ms-request-id": "62ec41b5-001e-0039-7f8d-0f0d3d000000",
->>>>>>> 8d420312
         "x-ms-version": "2019-12-12"
       },
       "ResponseBody": []
