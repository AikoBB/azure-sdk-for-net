--- conflicted
+++ resolved
@@ -27,11 +27,7 @@
           "Microsoft-HTTPAPI/2.0"
         ],
         "x-ms-client-request-id": "195f73ee-4792-79bc-07ca-5a92563fdb9c",
-<<<<<<< HEAD
-        "x-ms-request-id": "33ba0798-201e-002e-5432-f3c02c000000",
-=======
         "x-ms-request-id": "cb77b867-301e-0022-384a-0988bf000000",
->>>>>>> 8d420312
         "x-ms-version": "2019-12-12"
       },
       "ResponseBody": []
@@ -67,11 +63,7 @@
         ],
         "x-ms-client-request-id": "6bd7547a-59ce-9c1e-f150-6b49db12d4f0",
         "x-ms-lease-id": "e926cf72-518d-0f82-ad49-6caaa41651f7",
-<<<<<<< HEAD
-        "x-ms-request-id": "33ba079b-201e-002e-5532-f3c02c000000",
-=======
         "x-ms-request-id": "cb77b872-301e-0022-414a-0988bf000000",
->>>>>>> 8d420312
         "x-ms-version": "2019-12-12"
       },
       "ResponseBody": []
@@ -102,11 +94,7 @@
           "Microsoft-HTTPAPI/2.0"
         ],
         "x-ms-client-request-id": "50306f6e-e63f-2c28-e769-f190b15e2479",
-<<<<<<< HEAD
-        "x-ms-request-id": "33ba079d-201e-002e-5732-f3c02c000000",
-=======
         "x-ms-request-id": "cb77b877-301e-0022-464a-0988bf000000",
->>>>>>> 8d420312
         "x-ms-version": "2019-12-12"
       },
       "ResponseBody": []
