{
  "Entries": [
    {
<<<<<<< HEAD
      "RequestUri": "https://seanmcccanary.blob.core.windows.net/test-container-fbb48304-f58e-a9d4-0a7f-2f7a11dc4a4a?restype=container",
      "RequestMethod": "PUT",
      "RequestHeaders": {
        "Authorization": "Sanitized",
        "traceparent": "00-567ef457a7b2c245bbfcbd4302d8c439-edbbb3fdac526343-00",
        "User-Agent": [
          "azsdk-net-Storage.Blobs/12.5.0-dev.20200402.1",
          "(.NET Core 4.6.28325.01; Microsoft Windows 10.0.18362 )"
        ],
        "x-ms-blob-public-access": "container",
        "x-ms-client-request-id": "a4a5286b-8aa2-8544-3805-b8b0e3aa7533",
        "x-ms-date": "Fri, 03 Apr 2020 00:00:27 GMT",
=======
      "RequestUri": "http://amandadev2.blob.core.windows.net/test-container-fbb48304-f58e-a9d4-0a7f-2f7a11dc4a4a?restype=container",
      "RequestMethod": "PUT",
      "RequestHeaders": {
        "Authorization": "Sanitized",
        "traceparent": "00-64c4a91d6fa43e4fb0356166ee2ced28-aca454e26793e547-00",
        "User-Agent": [
          "azsdk-net-Storage.Blobs/12.5.0-dev.20200529.1",
          "(.NET Core 4.6.28801.04; Microsoft Windows 10.0.18363 )"
        ],
        "x-ms-blob-public-access": "container",
        "x-ms-client-request-id": "a4a5286b-8aa2-8544-3805-b8b0e3aa7533",
        "x-ms-date": "Fri, 29 May 2020 17:09:23 GMT",
>>>>>>> c938cddd
        "x-ms-return-client-request-id": "true",
        "x-ms-version": "2019-12-12"
      },
      "RequestBody": null,
      "StatusCode": 201,
      "ResponseHeaders": {
        "Content-Length": "0",
<<<<<<< HEAD
        "Date": "Fri, 03 Apr 2020 00:00:26 GMT",
        "ETag": "\u00220x8D7D7620406A704\u0022",
        "Last-Modified": "Fri, 03 Apr 2020 00:00:27 GMT",
=======
        "Date": "Fri, 29 May 2020 17:09:22 GMT",
        "ETag": "\u00220x8D803F308C30942\u0022",
        "Last-Modified": "Fri, 29 May 2020 17:09:23 GMT",
>>>>>>> c938cddd
        "Server": [
          "Windows-Azure-Blob/1.0",
          "Microsoft-HTTPAPI/2.0"
        ],
        "x-ms-client-request-id": "a4a5286b-8aa2-8544-3805-b8b0e3aa7533",
<<<<<<< HEAD
        "x-ms-request-id": "1c61d8ca-601e-0096-0c4a-094471000000",
        "x-ms-version": "2019-12-12"
=======
        "x-ms-request-id": "e252da0c-f01e-00e6-31db-3583eb000000",
        "x-ms-version": "2019-07-07"
>>>>>>> c938cddd
      },
      "ResponseBody": []
    },
    {
<<<<<<< HEAD
      "RequestUri": "https://seanmcccanary.blob.core.windows.net/test-container-fbb48304-f58e-a9d4-0a7f-2f7a11dc4a4a/foo",
=======
      "RequestUri": "http://amandadev2.blob.core.windows.net/test-container-fbb48304-f58e-a9d4-0a7f-2f7a11dc4a4a/foo",
>>>>>>> c938cddd
      "RequestMethod": "PUT",
      "RequestHeaders": {
        "Authorization": "Sanitized",
        "Content-Length": "1024",
<<<<<<< HEAD
        "traceparent": "00-68fa56b52719ce44891e037b72b9f051-b8e5333258724e48-00",
        "User-Agent": [
          "azsdk-net-Storage.Blobs/12.5.0-dev.20200402.1",
          "(.NET Core 4.6.28325.01; Microsoft Windows 10.0.18362 )"
        ],
        "x-ms-blob-type": "BlockBlob",
        "x-ms-client-request-id": "181cb0c4-02d5-badf-3540-31bf2bf89ad7",
        "x-ms-date": "Fri, 03 Apr 2020 00:00:27 GMT",
=======
        "traceparent": "00-dd09d3470335d04b8a880e32f0893abb-d5c4723c5bdc8949-00",
        "User-Agent": [
          "azsdk-net-Storage.Blobs/12.5.0-dev.20200529.1",
          "(.NET Core 4.6.28801.04; Microsoft Windows 10.0.18363 )"
        ],
        "x-ms-blob-type": "BlockBlob",
        "x-ms-client-request-id": "181cb0c4-02d5-badf-3540-31bf2bf89ad7",
        "x-ms-date": "Fri, 29 May 2020 17:09:23 GMT",
>>>>>>> c938cddd
        "x-ms-return-client-request-id": "true",
        "x-ms-version": "2019-12-12"
      },
      "RequestBody": "IH2I6XS0gsJvjxPL1Rf864FQD\u002Bk2pqc45BsEUIpkQj1N650wlhRqtqXjNRN2ea8hCMwukpqM/XnVTwRYrzE4CkzWfel5zFVs5lhDU3GUwmtr40e\u002BNbCiwO4jWkYQEQZzqyrGn/vGpzx2wqtCSaoIQI2Z7czqetWcNL37VnEPXNVR0KdHzSJvpTsLR3MEX3dDGxq5diM6iTFUKmo\u002BylHLZ2bV8XgCwXJqKUiR3jJil9VFtzpXVuWxF0Z28qO3MdrpQOANL27\u002BQVqnTkzbqKr\u002B8pOV\u002BBIWcxGAJNoyi87Ps/htp55RVWhnR3XgrweY1W6cdwAQIjnI0szPjAqTzLaL15tUbgELrZwqLrCcNsQJ505slRPOv5G\u002BpdTSgchd03q/VNdsRGdskMpj5fOIK5wIxqW8JzaivRgJlsksOSvUzVo23OHsnKLn/wVJatmdNnk4yrsioatEHZe/Yq6dQFeejxiYUk67GykC1SgxWVM\u002BbF9P9G9wsSyu8b9KLTr0Sb6uqtvBBOMrfK6SIMuDE8RDgPZOTkzoLt3r6WCOce7vDYxpg653fGd8JHfA3pFgK977BqxDpvtxxnz91RqCnAvAohI/GZAWzAOO0SnVJ09Mi76Ck2pBq2eR\u002BL0xeadM\u002BYhrADt\u002BIRJO5TmptNTRnJ4ssUpcAAmhfveqriHT5FJcQtihaiYUzmqsNK4wmPaSv1weBMhc8Pl/yoJD03LwewDnTHL8MDF3GOPgsMxbcOYBGO7FtOCK/1LeIqCk0Pr3u7itSUuDlo8qpuzlez8tJFmcQruEK8YgXEwgHQ6R00fo6fQTrSaafYFfmg3zpIQSsf5GCI4/co/yjOz\u002BY3iBmdOk/JJLGnYzAcU5JZC4LLfIDmwQSsq5qXZkISA5nBoI3gE6T6jxxpeHEwfIBU3/OWA1NVUMcE8I61Mb5vlV\u002BWSrMUaPft0P10fViDbD8KQpZefABGbE/G2yMmRV1uCdMhmiHdQGb7uCJV4NN\u002BgYRPqu8oERlPX\u002B5jTZ3Ut5ugBnN1YcIdLQIvYsPt8ItsWEme1ppuNejJ0kpDefLZFvCWtdpv\u002BS\u002ByMn3tCK5FYV9S9vVENeDxQdCKq5932bMPVkvTRzqhDF8p7KQscT06hGDq4IL9hNEflWQJ5V2AOljK7bJicioksfqmKlk81NCTQCc\u002BjPkgAcF6w6HWlybxmbJLUYOK2AI2xi6YV2qH0sCTZpUmUa1vmtvg5754ThrDpICW8XNNGGgk97bKl7pm4uDhMzCB20gE27a3qeBDzogTxKLZ4NFNVl4tAWnmpQMhegTNlxrqQdlIkiXMhX6H0Sk\u002BptMHjPIfk9zSZMneLjazhi/rhidtKYLZkV67gMDvpTAwp/4g==",
      "StatusCode": 201,
      "ResponseHeaders": {
        "Content-Length": "0",
        "Content-MD5": "bri4anPkYXJeuIHDtkjhcw==",
<<<<<<< HEAD
        "Date": "Fri, 03 Apr 2020 00:00:26 GMT",
        "ETag": "\u00220x8D7D76204135027\u0022",
        "Last-Modified": "Fri, 03 Apr 2020 00:00:27 GMT",
=======
        "Date": "Fri, 29 May 2020 17:09:22 GMT",
        "ETag": "\u00220x8D803F308CBE5A6\u0022",
        "Last-Modified": "Fri, 29 May 2020 17:09:23 GMT",
>>>>>>> c938cddd
        "Server": [
          "Windows-Azure-Blob/1.0",
          "Microsoft-HTTPAPI/2.0"
        ],
        "x-ms-client-request-id": "181cb0c4-02d5-badf-3540-31bf2bf89ad7",
        "x-ms-content-crc64": "75ceE6ZwLGM=",
<<<<<<< HEAD
        "x-ms-request-id": "1c61d8e5-601e-0096-204a-094471000000",
=======
        "x-ms-request-id": "e252da2c-f01e-00e6-4cdb-3583eb000000",
>>>>>>> c938cddd
        "x-ms-request-server-encrypted": "true",
        "x-ms-version": "2019-12-12"
      },
      "ResponseBody": []
    },
    {
<<<<<<< HEAD
      "RequestUri": "https://seanmcccanary.blob.core.windows.net/test-container-fbb48304-f58e-a9d4-0a7f-2f7a11dc4a4a/bar",
=======
      "RequestUri": "http://amandadev2.blob.core.windows.net/test-container-fbb48304-f58e-a9d4-0a7f-2f7a11dc4a4a/bar",
>>>>>>> c938cddd
      "RequestMethod": "PUT",
      "RequestHeaders": {
        "Authorization": "Sanitized",
        "Content-Length": "1024",
<<<<<<< HEAD
        "traceparent": "00-b9f4782ce5b6f441bea8026c2f34b6f3-e800f613fc71c744-00",
        "User-Agent": [
          "azsdk-net-Storage.Blobs/12.5.0-dev.20200402.1",
          "(.NET Core 4.6.28325.01; Microsoft Windows 10.0.18362 )"
        ],
        "x-ms-blob-type": "BlockBlob",
        "x-ms-client-request-id": "538e1019-67ed-ff0d-be16-f59f012151d8",
        "x-ms-date": "Fri, 03 Apr 2020 00:00:28 GMT",
=======
        "traceparent": "00-b97f2b118238d84d8518bebd0288d0c4-a8c2e79b68b39b48-00",
        "User-Agent": [
          "azsdk-net-Storage.Blobs/12.5.0-dev.20200529.1",
          "(.NET Core 4.6.28801.04; Microsoft Windows 10.0.18363 )"
        ],
        "x-ms-blob-type": "BlockBlob",
        "x-ms-client-request-id": "538e1019-67ed-ff0d-be16-f59f012151d8",
        "x-ms-date": "Fri, 29 May 2020 17:09:23 GMT",
>>>>>>> c938cddd
        "x-ms-return-client-request-id": "true",
        "x-ms-version": "2019-12-12"
      },
      "RequestBody": "IH2I6XS0gsJvjxPL1Rf864FQD\u002Bk2pqc45BsEUIpkQj1N650wlhRqtqXjNRN2ea8hCMwukpqM/XnVTwRYrzE4CkzWfel5zFVs5lhDU3GUwmtr40e\u002BNbCiwO4jWkYQEQZzqyrGn/vGpzx2wqtCSaoIQI2Z7czqetWcNL37VnEPXNVR0KdHzSJvpTsLR3MEX3dDGxq5diM6iTFUKmo\u002BylHLZ2bV8XgCwXJqKUiR3jJil9VFtzpXVuWxF0Z28qO3MdrpQOANL27\u002BQVqnTkzbqKr\u002B8pOV\u002BBIWcxGAJNoyi87Ps/htp55RVWhnR3XgrweY1W6cdwAQIjnI0szPjAqTzLaL15tUbgELrZwqLrCcNsQJ505slRPOv5G\u002BpdTSgchd03q/VNdsRGdskMpj5fOIK5wIxqW8JzaivRgJlsksOSvUzVo23OHsnKLn/wVJatmdNnk4yrsioatEHZe/Yq6dQFeejxiYUk67GykC1SgxWVM\u002BbF9P9G9wsSyu8b9KLTr0Sb6uqtvBBOMrfK6SIMuDE8RDgPZOTkzoLt3r6WCOce7vDYxpg653fGd8JHfA3pFgK977BqxDpvtxxnz91RqCnAvAohI/GZAWzAOO0SnVJ09Mi76Ck2pBq2eR\u002BL0xeadM\u002BYhrADt\u002BIRJO5TmptNTRnJ4ssUpcAAmhfveqriHT5FJcQtihaiYUzmqsNK4wmPaSv1weBMhc8Pl/yoJD03LwewDnTHL8MDF3GOPgsMxbcOYBGO7FtOCK/1LeIqCk0Pr3u7itSUuDlo8qpuzlez8tJFmcQruEK8YgXEwgHQ6R00fo6fQTrSaafYFfmg3zpIQSsf5GCI4/co/yjOz\u002BY3iBmdOk/JJLGnYzAcU5JZC4LLfIDmwQSsq5qXZkISA5nBoI3gE6T6jxxpeHEwfIBU3/OWA1NVUMcE8I61Mb5vlV\u002BWSrMUaPft0P10fViDbD8KQpZefABGbE/G2yMmRV1uCdMhmiHdQGb7uCJV4NN\u002BgYRPqu8oERlPX\u002B5jTZ3Ut5ugBnN1YcIdLQIvYsPt8ItsWEme1ppuNejJ0kpDefLZFvCWtdpv\u002BS\u002ByMn3tCK5FYV9S9vVENeDxQdCKq5932bMPVkvTRzqhDF8p7KQscT06hGDq4IL9hNEflWQJ5V2AOljK7bJicioksfqmKlk81NCTQCc\u002BjPkgAcF6w6HWlybxmbJLUYOK2AI2xi6YV2qH0sCTZpUmUa1vmtvg5754ThrDpICW8XNNGGgk97bKl7pm4uDhMzCB20gE27a3qeBDzogTxKLZ4NFNVl4tAWnmpQMhegTNlxrqQdlIkiXMhX6H0Sk\u002BptMHjPIfk9zSZMneLjazhi/rhidtKYLZkV67gMDvpTAwp/4g==",
      "StatusCode": 201,
      "ResponseHeaders": {
        "Content-Length": "0",
        "Content-MD5": "bri4anPkYXJeuIHDtkjhcw==",
<<<<<<< HEAD
        "Date": "Fri, 03 Apr 2020 00:00:27 GMT",
        "ETag": "\u00220x8D7D762041FD58B\u0022",
        "Last-Modified": "Fri, 03 Apr 2020 00:00:27 GMT",
=======
        "Date": "Fri, 29 May 2020 17:09:22 GMT",
        "ETag": "\u00220x8D803F308D3882F\u0022",
        "Last-Modified": "Fri, 29 May 2020 17:09:23 GMT",
>>>>>>> c938cddd
        "Server": [
          "Windows-Azure-Blob/1.0",
          "Microsoft-HTTPAPI/2.0"
        ],
        "x-ms-client-request-id": "538e1019-67ed-ff0d-be16-f59f012151d8",
        "x-ms-content-crc64": "75ceE6ZwLGM=",
<<<<<<< HEAD
        "x-ms-request-id": "1c61d8f1-601e-0096-2a4a-094471000000",
=======
        "x-ms-request-id": "e252da46-f01e-00e6-64db-3583eb000000",
>>>>>>> c938cddd
        "x-ms-request-server-encrypted": "true",
        "x-ms-version": "2019-12-12"
      },
      "ResponseBody": []
    },
    {
<<<<<<< HEAD
      "RequestUri": "https://seanmcccanary.blob.core.windows.net/test-container-fbb48304-f58e-a9d4-0a7f-2f7a11dc4a4a/baz",
=======
      "RequestUri": "http://amandadev2.blob.core.windows.net/test-container-fbb48304-f58e-a9d4-0a7f-2f7a11dc4a4a/baz",
>>>>>>> c938cddd
      "RequestMethod": "PUT",
      "RequestHeaders": {
        "Authorization": "Sanitized",
        "Content-Length": "1024",
<<<<<<< HEAD
        "traceparent": "00-212c297aa125fd4a823ed2a2d86c304b-81c887a005d91b41-00",
        "User-Agent": [
          "azsdk-net-Storage.Blobs/12.5.0-dev.20200402.1",
          "(.NET Core 4.6.28325.01; Microsoft Windows 10.0.18362 )"
        ],
        "x-ms-blob-type": "BlockBlob",
        "x-ms-client-request-id": "1ba5b478-4669-fce9-7b37-041797e341d0",
        "x-ms-date": "Fri, 03 Apr 2020 00:00:28 GMT",
=======
        "traceparent": "00-602c6467c4eba34888044ea8f5ed7a3c-393d8316aa8c1b45-00",
        "User-Agent": [
          "azsdk-net-Storage.Blobs/12.5.0-dev.20200529.1",
          "(.NET Core 4.6.28801.04; Microsoft Windows 10.0.18363 )"
        ],
        "x-ms-blob-type": "BlockBlob",
        "x-ms-client-request-id": "1ba5b478-4669-fce9-7b37-041797e341d0",
        "x-ms-date": "Fri, 29 May 2020 17:09:23 GMT",
>>>>>>> c938cddd
        "x-ms-return-client-request-id": "true",
        "x-ms-version": "2019-12-12"
      },
      "RequestBody": "IH2I6XS0gsJvjxPL1Rf864FQD\u002Bk2pqc45BsEUIpkQj1N650wlhRqtqXjNRN2ea8hCMwukpqM/XnVTwRYrzE4CkzWfel5zFVs5lhDU3GUwmtr40e\u002BNbCiwO4jWkYQEQZzqyrGn/vGpzx2wqtCSaoIQI2Z7czqetWcNL37VnEPXNVR0KdHzSJvpTsLR3MEX3dDGxq5diM6iTFUKmo\u002BylHLZ2bV8XgCwXJqKUiR3jJil9VFtzpXVuWxF0Z28qO3MdrpQOANL27\u002BQVqnTkzbqKr\u002B8pOV\u002BBIWcxGAJNoyi87Ps/htp55RVWhnR3XgrweY1W6cdwAQIjnI0szPjAqTzLaL15tUbgELrZwqLrCcNsQJ505slRPOv5G\u002BpdTSgchd03q/VNdsRGdskMpj5fOIK5wIxqW8JzaivRgJlsksOSvUzVo23OHsnKLn/wVJatmdNnk4yrsioatEHZe/Yq6dQFeejxiYUk67GykC1SgxWVM\u002BbF9P9G9wsSyu8b9KLTr0Sb6uqtvBBOMrfK6SIMuDE8RDgPZOTkzoLt3r6WCOce7vDYxpg653fGd8JHfA3pFgK977BqxDpvtxxnz91RqCnAvAohI/GZAWzAOO0SnVJ09Mi76Ck2pBq2eR\u002BL0xeadM\u002BYhrADt\u002BIRJO5TmptNTRnJ4ssUpcAAmhfveqriHT5FJcQtihaiYUzmqsNK4wmPaSv1weBMhc8Pl/yoJD03LwewDnTHL8MDF3GOPgsMxbcOYBGO7FtOCK/1LeIqCk0Pr3u7itSUuDlo8qpuzlez8tJFmcQruEK8YgXEwgHQ6R00fo6fQTrSaafYFfmg3zpIQSsf5GCI4/co/yjOz\u002BY3iBmdOk/JJLGnYzAcU5JZC4LLfIDmwQSsq5qXZkISA5nBoI3gE6T6jxxpeHEwfIBU3/OWA1NVUMcE8I61Mb5vlV\u002BWSrMUaPft0P10fViDbD8KQpZefABGbE/G2yMmRV1uCdMhmiHdQGb7uCJV4NN\u002BgYRPqu8oERlPX\u002B5jTZ3Ut5ugBnN1YcIdLQIvYsPt8ItsWEme1ppuNejJ0kpDefLZFvCWtdpv\u002BS\u002ByMn3tCK5FYV9S9vVENeDxQdCKq5932bMPVkvTRzqhDF8p7KQscT06hGDq4IL9hNEflWQJ5V2AOljK7bJicioksfqmKlk81NCTQCc\u002BjPkgAcF6w6HWlybxmbJLUYOK2AI2xi6YV2qH0sCTZpUmUa1vmtvg5754ThrDpICW8XNNGGgk97bKl7pm4uDhMzCB20gE27a3qeBDzogTxKLZ4NFNVl4tAWnmpQMhegTNlxrqQdlIkiXMhX6H0Sk\u002BptMHjPIfk9zSZMneLjazhi/rhidtKYLZkV67gMDvpTAwp/4g==",
      "StatusCode": 201,
      "ResponseHeaders": {
        "Content-Length": "0",
        "Content-MD5": "bri4anPkYXJeuIHDtkjhcw==",
<<<<<<< HEAD
        "Date": "Fri, 03 Apr 2020 00:00:27 GMT",
        "ETag": "\u00220x8D7D762042C5AEA\u0022",
        "Last-Modified": "Fri, 03 Apr 2020 00:00:27 GMT",
=======
        "Date": "Fri, 29 May 2020 17:09:22 GMT",
        "ETag": "\u00220x8D803F308DB51C6\u0022",
        "Last-Modified": "Fri, 29 May 2020 17:09:23 GMT",
>>>>>>> c938cddd
        "Server": [
          "Windows-Azure-Blob/1.0",
          "Microsoft-HTTPAPI/2.0"
        ],
        "x-ms-client-request-id": "1ba5b478-4669-fce9-7b37-041797e341d0",
        "x-ms-content-crc64": "75ceE6ZwLGM=",
<<<<<<< HEAD
        "x-ms-request-id": "1c61d906-601e-0096-3d4a-094471000000",
=======
        "x-ms-request-id": "e252da5c-f01e-00e6-7adb-3583eb000000",
>>>>>>> c938cddd
        "x-ms-request-server-encrypted": "true",
        "x-ms-version": "2019-12-12"
      },
      "ResponseBody": []
    },
    {
<<<<<<< HEAD
      "RequestUri": "https://seanmcccanary.blob.core.windows.net/test-container-fbb48304-f58e-a9d4-0a7f-2f7a11dc4a4a/foo/foo",
=======
      "RequestUri": "http://amandadev2.blob.core.windows.net/test-container-fbb48304-f58e-a9d4-0a7f-2f7a11dc4a4a/foo/foo",
>>>>>>> c938cddd
      "RequestMethod": "PUT",
      "RequestHeaders": {
        "Authorization": "Sanitized",
        "Content-Length": "1024",
<<<<<<< HEAD
        "traceparent": "00-f6595bc49926cc4c8562a121ad922bc9-2f22c86b3de6d348-00",
        "User-Agent": [
          "azsdk-net-Storage.Blobs/12.5.0-dev.20200402.1",
          "(.NET Core 4.6.28325.01; Microsoft Windows 10.0.18362 )"
        ],
        "x-ms-blob-type": "BlockBlob",
        "x-ms-client-request-id": "4d266cca-367c-166e-e5df-eb222da4a04a",
        "x-ms-date": "Fri, 03 Apr 2020 00:00:28 GMT",
=======
        "traceparent": "00-0674e7d0ade06d40afdb534817ae51ca-ddc0f68c4be9ad4e-00",
        "User-Agent": [
          "azsdk-net-Storage.Blobs/12.5.0-dev.20200529.1",
          "(.NET Core 4.6.28801.04; Microsoft Windows 10.0.18363 )"
        ],
        "x-ms-blob-type": "BlockBlob",
        "x-ms-client-request-id": "4d266cca-367c-166e-e5df-eb222da4a04a",
        "x-ms-date": "Fri, 29 May 2020 17:09:23 GMT",
>>>>>>> c938cddd
        "x-ms-return-client-request-id": "true",
        "x-ms-version": "2019-12-12"
      },
      "RequestBody": "IH2I6XS0gsJvjxPL1Rf864FQD\u002Bk2pqc45BsEUIpkQj1N650wlhRqtqXjNRN2ea8hCMwukpqM/XnVTwRYrzE4CkzWfel5zFVs5lhDU3GUwmtr40e\u002BNbCiwO4jWkYQEQZzqyrGn/vGpzx2wqtCSaoIQI2Z7czqetWcNL37VnEPXNVR0KdHzSJvpTsLR3MEX3dDGxq5diM6iTFUKmo\u002BylHLZ2bV8XgCwXJqKUiR3jJil9VFtzpXVuWxF0Z28qO3MdrpQOANL27\u002BQVqnTkzbqKr\u002B8pOV\u002BBIWcxGAJNoyi87Ps/htp55RVWhnR3XgrweY1W6cdwAQIjnI0szPjAqTzLaL15tUbgELrZwqLrCcNsQJ505slRPOv5G\u002BpdTSgchd03q/VNdsRGdskMpj5fOIK5wIxqW8JzaivRgJlsksOSvUzVo23OHsnKLn/wVJatmdNnk4yrsioatEHZe/Yq6dQFeejxiYUk67GykC1SgxWVM\u002BbF9P9G9wsSyu8b9KLTr0Sb6uqtvBBOMrfK6SIMuDE8RDgPZOTkzoLt3r6WCOce7vDYxpg653fGd8JHfA3pFgK977BqxDpvtxxnz91RqCnAvAohI/GZAWzAOO0SnVJ09Mi76Ck2pBq2eR\u002BL0xeadM\u002BYhrADt\u002BIRJO5TmptNTRnJ4ssUpcAAmhfveqriHT5FJcQtihaiYUzmqsNK4wmPaSv1weBMhc8Pl/yoJD03LwewDnTHL8MDF3GOPgsMxbcOYBGO7FtOCK/1LeIqCk0Pr3u7itSUuDlo8qpuzlez8tJFmcQruEK8YgXEwgHQ6R00fo6fQTrSaafYFfmg3zpIQSsf5GCI4/co/yjOz\u002BY3iBmdOk/JJLGnYzAcU5JZC4LLfIDmwQSsq5qXZkISA5nBoI3gE6T6jxxpeHEwfIBU3/OWA1NVUMcE8I61Mb5vlV\u002BWSrMUaPft0P10fViDbD8KQpZefABGbE/G2yMmRV1uCdMhmiHdQGb7uCJV4NN\u002BgYRPqu8oERlPX\u002B5jTZ3Ut5ugBnN1YcIdLQIvYsPt8ItsWEme1ppuNejJ0kpDefLZFvCWtdpv\u002BS\u002ByMn3tCK5FYV9S9vVENeDxQdCKq5932bMPVkvTRzqhDF8p7KQscT06hGDq4IL9hNEflWQJ5V2AOljK7bJicioksfqmKlk81NCTQCc\u002BjPkgAcF6w6HWlybxmbJLUYOK2AI2xi6YV2qH0sCTZpUmUa1vmtvg5754ThrDpICW8XNNGGgk97bKl7pm4uDhMzCB20gE27a3qeBDzogTxKLZ4NFNVl4tAWnmpQMhegTNlxrqQdlIkiXMhX6H0Sk\u002BptMHjPIfk9zSZMneLjazhi/rhidtKYLZkV67gMDvpTAwp/4g==",
      "StatusCode": 201,
      "ResponseHeaders": {
        "Content-Length": "0",
        "Content-MD5": "bri4anPkYXJeuIHDtkjhcw==",
<<<<<<< HEAD
        "Date": "Fri, 03 Apr 2020 00:00:27 GMT",
        "ETag": "\u00220x8D7D7620438E053\u0022",
        "Last-Modified": "Fri, 03 Apr 2020 00:00:27 GMT",
=======
        "Date": "Fri, 29 May 2020 17:09:22 GMT",
        "ETag": "\u00220x8D803F308E2F44E\u0022",
        "Last-Modified": "Fri, 29 May 2020 17:09:23 GMT",
>>>>>>> c938cddd
        "Server": [
          "Windows-Azure-Blob/1.0",
          "Microsoft-HTTPAPI/2.0"
        ],
        "x-ms-client-request-id": "4d266cca-367c-166e-e5df-eb222da4a04a",
        "x-ms-content-crc64": "75ceE6ZwLGM=",
<<<<<<< HEAD
        "x-ms-request-id": "1c61d90f-601e-0096-454a-094471000000",
=======
        "x-ms-request-id": "e252da78-f01e-00e6-14db-3583eb000000",
>>>>>>> c938cddd
        "x-ms-request-server-encrypted": "true",
        "x-ms-version": "2019-12-12"
      },
      "ResponseBody": []
    },
    {
<<<<<<< HEAD
      "RequestUri": "https://seanmcccanary.blob.core.windows.net/test-container-fbb48304-f58e-a9d4-0a7f-2f7a11dc4a4a/foo/bar",
=======
      "RequestUri": "http://amandadev2.blob.core.windows.net/test-container-fbb48304-f58e-a9d4-0a7f-2f7a11dc4a4a/foo/bar",
>>>>>>> c938cddd
      "RequestMethod": "PUT",
      "RequestHeaders": {
        "Authorization": "Sanitized",
        "Content-Length": "1024",
<<<<<<< HEAD
        "traceparent": "00-f809c03f8835b1409b4f12cc639bd7ec-16b4ccab240b5a45-00",
        "User-Agent": [
          "azsdk-net-Storage.Blobs/12.5.0-dev.20200402.1",
          "(.NET Core 4.6.28325.01; Microsoft Windows 10.0.18362 )"
        ],
        "x-ms-blob-type": "BlockBlob",
        "x-ms-client-request-id": "2b4c83de-f4bc-9154-152f-b8f27500baaf",
        "x-ms-date": "Fri, 03 Apr 2020 00:00:28 GMT",
=======
        "traceparent": "00-ada8d169c5726b4b8137f18199c496fb-f4dfe07361aa5746-00",
        "User-Agent": [
          "azsdk-net-Storage.Blobs/12.5.0-dev.20200529.1",
          "(.NET Core 4.6.28801.04; Microsoft Windows 10.0.18363 )"
        ],
        "x-ms-blob-type": "BlockBlob",
        "x-ms-client-request-id": "2b4c83de-f4bc-9154-152f-b8f27500baaf",
        "x-ms-date": "Fri, 29 May 2020 17:09:23 GMT",
>>>>>>> c938cddd
        "x-ms-return-client-request-id": "true",
        "x-ms-version": "2019-12-12"
      },
      "RequestBody": "IH2I6XS0gsJvjxPL1Rf864FQD\u002Bk2pqc45BsEUIpkQj1N650wlhRqtqXjNRN2ea8hCMwukpqM/XnVTwRYrzE4CkzWfel5zFVs5lhDU3GUwmtr40e\u002BNbCiwO4jWkYQEQZzqyrGn/vGpzx2wqtCSaoIQI2Z7czqetWcNL37VnEPXNVR0KdHzSJvpTsLR3MEX3dDGxq5diM6iTFUKmo\u002BylHLZ2bV8XgCwXJqKUiR3jJil9VFtzpXVuWxF0Z28qO3MdrpQOANL27\u002BQVqnTkzbqKr\u002B8pOV\u002BBIWcxGAJNoyi87Ps/htp55RVWhnR3XgrweY1W6cdwAQIjnI0szPjAqTzLaL15tUbgELrZwqLrCcNsQJ505slRPOv5G\u002BpdTSgchd03q/VNdsRGdskMpj5fOIK5wIxqW8JzaivRgJlsksOSvUzVo23OHsnKLn/wVJatmdNnk4yrsioatEHZe/Yq6dQFeejxiYUk67GykC1SgxWVM\u002BbF9P9G9wsSyu8b9KLTr0Sb6uqtvBBOMrfK6SIMuDE8RDgPZOTkzoLt3r6WCOce7vDYxpg653fGd8JHfA3pFgK977BqxDpvtxxnz91RqCnAvAohI/GZAWzAOO0SnVJ09Mi76Ck2pBq2eR\u002BL0xeadM\u002BYhrADt\u002BIRJO5TmptNTRnJ4ssUpcAAmhfveqriHT5FJcQtihaiYUzmqsNK4wmPaSv1weBMhc8Pl/yoJD03LwewDnTHL8MDF3GOPgsMxbcOYBGO7FtOCK/1LeIqCk0Pr3u7itSUuDlo8qpuzlez8tJFmcQruEK8YgXEwgHQ6R00fo6fQTrSaafYFfmg3zpIQSsf5GCI4/co/yjOz\u002BY3iBmdOk/JJLGnYzAcU5JZC4LLfIDmwQSsq5qXZkISA5nBoI3gE6T6jxxpeHEwfIBU3/OWA1NVUMcE8I61Mb5vlV\u002BWSrMUaPft0P10fViDbD8KQpZefABGbE/G2yMmRV1uCdMhmiHdQGb7uCJV4NN\u002BgYRPqu8oERlPX\u002B5jTZ3Ut5ugBnN1YcIdLQIvYsPt8ItsWEme1ppuNejJ0kpDefLZFvCWtdpv\u002BS\u002ByMn3tCK5FYV9S9vVENeDxQdCKq5932bMPVkvTRzqhDF8p7KQscT06hGDq4IL9hNEflWQJ5V2AOljK7bJicioksfqmKlk81NCTQCc\u002BjPkgAcF6w6HWlybxmbJLUYOK2AI2xi6YV2qH0sCTZpUmUa1vmtvg5754ThrDpICW8XNNGGgk97bKl7pm4uDhMzCB20gE27a3qeBDzogTxKLZ4NFNVl4tAWnmpQMhegTNlxrqQdlIkiXMhX6H0Sk\u002BptMHjPIfk9zSZMneLjazhi/rhidtKYLZkV67gMDvpTAwp/4g==",
      "StatusCode": 201,
      "ResponseHeaders": {
        "Content-Length": "0",
        "Content-MD5": "bri4anPkYXJeuIHDtkjhcw==",
<<<<<<< HEAD
        "Date": "Fri, 03 Apr 2020 00:00:27 GMT",
        "ETag": "\u00220x8D7D762044565AE\u0022",
        "Last-Modified": "Fri, 03 Apr 2020 00:00:27 GMT",
=======
        "Date": "Fri, 29 May 2020 17:09:22 GMT",
        "ETag": "\u00220x8D803F308EA96CE\u0022",
        "Last-Modified": "Fri, 29 May 2020 17:09:23 GMT",
>>>>>>> c938cddd
        "Server": [
          "Windows-Azure-Blob/1.0",
          "Microsoft-HTTPAPI/2.0"
        ],
        "x-ms-client-request-id": "2b4c83de-f4bc-9154-152f-b8f27500baaf",
        "x-ms-content-crc64": "75ceE6ZwLGM=",
<<<<<<< HEAD
        "x-ms-request-id": "1c61d91a-601e-0096-4f4a-094471000000",
=======
        "x-ms-request-id": "e252da94-f01e-00e6-2fdb-3583eb000000",
>>>>>>> c938cddd
        "x-ms-request-server-encrypted": "true",
        "x-ms-version": "2019-12-12"
      },
      "ResponseBody": []
    },
    {
<<<<<<< HEAD
      "RequestUri": "https://seanmcccanary.blob.core.windows.net/test-container-fbb48304-f58e-a9d4-0a7f-2f7a11dc4a4a/baz/foo",
=======
      "RequestUri": "http://amandadev2.blob.core.windows.net/test-container-fbb48304-f58e-a9d4-0a7f-2f7a11dc4a4a/baz/foo",
>>>>>>> c938cddd
      "RequestMethod": "PUT",
      "RequestHeaders": {
        "Authorization": "Sanitized",
        "Content-Length": "1024",
<<<<<<< HEAD
        "traceparent": "00-18ca96fb90ae2a40bc4dbe8f5c37d46e-fd7f02d40950fe41-00",
        "User-Agent": [
          "azsdk-net-Storage.Blobs/12.5.0-dev.20200402.1",
          "(.NET Core 4.6.28325.01; Microsoft Windows 10.0.18362 )"
        ],
        "x-ms-blob-type": "BlockBlob",
        "x-ms-client-request-id": "a943c124-7458-a38e-0160-0dc9f3c5a390",
        "x-ms-date": "Fri, 03 Apr 2020 00:00:28 GMT",
=======
        "traceparent": "00-0335ec94d8762944b65ac4ef257ccceb-2f50601528c19846-00",
        "User-Agent": [
          "azsdk-net-Storage.Blobs/12.5.0-dev.20200529.1",
          "(.NET Core 4.6.28801.04; Microsoft Windows 10.0.18363 )"
        ],
        "x-ms-blob-type": "BlockBlob",
        "x-ms-client-request-id": "a943c124-7458-a38e-0160-0dc9f3c5a390",
        "x-ms-date": "Fri, 29 May 2020 17:09:23 GMT",
>>>>>>> c938cddd
        "x-ms-return-client-request-id": "true",
        "x-ms-version": "2019-12-12"
      },
      "RequestBody": "IH2I6XS0gsJvjxPL1Rf864FQD\u002Bk2pqc45BsEUIpkQj1N650wlhRqtqXjNRN2ea8hCMwukpqM/XnVTwRYrzE4CkzWfel5zFVs5lhDU3GUwmtr40e\u002BNbCiwO4jWkYQEQZzqyrGn/vGpzx2wqtCSaoIQI2Z7czqetWcNL37VnEPXNVR0KdHzSJvpTsLR3MEX3dDGxq5diM6iTFUKmo\u002BylHLZ2bV8XgCwXJqKUiR3jJil9VFtzpXVuWxF0Z28qO3MdrpQOANL27\u002BQVqnTkzbqKr\u002B8pOV\u002BBIWcxGAJNoyi87Ps/htp55RVWhnR3XgrweY1W6cdwAQIjnI0szPjAqTzLaL15tUbgELrZwqLrCcNsQJ505slRPOv5G\u002BpdTSgchd03q/VNdsRGdskMpj5fOIK5wIxqW8JzaivRgJlsksOSvUzVo23OHsnKLn/wVJatmdNnk4yrsioatEHZe/Yq6dQFeejxiYUk67GykC1SgxWVM\u002BbF9P9G9wsSyu8b9KLTr0Sb6uqtvBBOMrfK6SIMuDE8RDgPZOTkzoLt3r6WCOce7vDYxpg653fGd8JHfA3pFgK977BqxDpvtxxnz91RqCnAvAohI/GZAWzAOO0SnVJ09Mi76Ck2pBq2eR\u002BL0xeadM\u002BYhrADt\u002BIRJO5TmptNTRnJ4ssUpcAAmhfveqriHT5FJcQtihaiYUzmqsNK4wmPaSv1weBMhc8Pl/yoJD03LwewDnTHL8MDF3GOPgsMxbcOYBGO7FtOCK/1LeIqCk0Pr3u7itSUuDlo8qpuzlez8tJFmcQruEK8YgXEwgHQ6R00fo6fQTrSaafYFfmg3zpIQSsf5GCI4/co/yjOz\u002BY3iBmdOk/JJLGnYzAcU5JZC4LLfIDmwQSsq5qXZkISA5nBoI3gE6T6jxxpeHEwfIBU3/OWA1NVUMcE8I61Mb5vlV\u002BWSrMUaPft0P10fViDbD8KQpZefABGbE/G2yMmRV1uCdMhmiHdQGb7uCJV4NN\u002BgYRPqu8oERlPX\u002B5jTZ3Ut5ugBnN1YcIdLQIvYsPt8ItsWEme1ppuNejJ0kpDefLZFvCWtdpv\u002BS\u002ByMn3tCK5FYV9S9vVENeDxQdCKq5932bMPVkvTRzqhDF8p7KQscT06hGDq4IL9hNEflWQJ5V2AOljK7bJicioksfqmKlk81NCTQCc\u002BjPkgAcF6w6HWlybxmbJLUYOK2AI2xi6YV2qH0sCTZpUmUa1vmtvg5754ThrDpICW8XNNGGgk97bKl7pm4uDhMzCB20gE27a3qeBDzogTxKLZ4NFNVl4tAWnmpQMhegTNlxrqQdlIkiXMhX6H0Sk\u002BptMHjPIfk9zSZMneLjazhi/rhidtKYLZkV67gMDvpTAwp/4g==",
      "StatusCode": 201,
      "ResponseHeaders": {
        "Content-Length": "0",
        "Content-MD5": "bri4anPkYXJeuIHDtkjhcw==",
<<<<<<< HEAD
        "Date": "Fri, 03 Apr 2020 00:00:27 GMT",
        "ETag": "\u00220x8D7D7620451EB16\u0022",
        "Last-Modified": "Fri, 03 Apr 2020 00:00:27 GMT",
=======
        "Date": "Fri, 29 May 2020 17:09:22 GMT",
        "ETag": "\u00220x8D803F308F2606A\u0022",
        "Last-Modified": "Fri, 29 May 2020 17:09:23 GMT",
>>>>>>> c938cddd
        "Server": [
          "Windows-Azure-Blob/1.0",
          "Microsoft-HTTPAPI/2.0"
        ],
        "x-ms-client-request-id": "a943c124-7458-a38e-0160-0dc9f3c5a390",
        "x-ms-content-crc64": "75ceE6ZwLGM=",
<<<<<<< HEAD
        "x-ms-request-id": "1c61d937-601e-0096-654a-094471000000",
=======
        "x-ms-request-id": "e252daaf-f01e-00e6-4adb-3583eb000000",
>>>>>>> c938cddd
        "x-ms-request-server-encrypted": "true",
        "x-ms-version": "2019-12-12"
      },
      "ResponseBody": []
    },
    {
<<<<<<< HEAD
      "RequestUri": "https://seanmcccanary.blob.core.windows.net/test-container-fbb48304-f58e-a9d4-0a7f-2f7a11dc4a4a/baz/foo/bar",
=======
      "RequestUri": "http://amandadev2.blob.core.windows.net/test-container-fbb48304-f58e-a9d4-0a7f-2f7a11dc4a4a/baz/foo/bar",
>>>>>>> c938cddd
      "RequestMethod": "PUT",
      "RequestHeaders": {
        "Authorization": "Sanitized",
        "Content-Length": "1024",
<<<<<<< HEAD
        "traceparent": "00-32bbaff67f808b45a8f5b217d897ff02-7bd5cc8731018549-00",
        "User-Agent": [
          "azsdk-net-Storage.Blobs/12.5.0-dev.20200402.1",
          "(.NET Core 4.6.28325.01; Microsoft Windows 10.0.18362 )"
        ],
        "x-ms-blob-type": "BlockBlob",
        "x-ms-client-request-id": "b3cea739-10bd-4257-4dd9-e9ff28bf29ef",
        "x-ms-date": "Fri, 03 Apr 2020 00:00:28 GMT",
=======
        "traceparent": "00-658261274af94241bd3fe9c9b8c2876a-f0b0f6a4e500e34a-00",
        "User-Agent": [
          "azsdk-net-Storage.Blobs/12.5.0-dev.20200529.1",
          "(.NET Core 4.6.28801.04; Microsoft Windows 10.0.18363 )"
        ],
        "x-ms-blob-type": "BlockBlob",
        "x-ms-client-request-id": "b3cea739-10bd-4257-4dd9-e9ff28bf29ef",
        "x-ms-date": "Fri, 29 May 2020 17:09:23 GMT",
>>>>>>> c938cddd
        "x-ms-return-client-request-id": "true",
        "x-ms-version": "2019-12-12"
      },
      "RequestBody": "IH2I6XS0gsJvjxPL1Rf864FQD\u002Bk2pqc45BsEUIpkQj1N650wlhRqtqXjNRN2ea8hCMwukpqM/XnVTwRYrzE4CkzWfel5zFVs5lhDU3GUwmtr40e\u002BNbCiwO4jWkYQEQZzqyrGn/vGpzx2wqtCSaoIQI2Z7czqetWcNL37VnEPXNVR0KdHzSJvpTsLR3MEX3dDGxq5diM6iTFUKmo\u002BylHLZ2bV8XgCwXJqKUiR3jJil9VFtzpXVuWxF0Z28qO3MdrpQOANL27\u002BQVqnTkzbqKr\u002B8pOV\u002BBIWcxGAJNoyi87Ps/htp55RVWhnR3XgrweY1W6cdwAQIjnI0szPjAqTzLaL15tUbgELrZwqLrCcNsQJ505slRPOv5G\u002BpdTSgchd03q/VNdsRGdskMpj5fOIK5wIxqW8JzaivRgJlsksOSvUzVo23OHsnKLn/wVJatmdNnk4yrsioatEHZe/Yq6dQFeejxiYUk67GykC1SgxWVM\u002BbF9P9G9wsSyu8b9KLTr0Sb6uqtvBBOMrfK6SIMuDE8RDgPZOTkzoLt3r6WCOce7vDYxpg653fGd8JHfA3pFgK977BqxDpvtxxnz91RqCnAvAohI/GZAWzAOO0SnVJ09Mi76Ck2pBq2eR\u002BL0xeadM\u002BYhrADt\u002BIRJO5TmptNTRnJ4ssUpcAAmhfveqriHT5FJcQtihaiYUzmqsNK4wmPaSv1weBMhc8Pl/yoJD03LwewDnTHL8MDF3GOPgsMxbcOYBGO7FtOCK/1LeIqCk0Pr3u7itSUuDlo8qpuzlez8tJFmcQruEK8YgXEwgHQ6R00fo6fQTrSaafYFfmg3zpIQSsf5GCI4/co/yjOz\u002BY3iBmdOk/JJLGnYzAcU5JZC4LLfIDmwQSsq5qXZkISA5nBoI3gE6T6jxxpeHEwfIBU3/OWA1NVUMcE8I61Mb5vlV\u002BWSrMUaPft0P10fViDbD8KQpZefABGbE/G2yMmRV1uCdMhmiHdQGb7uCJV4NN\u002BgYRPqu8oERlPX\u002B5jTZ3Ut5ugBnN1YcIdLQIvYsPt8ItsWEme1ppuNejJ0kpDefLZFvCWtdpv\u002BS\u002ByMn3tCK5FYV9S9vVENeDxQdCKq5932bMPVkvTRzqhDF8p7KQscT06hGDq4IL9hNEflWQJ5V2AOljK7bJicioksfqmKlk81NCTQCc\u002BjPkgAcF6w6HWlybxmbJLUYOK2AI2xi6YV2qH0sCTZpUmUa1vmtvg5754ThrDpICW8XNNGGgk97bKl7pm4uDhMzCB20gE27a3qeBDzogTxKLZ4NFNVl4tAWnmpQMhegTNlxrqQdlIkiXMhX6H0Sk\u002BptMHjPIfk9zSZMneLjazhi/rhidtKYLZkV67gMDvpTAwp/4g==",
      "StatusCode": 201,
      "ResponseHeaders": {
        "Content-Length": "0",
        "Content-MD5": "bri4anPkYXJeuIHDtkjhcw==",
<<<<<<< HEAD
        "Date": "Fri, 03 Apr 2020 00:00:27 GMT",
        "ETag": "\u00220x8D7D762045EE5C4\u0022",
        "Last-Modified": "Fri, 03 Apr 2020 00:00:27 GMT",
=======
        "Date": "Fri, 29 May 2020 17:09:22 GMT",
        "ETag": "\u00220x8D803F308F9DBD7\u0022",
        "Last-Modified": "Fri, 29 May 2020 17:09:23 GMT",
>>>>>>> c938cddd
        "Server": [
          "Windows-Azure-Blob/1.0",
          "Microsoft-HTTPAPI/2.0"
        ],
        "x-ms-client-request-id": "b3cea739-10bd-4257-4dd9-e9ff28bf29ef",
        "x-ms-content-crc64": "75ceE6ZwLGM=",
<<<<<<< HEAD
        "x-ms-request-id": "1c61d942-601e-0096-6e4a-094471000000",
=======
        "x-ms-request-id": "e252dad4-f01e-00e6-6adb-3583eb000000",
>>>>>>> c938cddd
        "x-ms-request-server-encrypted": "true",
        "x-ms-version": "2019-12-12"
      },
      "ResponseBody": []
    },
    {
<<<<<<< HEAD
      "RequestUri": "https://seanmcccanary.blob.core.windows.net/test-container-fbb48304-f58e-a9d4-0a7f-2f7a11dc4a4a/baz/bar/foo",
=======
      "RequestUri": "http://amandadev2.blob.core.windows.net/test-container-fbb48304-f58e-a9d4-0a7f-2f7a11dc4a4a/baz/bar/foo",
>>>>>>> c938cddd
      "RequestMethod": "PUT",
      "RequestHeaders": {
        "Authorization": "Sanitized",
        "Content-Length": "1024",
<<<<<<< HEAD
        "traceparent": "00-e241c006f45d214f8ecd787877032cb1-7da4dc0ccaaa5b47-00",
        "User-Agent": [
          "azsdk-net-Storage.Blobs/12.5.0-dev.20200402.1",
          "(.NET Core 4.6.28325.01; Microsoft Windows 10.0.18362 )"
        ],
        "x-ms-blob-type": "BlockBlob",
        "x-ms-client-request-id": "4b90543f-eff7-f3d3-bf18-f77ee5ca7f3a",
        "x-ms-date": "Fri, 03 Apr 2020 00:00:28 GMT",
=======
        "traceparent": "00-ef40bda5f382974b8fd6e9c3cfce17a5-9c5c73662e996549-00",
        "User-Agent": [
          "azsdk-net-Storage.Blobs/12.5.0-dev.20200529.1",
          "(.NET Core 4.6.28801.04; Microsoft Windows 10.0.18363 )"
        ],
        "x-ms-blob-type": "BlockBlob",
        "x-ms-client-request-id": "4b90543f-eff7-f3d3-bf18-f77ee5ca7f3a",
        "x-ms-date": "Fri, 29 May 2020 17:09:23 GMT",
>>>>>>> c938cddd
        "x-ms-return-client-request-id": "true",
        "x-ms-version": "2019-12-12"
      },
      "RequestBody": "IH2I6XS0gsJvjxPL1Rf864FQD\u002Bk2pqc45BsEUIpkQj1N650wlhRqtqXjNRN2ea8hCMwukpqM/XnVTwRYrzE4CkzWfel5zFVs5lhDU3GUwmtr40e\u002BNbCiwO4jWkYQEQZzqyrGn/vGpzx2wqtCSaoIQI2Z7czqetWcNL37VnEPXNVR0KdHzSJvpTsLR3MEX3dDGxq5diM6iTFUKmo\u002BylHLZ2bV8XgCwXJqKUiR3jJil9VFtzpXVuWxF0Z28qO3MdrpQOANL27\u002BQVqnTkzbqKr\u002B8pOV\u002BBIWcxGAJNoyi87Ps/htp55RVWhnR3XgrweY1W6cdwAQIjnI0szPjAqTzLaL15tUbgELrZwqLrCcNsQJ505slRPOv5G\u002BpdTSgchd03q/VNdsRGdskMpj5fOIK5wIxqW8JzaivRgJlsksOSvUzVo23OHsnKLn/wVJatmdNnk4yrsioatEHZe/Yq6dQFeejxiYUk67GykC1SgxWVM\u002BbF9P9G9wsSyu8b9KLTr0Sb6uqtvBBOMrfK6SIMuDE8RDgPZOTkzoLt3r6WCOce7vDYxpg653fGd8JHfA3pFgK977BqxDpvtxxnz91RqCnAvAohI/GZAWzAOO0SnVJ09Mi76Ck2pBq2eR\u002BL0xeadM\u002BYhrADt\u002BIRJO5TmptNTRnJ4ssUpcAAmhfveqriHT5FJcQtihaiYUzmqsNK4wmPaSv1weBMhc8Pl/yoJD03LwewDnTHL8MDF3GOPgsMxbcOYBGO7FtOCK/1LeIqCk0Pr3u7itSUuDlo8qpuzlez8tJFmcQruEK8YgXEwgHQ6R00fo6fQTrSaafYFfmg3zpIQSsf5GCI4/co/yjOz\u002BY3iBmdOk/JJLGnYzAcU5JZC4LLfIDmwQSsq5qXZkISA5nBoI3gE6T6jxxpeHEwfIBU3/OWA1NVUMcE8I61Mb5vlV\u002BWSrMUaPft0P10fViDbD8KQpZefABGbE/G2yMmRV1uCdMhmiHdQGb7uCJV4NN\u002BgYRPqu8oERlPX\u002B5jTZ3Ut5ugBnN1YcIdLQIvYsPt8ItsWEme1ppuNejJ0kpDefLZFvCWtdpv\u002BS\u002ByMn3tCK5FYV9S9vVENeDxQdCKq5932bMPVkvTRzqhDF8p7KQscT06hGDq4IL9hNEflWQJ5V2AOljK7bJicioksfqmKlk81NCTQCc\u002BjPkgAcF6w6HWlybxmbJLUYOK2AI2xi6YV2qH0sCTZpUmUa1vmtvg5754ThrDpICW8XNNGGgk97bKl7pm4uDhMzCB20gE27a3qeBDzogTxKLZ4NFNVl4tAWnmpQMhegTNlxrqQdlIkiXMhX6H0Sk\u002BptMHjPIfk9zSZMneLjazhi/rhidtKYLZkV67gMDvpTAwp/4g==",
      "StatusCode": 201,
      "ResponseHeaders": {
        "Content-Length": "0",
        "Content-MD5": "bri4anPkYXJeuIHDtkjhcw==",
<<<<<<< HEAD
        "Date": "Fri, 03 Apr 2020 00:00:27 GMT",
        "ETag": "\u00220x8D7D762046BB952\u0022",
        "Last-Modified": "Fri, 03 Apr 2020 00:00:27 GMT",
=======
        "Date": "Fri, 29 May 2020 17:09:22 GMT",
        "ETag": "\u00220x8D803F309017E5B\u0022",
        "Last-Modified": "Fri, 29 May 2020 17:09:23 GMT",
>>>>>>> c938cddd
        "Server": [
          "Windows-Azure-Blob/1.0",
          "Microsoft-HTTPAPI/2.0"
        ],
        "x-ms-client-request-id": "4b90543f-eff7-f3d3-bf18-f77ee5ca7f3a",
        "x-ms-content-crc64": "75ceE6ZwLGM=",
<<<<<<< HEAD
        "x-ms-request-id": "1c61d94c-601e-0096-764a-094471000000",
=======
        "x-ms-request-id": "e252daee-f01e-00e6-03db-3583eb000000",
>>>>>>> c938cddd
        "x-ms-request-server-encrypted": "true",
        "x-ms-version": "2019-12-12"
      },
      "ResponseBody": []
    },
    {
<<<<<<< HEAD
      "RequestUri": "https://seanmcccanary.blob.core.windows.net/test-container-fbb48304-f58e-a9d4-0a7f-2f7a11dc4a4a/foo/foo?comp=metadata",
      "RequestMethod": "PUT",
      "RequestHeaders": {
        "Authorization": "Sanitized",
        "traceparent": "00-a2c0747c577b15478951f582ea9ff47e-0257abfdc9919d45-00",
        "User-Agent": [
          "azsdk-net-Storage.Blobs/12.5.0-dev.20200402.1",
          "(.NET Core 4.6.28325.01; Microsoft Windows 10.0.18362 )"
        ],
        "x-ms-client-request-id": "d4bf7e6f-dd2f-7bf7-57c6-9ae8b93b6f2d",
        "x-ms-date": "Fri, 03 Apr 2020 00:00:28 GMT",
=======
      "RequestUri": "http://amandadev2.blob.core.windows.net/test-container-fbb48304-f58e-a9d4-0a7f-2f7a11dc4a4a/foo/foo?comp=metadata",
      "RequestMethod": "PUT",
      "RequestHeaders": {
        "Authorization": "Sanitized",
        "traceparent": "00-2089af68e78f5d47b8287a7b19448e9a-e314ea56cd4ad84e-00",
        "User-Agent": [
          "azsdk-net-Storage.Blobs/12.5.0-dev.20200529.1",
          "(.NET Core 4.6.28801.04; Microsoft Windows 10.0.18363 )"
        ],
        "x-ms-client-request-id": "d4bf7e6f-dd2f-7bf7-57c6-9ae8b93b6f2d",
        "x-ms-date": "Fri, 29 May 2020 17:09:23 GMT",
>>>>>>> c938cddd
        "x-ms-meta-Capital": "letter",
        "x-ms-meta-foo": "bar",
        "x-ms-meta-meta": "data",
        "x-ms-meta-UPPER": "case",
        "x-ms-return-client-request-id": "true",
        "x-ms-version": "2019-12-12"
      },
      "RequestBody": null,
      "StatusCode": 200,
      "ResponseHeaders": {
        "Content-Length": "0",
<<<<<<< HEAD
        "Date": "Fri, 03 Apr 2020 00:00:27 GMT",
        "ETag": "\u00220x8D7D76204788CE8\u0022",
        "Last-Modified": "Fri, 03 Apr 2020 00:00:27 GMT",
=======
        "Date": "Fri, 29 May 2020 17:09:22 GMT",
        "ETag": "\u00220x8D803F3090920DF\u0022",
        "Last-Modified": "Fri, 29 May 2020 17:09:23 GMT",
>>>>>>> c938cddd
        "Server": [
          "Windows-Azure-Blob/1.0",
          "Microsoft-HTTPAPI/2.0"
        ],
        "x-ms-client-request-id": "d4bf7e6f-dd2f-7bf7-57c6-9ae8b93b6f2d",
<<<<<<< HEAD
        "x-ms-request-id": "1c61d95c-601e-0096-034a-094471000000",
=======
        "x-ms-request-id": "e252db04-f01e-00e6-19db-3583eb000000",
>>>>>>> c938cddd
        "x-ms-request-server-encrypted": "true",
        "x-ms-version": "2019-12-12"
      },
      "ResponseBody": []
    },
    {
<<<<<<< HEAD
      "RequestUri": "https://seanmcccanary.blob.core.windows.net/test-container-fbb48304-f58e-a9d4-0a7f-2f7a11dc4a4a?restype=container\u0026comp=list\u0026prefix=foo",
=======
      "RequestUri": "http://amandadev2.blob.core.windows.net/test-container-fbb48304-f58e-a9d4-0a7f-2f7a11dc4a4a?restype=container\u0026comp=list\u0026prefix=foo",
>>>>>>> c938cddd
      "RequestMethod": "GET",
      "RequestHeaders": {
        "Authorization": "Sanitized",
        "User-Agent": [
<<<<<<< HEAD
          "azsdk-net-Storage.Blobs/12.5.0-dev.20200402.1",
          "(.NET Core 4.6.28325.01; Microsoft Windows 10.0.18362 )"
        ],
        "x-ms-client-request-id": "670e8bd4-aa0a-270b-8fc5-b6152ed0cfb3",
        "x-ms-date": "Fri, 03 Apr 2020 00:00:28 GMT",
=======
          "azsdk-net-Storage.Blobs/12.5.0-dev.20200529.1",
          "(.NET Core 4.6.28801.04; Microsoft Windows 10.0.18363 )"
        ],
        "x-ms-client-request-id": "670e8bd4-aa0a-270b-8fc5-b6152ed0cfb3",
        "x-ms-date": "Fri, 29 May 2020 17:09:23 GMT",
>>>>>>> c938cddd
        "x-ms-return-client-request-id": "true",
        "x-ms-version": "2019-12-12"
      },
      "RequestBody": null,
      "StatusCode": 200,
      "ResponseHeaders": {
        "Content-Type": "application/xml",
<<<<<<< HEAD
        "Date": "Fri, 03 Apr 2020 00:00:27 GMT",
=======
        "Date": "Fri, 29 May 2020 17:09:22 GMT",
>>>>>>> c938cddd
        "Server": [
          "Windows-Azure-Blob/1.0",
          "Microsoft-HTTPAPI/2.0"
        ],
        "Transfer-Encoding": "chunked",
        "x-ms-client-request-id": "670e8bd4-aa0a-270b-8fc5-b6152ed0cfb3",
<<<<<<< HEAD
        "x-ms-request-id": "1c61d977-601e-0096-1e4a-094471000000",
        "x-ms-version": "2019-12-12"
      },
      "ResponseBody": "\uFEFF\u003C?xml version=\u00221.0\u0022 encoding=\u0022utf-8\u0022?\u003E\u003CEnumerationResults ServiceEndpoint=\u0022https://seanmcccanary.blob.core.windows.net/\u0022 ContainerName=\u0022test-container-fbb48304-f58e-a9d4-0a7f-2f7a11dc4a4a\u0022\u003E\u003CPrefix\u003Efoo\u003C/Prefix\u003E\u003CBlobs\u003E\u003CBlob\u003E\u003CName\u003Efoo\u003C/Name\u003E\u003CProperties\u003E\u003CCreation-Time\u003EFri, 03 Apr 2020 00:00:27 GMT\u003C/Creation-Time\u003E\u003CLast-Modified\u003EFri, 03 Apr 2020 00:00:27 GMT\u003C/Last-Modified\u003E\u003CEtag\u003E0x8D7D76204135027\u003C/Etag\u003E\u003CContent-Length\u003E1024\u003C/Content-Length\u003E\u003CContent-Type\u003Eapplication/octet-stream\u003C/Content-Type\u003E\u003CContent-Encoding /\u003E\u003CContent-Language /\u003E\u003CContent-CRC64 /\u003E\u003CContent-MD5\u003Ebri4anPkYXJeuIHDtkjhcw==\u003C/Content-MD5\u003E\u003CCache-Control /\u003E\u003CContent-Disposition /\u003E\u003CBlobType\u003EBlockBlob\u003C/BlobType\u003E\u003CAccessTier\u003EHot\u003C/AccessTier\u003E\u003CAccessTierInferred\u003Etrue\u003C/AccessTierInferred\u003E\u003CLeaseStatus\u003Eunlocked\u003C/LeaseStatus\u003E\u003CLeaseState\u003Eavailable\u003C/LeaseState\u003E\u003CServerEncrypted\u003Etrue\u003C/ServerEncrypted\u003E\u003C/Properties\u003E\u003C/Blob\u003E\u003CBlob\u003E\u003CName\u003Efoo/bar\u003C/Name\u003E\u003CProperties\u003E\u003CCreation-Time\u003EFri, 03 Apr 2020 00:00:27 GMT\u003C/Creation-Time\u003E\u003CLast-Modified\u003EFri, 03 Apr 2020 00:00:27 GMT\u003C/Last-Modified\u003E\u003CEtag\u003E0x8D7D762044565AE\u003C/Etag\u003E\u003CContent-Length\u003E1024\u003C/Content-Length\u003E\u003CContent-Type\u003Eapplication/octet-stream\u003C/Content-Type\u003E\u003CContent-Encoding /\u003E\u003CContent-Language /\u003E\u003CContent-CRC64 /\u003E\u003CContent-MD5\u003Ebri4anPkYXJeuIHDtkjhcw==\u003C/Content-MD5\u003E\u003CCache-Control /\u003E\u003CContent-Disposition /\u003E\u003CBlobType\u003EBlockBlob\u003C/BlobType\u003E\u003CAccessTier\u003EHot\u003C/AccessTier\u003E\u003CAccessTierInferred\u003Etrue\u003C/AccessTierInferred\u003E\u003CLeaseStatus\u003Eunlocked\u003C/LeaseStatus\u003E\u003CLeaseState\u003Eavailable\u003C/LeaseState\u003E\u003CServerEncrypted\u003Etrue\u003C/ServerEncrypted\u003E\u003C/Properties\u003E\u003C/Blob\u003E\u003CBlob\u003E\u003CName\u003Efoo/foo\u003C/Name\u003E\u003CProperties\u003E\u003CCreation-Time\u003EFri, 03 Apr 2020 00:00:27 GMT\u003C/Creation-Time\u003E\u003CLast-Modified\u003EFri, 03 Apr 2020 00:00:27 GMT\u003C/Last-Modified\u003E\u003CEtag\u003E0x8D7D76204788CE8\u003C/Etag\u003E\u003CContent-Length\u003E1024\u003C/Content-Length\u003E\u003CContent-Type\u003Eapplication/octet-stream\u003C/Content-Type\u003E\u003CContent-Encoding /\u003E\u003CContent-Language /\u003E\u003CContent-CRC64 /\u003E\u003CContent-MD5\u003Ebri4anPkYXJeuIHDtkjhcw==\u003C/Content-MD5\u003E\u003CCache-Control /\u003E\u003CContent-Disposition /\u003E\u003CBlobType\u003EBlockBlob\u003C/BlobType\u003E\u003CAccessTier\u003EHot\u003C/AccessTier\u003E\u003CAccessTierInferred\u003Etrue\u003C/AccessTierInferred\u003E\u003CLeaseStatus\u003Eunlocked\u003C/LeaseStatus\u003E\u003CLeaseState\u003Eavailable\u003C/LeaseState\u003E\u003CServerEncrypted\u003Etrue\u003C/ServerEncrypted\u003E\u003C/Properties\u003E\u003C/Blob\u003E\u003C/Blobs\u003E\u003CNextMarker /\u003E\u003C/EnumerationResults\u003E"
    },
    {
      "RequestUri": "https://seanmcccanary.blob.core.windows.net/test-container-fbb48304-f58e-a9d4-0a7f-2f7a11dc4a4a?restype=container",
      "RequestMethod": "DELETE",
      "RequestHeaders": {
        "Authorization": "Sanitized",
        "traceparent": "00-d95a67c237ea794d96239aa3ae92a4c8-d9ddbbad21d98b45-00",
        "User-Agent": [
          "azsdk-net-Storage.Blobs/12.5.0-dev.20200402.1",
          "(.NET Core 4.6.28325.01; Microsoft Windows 10.0.18362 )"
        ],
        "x-ms-client-request-id": "2e130933-082c-7122-6afc-e6d9a67948cb",
        "x-ms-date": "Fri, 03 Apr 2020 00:00:28 GMT",
=======
        "x-ms-request-id": "e252db2c-f01e-00e6-3adb-3583eb000000",
        "x-ms-version": "2019-07-07"
      },
      "ResponseBody": "\uFEFF\u003C?xml version=\u00221.0\u0022 encoding=\u0022utf-8\u0022?\u003E\u003CEnumerationResults ServiceEndpoint=\u0022http://amandadev2.blob.core.windows.net/\u0022 ContainerName=\u0022test-container-fbb48304-f58e-a9d4-0a7f-2f7a11dc4a4a\u0022\u003E\u003CPrefix\u003Efoo\u003C/Prefix\u003E\u003CBlobs\u003E\u003CBlob\u003E\u003CName\u003Efoo\u003C/Name\u003E\u003CProperties\u003E\u003CCreation-Time\u003EFri, 29 May 2020 17:09:23 GMT\u003C/Creation-Time\u003E\u003CLast-Modified\u003EFri, 29 May 2020 17:09:23 GMT\u003C/Last-Modified\u003E\u003CEtag\u003E0x8D803F308CBE5A6\u003C/Etag\u003E\u003CContent-Length\u003E1024\u003C/Content-Length\u003E\u003CContent-Type\u003Eapplication/octet-stream\u003C/Content-Type\u003E\u003CContent-Encoding /\u003E\u003CContent-Language /\u003E\u003CContent-CRC64 /\u003E\u003CContent-MD5\u003Ebri4anPkYXJeuIHDtkjhcw==\u003C/Content-MD5\u003E\u003CCache-Control /\u003E\u003CContent-Disposition /\u003E\u003CBlobType\u003EBlockBlob\u003C/BlobType\u003E\u003CAccessTier\u003EHot\u003C/AccessTier\u003E\u003CAccessTierInferred\u003Etrue\u003C/AccessTierInferred\u003E\u003CLeaseStatus\u003Eunlocked\u003C/LeaseStatus\u003E\u003CLeaseState\u003Eavailable\u003C/LeaseState\u003E\u003CServerEncrypted\u003Etrue\u003C/ServerEncrypted\u003E\u003C/Properties\u003E\u003C/Blob\u003E\u003CBlob\u003E\u003CName\u003Efoo/bar\u003C/Name\u003E\u003CProperties\u003E\u003CCreation-Time\u003EFri, 29 May 2020 17:09:23 GMT\u003C/Creation-Time\u003E\u003CLast-Modified\u003EFri, 29 May 2020 17:09:23 GMT\u003C/Last-Modified\u003E\u003CEtag\u003E0x8D803F308EA96CE\u003C/Etag\u003E\u003CContent-Length\u003E1024\u003C/Content-Length\u003E\u003CContent-Type\u003Eapplication/octet-stream\u003C/Content-Type\u003E\u003CContent-Encoding /\u003E\u003CContent-Language /\u003E\u003CContent-CRC64 /\u003E\u003CContent-MD5\u003Ebri4anPkYXJeuIHDtkjhcw==\u003C/Content-MD5\u003E\u003CCache-Control /\u003E\u003CContent-Disposition /\u003E\u003CBlobType\u003EBlockBlob\u003C/BlobType\u003E\u003CAccessTier\u003EHot\u003C/AccessTier\u003E\u003CAccessTierInferred\u003Etrue\u003C/AccessTierInferred\u003E\u003CLeaseStatus\u003Eunlocked\u003C/LeaseStatus\u003E\u003CLeaseState\u003Eavailable\u003C/LeaseState\u003E\u003CServerEncrypted\u003Etrue\u003C/ServerEncrypted\u003E\u003C/Properties\u003E\u003C/Blob\u003E\u003CBlob\u003E\u003CName\u003Efoo/foo\u003C/Name\u003E\u003CProperties\u003E\u003CCreation-Time\u003EFri, 29 May 2020 17:09:23 GMT\u003C/Creation-Time\u003E\u003CLast-Modified\u003EFri, 29 May 2020 17:09:23 GMT\u003C/Last-Modified\u003E\u003CEtag\u003E0x8D803F3090920DF\u003C/Etag\u003E\u003CContent-Length\u003E1024\u003C/Content-Length\u003E\u003CContent-Type\u003Eapplication/octet-stream\u003C/Content-Type\u003E\u003CContent-Encoding /\u003E\u003CContent-Language /\u003E\u003CContent-CRC64 /\u003E\u003CContent-MD5\u003Ebri4anPkYXJeuIHDtkjhcw==\u003C/Content-MD5\u003E\u003CCache-Control /\u003E\u003CContent-Disposition /\u003E\u003CBlobType\u003EBlockBlob\u003C/BlobType\u003E\u003CAccessTier\u003EHot\u003C/AccessTier\u003E\u003CAccessTierInferred\u003Etrue\u003C/AccessTierInferred\u003E\u003CLeaseStatus\u003Eunlocked\u003C/LeaseStatus\u003E\u003CLeaseState\u003Eavailable\u003C/LeaseState\u003E\u003CServerEncrypted\u003Etrue\u003C/ServerEncrypted\u003E\u003C/Properties\u003E\u003C/Blob\u003E\u003C/Blobs\u003E\u003CNextMarker /\u003E\u003C/EnumerationResults\u003E"
    },
    {
      "RequestUri": "http://amandadev2.blob.core.windows.net/test-container-fbb48304-f58e-a9d4-0a7f-2f7a11dc4a4a?restype=container",
      "RequestMethod": "DELETE",
      "RequestHeaders": {
        "Authorization": "Sanitized",
        "traceparent": "00-4cd56325e7b7c741bfe4620104c3ce92-0d3dff73d147b54d-00",
        "User-Agent": [
          "azsdk-net-Storage.Blobs/12.5.0-dev.20200529.1",
          "(.NET Core 4.6.28801.04; Microsoft Windows 10.0.18363 )"
        ],
        "x-ms-client-request-id": "2e130933-082c-7122-6afc-e6d9a67948cb",
        "x-ms-date": "Fri, 29 May 2020 17:09:23 GMT",
>>>>>>> c938cddd
        "x-ms-return-client-request-id": "true",
        "x-ms-version": "2019-12-12"
      },
      "RequestBody": null,
      "StatusCode": 202,
      "ResponseHeaders": {
        "Content-Length": "0",
<<<<<<< HEAD
        "Date": "Fri, 03 Apr 2020 00:00:27 GMT",
=======
        "Date": "Fri, 29 May 2020 17:09:22 GMT",
>>>>>>> c938cddd
        "Server": [
          "Windows-Azure-Blob/1.0",
          "Microsoft-HTTPAPI/2.0"
        ],
        "x-ms-client-request-id": "2e130933-082c-7122-6afc-e6d9a67948cb",
<<<<<<< HEAD
        "x-ms-request-id": "1c61d986-601e-0096-2d4a-094471000000",
        "x-ms-version": "2019-12-12"
=======
        "x-ms-request-id": "e252db58-f01e-00e6-65db-3583eb000000",
        "x-ms-version": "2019-07-07"
>>>>>>> c938cddd
      },
      "ResponseBody": []
    }
  ],
  "Variables": {
    "RandomSeed": "475093929",
<<<<<<< HEAD
    "Storage_TestConfigDefault": "ProductionTenant\nseanmcccanary\nU2FuaXRpemVk\nhttps://seanmcccanary.blob.core.windows.net\nhttps://seanmcccanary.file.core.windows.net\nhttps://seanmcccanary.queue.core.windows.net\nhttps://seanmcccanary.table.core.windows.net\n\n\n\n\nhttps://seanmcccanary-secondary.blob.core.windows.net\nhttps://seanmcccanary-secondary.file.core.windows.net\nhttps://seanmcccanary-secondary.queue.core.windows.net\nhttps://seanmcccanary-secondary.table.core.windows.net\n\nSanitized\n\n\nCloud\nBlobEndpoint=https://seanmcccanary.blob.core.windows.net/;QueueEndpoint=https://seanmcccanary.queue.core.windows.net/;FileEndpoint=https://seanmcccanary.file.core.windows.net/;BlobSecondaryEndpoint=https://seanmcccanary-secondary.blob.core.windows.net/;QueueSecondaryEndpoint=https://seanmcccanary-secondary.queue.core.windows.net/;FileSecondaryEndpoint=https://seanmcccanary-secondary.file.core.windows.net/;AccountName=seanmcccanary;AccountKey=Sanitized\nseanscope1"
=======
    "Storage_TestConfigDefault": "ProductionTenant\namandadev2\nU2FuaXRpemVk\nhttp://amandadev2.blob.core.windows.net\nhttp://amandadev2.file.core.windows.net\nhttp://amandadev2.queue.core.windows.net\nhttp://amandadev2.table.core.windows.net\n\n\n\n\nhttp://amandadev2-secondary.blob.core.windows.net\nhttp://amandadev2-secondary.file.core.windows.net\nhttp://amandadev2-secondary.queue.core.windows.net\nhttp://amandadev2-secondary.table.core.windows.net\n\nSanitized\n\n\nCloud\nBlobEndpoint=http://amandadev2.blob.core.windows.net/;QueueEndpoint=http://amandadev2.queue.core.windows.net/;FileEndpoint=http://amandadev2.file.core.windows.net/;BlobSecondaryEndpoint=http://amandadev2-secondary.blob.core.windows.net/;QueueSecondaryEndpoint=http://amandadev2-secondary.queue.core.windows.net/;FileSecondaryEndpoint=http://amandadev2-secondary.file.core.windows.net/;AccountName=amandadev2;AccountKey=Sanitized\n"
>>>>>>> c938cddd
  }
}<|MERGE_RESOLUTION|>--- conflicted
+++ resolved
@@ -1,33 +1,18 @@
 {
   "Entries": [
     {
-<<<<<<< HEAD
-      "RequestUri": "https://seanmcccanary.blob.core.windows.net/test-container-fbb48304-f58e-a9d4-0a7f-2f7a11dc4a4a?restype=container",
-      "RequestMethod": "PUT",
-      "RequestHeaders": {
-        "Authorization": "Sanitized",
-        "traceparent": "00-567ef457a7b2c245bbfcbd4302d8c439-edbbb3fdac526343-00",
-        "User-Agent": [
-          "azsdk-net-Storage.Blobs/12.5.0-dev.20200402.1",
-          "(.NET Core 4.6.28325.01; Microsoft Windows 10.0.18362 )"
+      "RequestUri": "https://seanmcccanary.blob.core.windows.net/test-container-8fafcf20-12dd-1dfa-25ae-1a28000a1532?restype=container",
+      "RequestMethod": "PUT",
+      "RequestHeaders": {
+        "Authorization": "Sanitized",
+        "traceparent": "00-80637fa4a2a542499c30554ed93ef982-26ef599771dcf44a-00",
+        "User-Agent": [
+          "azsdk-net-Storage.Blobs/12.5.0-dev.20200610.1",
+          "(.NET Core 4.6.28801.04; Microsoft Windows 10.0.18362 )"
         ],
         "x-ms-blob-public-access": "container",
-        "x-ms-client-request-id": "a4a5286b-8aa2-8544-3805-b8b0e3aa7533",
-        "x-ms-date": "Fri, 03 Apr 2020 00:00:27 GMT",
-=======
-      "RequestUri": "http://amandadev2.blob.core.windows.net/test-container-fbb48304-f58e-a9d4-0a7f-2f7a11dc4a4a?restype=container",
-      "RequestMethod": "PUT",
-      "RequestHeaders": {
-        "Authorization": "Sanitized",
-        "traceparent": "00-64c4a91d6fa43e4fb0356166ee2ced28-aca454e26793e547-00",
-        "User-Agent": [
-          "azsdk-net-Storage.Blobs/12.5.0-dev.20200529.1",
-          "(.NET Core 4.6.28801.04; Microsoft Windows 10.0.18363 )"
-        ],
-        "x-ms-blob-public-access": "container",
-        "x-ms-client-request-id": "a4a5286b-8aa2-8544-3805-b8b0e3aa7533",
-        "x-ms-date": "Fri, 29 May 2020 17:09:23 GMT",
->>>>>>> c938cddd
+        "x-ms-client-request-id": "913e8cc4-6fb2-b122-7d99-77309d156856",
+        "x-ms-date": "Wed, 10 Jun 2020 19:56:54 GMT",
         "x-ms-return-client-request-id": "true",
         "x-ms-version": "2019-12-12"
       },
@@ -35,552 +20,335 @@
       "StatusCode": 201,
       "ResponseHeaders": {
         "Content-Length": "0",
-<<<<<<< HEAD
-        "Date": "Fri, 03 Apr 2020 00:00:26 GMT",
-        "ETag": "\u00220x8D7D7620406A704\u0022",
-        "Last-Modified": "Fri, 03 Apr 2020 00:00:27 GMT",
-=======
-        "Date": "Fri, 29 May 2020 17:09:22 GMT",
-        "ETag": "\u00220x8D803F308C30942\u0022",
-        "Last-Modified": "Fri, 29 May 2020 17:09:23 GMT",
->>>>>>> c938cddd
-        "Server": [
-          "Windows-Azure-Blob/1.0",
-          "Microsoft-HTTPAPI/2.0"
-        ],
-        "x-ms-client-request-id": "a4a5286b-8aa2-8544-3805-b8b0e3aa7533",
-<<<<<<< HEAD
-        "x-ms-request-id": "1c61d8ca-601e-0096-0c4a-094471000000",
-        "x-ms-version": "2019-12-12"
-=======
-        "x-ms-request-id": "e252da0c-f01e-00e6-31db-3583eb000000",
-        "x-ms-version": "2019-07-07"
->>>>>>> c938cddd
-      },
-      "ResponseBody": []
-    },
-    {
-<<<<<<< HEAD
-      "RequestUri": "https://seanmcccanary.blob.core.windows.net/test-container-fbb48304-f58e-a9d4-0a7f-2f7a11dc4a4a/foo",
-=======
-      "RequestUri": "http://amandadev2.blob.core.windows.net/test-container-fbb48304-f58e-a9d4-0a7f-2f7a11dc4a4a/foo",
->>>>>>> c938cddd
-      "RequestMethod": "PUT",
-      "RequestHeaders": {
-        "Authorization": "Sanitized",
-        "Content-Length": "1024",
-<<<<<<< HEAD
-        "traceparent": "00-68fa56b52719ce44891e037b72b9f051-b8e5333258724e48-00",
-        "User-Agent": [
-          "azsdk-net-Storage.Blobs/12.5.0-dev.20200402.1",
-          "(.NET Core 4.6.28325.01; Microsoft Windows 10.0.18362 )"
-        ],
-        "x-ms-blob-type": "BlockBlob",
-        "x-ms-client-request-id": "181cb0c4-02d5-badf-3540-31bf2bf89ad7",
-        "x-ms-date": "Fri, 03 Apr 2020 00:00:27 GMT",
-=======
-        "traceparent": "00-dd09d3470335d04b8a880e32f0893abb-d5c4723c5bdc8949-00",
-        "User-Agent": [
-          "azsdk-net-Storage.Blobs/12.5.0-dev.20200529.1",
-          "(.NET Core 4.6.28801.04; Microsoft Windows 10.0.18363 )"
-        ],
-        "x-ms-blob-type": "BlockBlob",
-        "x-ms-client-request-id": "181cb0c4-02d5-badf-3540-31bf2bf89ad7",
-        "x-ms-date": "Fri, 29 May 2020 17:09:23 GMT",
->>>>>>> c938cddd
-        "x-ms-return-client-request-id": "true",
-        "x-ms-version": "2019-12-12"
-      },
-      "RequestBody": "IH2I6XS0gsJvjxPL1Rf864FQD\u002Bk2pqc45BsEUIpkQj1N650wlhRqtqXjNRN2ea8hCMwukpqM/XnVTwRYrzE4CkzWfel5zFVs5lhDU3GUwmtr40e\u002BNbCiwO4jWkYQEQZzqyrGn/vGpzx2wqtCSaoIQI2Z7czqetWcNL37VnEPXNVR0KdHzSJvpTsLR3MEX3dDGxq5diM6iTFUKmo\u002BylHLZ2bV8XgCwXJqKUiR3jJil9VFtzpXVuWxF0Z28qO3MdrpQOANL27\u002BQVqnTkzbqKr\u002B8pOV\u002BBIWcxGAJNoyi87Ps/htp55RVWhnR3XgrweY1W6cdwAQIjnI0szPjAqTzLaL15tUbgELrZwqLrCcNsQJ505slRPOv5G\u002BpdTSgchd03q/VNdsRGdskMpj5fOIK5wIxqW8JzaivRgJlsksOSvUzVo23OHsnKLn/wVJatmdNnk4yrsioatEHZe/Yq6dQFeejxiYUk67GykC1SgxWVM\u002BbF9P9G9wsSyu8b9KLTr0Sb6uqtvBBOMrfK6SIMuDE8RDgPZOTkzoLt3r6WCOce7vDYxpg653fGd8JHfA3pFgK977BqxDpvtxxnz91RqCnAvAohI/GZAWzAOO0SnVJ09Mi76Ck2pBq2eR\u002BL0xeadM\u002BYhrADt\u002BIRJO5TmptNTRnJ4ssUpcAAmhfveqriHT5FJcQtihaiYUzmqsNK4wmPaSv1weBMhc8Pl/yoJD03LwewDnTHL8MDF3GOPgsMxbcOYBGO7FtOCK/1LeIqCk0Pr3u7itSUuDlo8qpuzlez8tJFmcQruEK8YgXEwgHQ6R00fo6fQTrSaafYFfmg3zpIQSsf5GCI4/co/yjOz\u002BY3iBmdOk/JJLGnYzAcU5JZC4LLfIDmwQSsq5qXZkISA5nBoI3gE6T6jxxpeHEwfIBU3/OWA1NVUMcE8I61Mb5vlV\u002BWSrMUaPft0P10fViDbD8KQpZefABGbE/G2yMmRV1uCdMhmiHdQGb7uCJV4NN\u002BgYRPqu8oERlPX\u002B5jTZ3Ut5ugBnN1YcIdLQIvYsPt8ItsWEme1ppuNejJ0kpDefLZFvCWtdpv\u002BS\u002ByMn3tCK5FYV9S9vVENeDxQdCKq5932bMPVkvTRzqhDF8p7KQscT06hGDq4IL9hNEflWQJ5V2AOljK7bJicioksfqmKlk81NCTQCc\u002BjPkgAcF6w6HWlybxmbJLUYOK2AI2xi6YV2qH0sCTZpUmUa1vmtvg5754ThrDpICW8XNNGGgk97bKl7pm4uDhMzCB20gE27a3qeBDzogTxKLZ4NFNVl4tAWnmpQMhegTNlxrqQdlIkiXMhX6H0Sk\u002BptMHjPIfk9zSZMneLjazhi/rhidtKYLZkV67gMDvpTAwp/4g==",
-      "StatusCode": 201,
-      "ResponseHeaders": {
-        "Content-Length": "0",
-        "Content-MD5": "bri4anPkYXJeuIHDtkjhcw==",
-<<<<<<< HEAD
-        "Date": "Fri, 03 Apr 2020 00:00:26 GMT",
-        "ETag": "\u00220x8D7D76204135027\u0022",
-        "Last-Modified": "Fri, 03 Apr 2020 00:00:27 GMT",
-=======
-        "Date": "Fri, 29 May 2020 17:09:22 GMT",
-        "ETag": "\u00220x8D803F308CBE5A6\u0022",
-        "Last-Modified": "Fri, 29 May 2020 17:09:23 GMT",
->>>>>>> c938cddd
-        "Server": [
-          "Windows-Azure-Blob/1.0",
-          "Microsoft-HTTPAPI/2.0"
-        ],
-        "x-ms-client-request-id": "181cb0c4-02d5-badf-3540-31bf2bf89ad7",
-        "x-ms-content-crc64": "75ceE6ZwLGM=",
-<<<<<<< HEAD
-        "x-ms-request-id": "1c61d8e5-601e-0096-204a-094471000000",
-=======
-        "x-ms-request-id": "e252da2c-f01e-00e6-4cdb-3583eb000000",
->>>>>>> c938cddd
-        "x-ms-request-server-encrypted": "true",
-        "x-ms-version": "2019-12-12"
-      },
-      "ResponseBody": []
-    },
-    {
-<<<<<<< HEAD
-      "RequestUri": "https://seanmcccanary.blob.core.windows.net/test-container-fbb48304-f58e-a9d4-0a7f-2f7a11dc4a4a/bar",
-=======
-      "RequestUri": "http://amandadev2.blob.core.windows.net/test-container-fbb48304-f58e-a9d4-0a7f-2f7a11dc4a4a/bar",
->>>>>>> c938cddd
-      "RequestMethod": "PUT",
-      "RequestHeaders": {
-        "Authorization": "Sanitized",
-        "Content-Length": "1024",
-<<<<<<< HEAD
-        "traceparent": "00-b9f4782ce5b6f441bea8026c2f34b6f3-e800f613fc71c744-00",
-        "User-Agent": [
-          "azsdk-net-Storage.Blobs/12.5.0-dev.20200402.1",
-          "(.NET Core 4.6.28325.01; Microsoft Windows 10.0.18362 )"
-        ],
-        "x-ms-blob-type": "BlockBlob",
-        "x-ms-client-request-id": "538e1019-67ed-ff0d-be16-f59f012151d8",
-        "x-ms-date": "Fri, 03 Apr 2020 00:00:28 GMT",
-=======
-        "traceparent": "00-b97f2b118238d84d8518bebd0288d0c4-a8c2e79b68b39b48-00",
-        "User-Agent": [
-          "azsdk-net-Storage.Blobs/12.5.0-dev.20200529.1",
-          "(.NET Core 4.6.28801.04; Microsoft Windows 10.0.18363 )"
-        ],
-        "x-ms-blob-type": "BlockBlob",
-        "x-ms-client-request-id": "538e1019-67ed-ff0d-be16-f59f012151d8",
-        "x-ms-date": "Fri, 29 May 2020 17:09:23 GMT",
->>>>>>> c938cddd
-        "x-ms-return-client-request-id": "true",
-        "x-ms-version": "2019-12-12"
-      },
-      "RequestBody": "IH2I6XS0gsJvjxPL1Rf864FQD\u002Bk2pqc45BsEUIpkQj1N650wlhRqtqXjNRN2ea8hCMwukpqM/XnVTwRYrzE4CkzWfel5zFVs5lhDU3GUwmtr40e\u002BNbCiwO4jWkYQEQZzqyrGn/vGpzx2wqtCSaoIQI2Z7czqetWcNL37VnEPXNVR0KdHzSJvpTsLR3MEX3dDGxq5diM6iTFUKmo\u002BylHLZ2bV8XgCwXJqKUiR3jJil9VFtzpXVuWxF0Z28qO3MdrpQOANL27\u002BQVqnTkzbqKr\u002B8pOV\u002BBIWcxGAJNoyi87Ps/htp55RVWhnR3XgrweY1W6cdwAQIjnI0szPjAqTzLaL15tUbgELrZwqLrCcNsQJ505slRPOv5G\u002BpdTSgchd03q/VNdsRGdskMpj5fOIK5wIxqW8JzaivRgJlsksOSvUzVo23OHsnKLn/wVJatmdNnk4yrsioatEHZe/Yq6dQFeejxiYUk67GykC1SgxWVM\u002BbF9P9G9wsSyu8b9KLTr0Sb6uqtvBBOMrfK6SIMuDE8RDgPZOTkzoLt3r6WCOce7vDYxpg653fGd8JHfA3pFgK977BqxDpvtxxnz91RqCnAvAohI/GZAWzAOO0SnVJ09Mi76Ck2pBq2eR\u002BL0xeadM\u002BYhrADt\u002BIRJO5TmptNTRnJ4ssUpcAAmhfveqriHT5FJcQtihaiYUzmqsNK4wmPaSv1weBMhc8Pl/yoJD03LwewDnTHL8MDF3GOPgsMxbcOYBGO7FtOCK/1LeIqCk0Pr3u7itSUuDlo8qpuzlez8tJFmcQruEK8YgXEwgHQ6R00fo6fQTrSaafYFfmg3zpIQSsf5GCI4/co/yjOz\u002BY3iBmdOk/JJLGnYzAcU5JZC4LLfIDmwQSsq5qXZkISA5nBoI3gE6T6jxxpeHEwfIBU3/OWA1NVUMcE8I61Mb5vlV\u002BWSrMUaPft0P10fViDbD8KQpZefABGbE/G2yMmRV1uCdMhmiHdQGb7uCJV4NN\u002BgYRPqu8oERlPX\u002B5jTZ3Ut5ugBnN1YcIdLQIvYsPt8ItsWEme1ppuNejJ0kpDefLZFvCWtdpv\u002BS\u002ByMn3tCK5FYV9S9vVENeDxQdCKq5932bMPVkvTRzqhDF8p7KQscT06hGDq4IL9hNEflWQJ5V2AOljK7bJicioksfqmKlk81NCTQCc\u002BjPkgAcF6w6HWlybxmbJLUYOK2AI2xi6YV2qH0sCTZpUmUa1vmtvg5754ThrDpICW8XNNGGgk97bKl7pm4uDhMzCB20gE27a3qeBDzogTxKLZ4NFNVl4tAWnmpQMhegTNlxrqQdlIkiXMhX6H0Sk\u002BptMHjPIfk9zSZMneLjazhi/rhidtKYLZkV67gMDvpTAwp/4g==",
-      "StatusCode": 201,
-      "ResponseHeaders": {
-        "Content-Length": "0",
-        "Content-MD5": "bri4anPkYXJeuIHDtkjhcw==",
-<<<<<<< HEAD
-        "Date": "Fri, 03 Apr 2020 00:00:27 GMT",
-        "ETag": "\u00220x8D7D762041FD58B\u0022",
-        "Last-Modified": "Fri, 03 Apr 2020 00:00:27 GMT",
-=======
-        "Date": "Fri, 29 May 2020 17:09:22 GMT",
-        "ETag": "\u00220x8D803F308D3882F\u0022",
-        "Last-Modified": "Fri, 29 May 2020 17:09:23 GMT",
->>>>>>> c938cddd
-        "Server": [
-          "Windows-Azure-Blob/1.0",
-          "Microsoft-HTTPAPI/2.0"
-        ],
-        "x-ms-client-request-id": "538e1019-67ed-ff0d-be16-f59f012151d8",
-        "x-ms-content-crc64": "75ceE6ZwLGM=",
-<<<<<<< HEAD
-        "x-ms-request-id": "1c61d8f1-601e-0096-2a4a-094471000000",
-=======
-        "x-ms-request-id": "e252da46-f01e-00e6-64db-3583eb000000",
->>>>>>> c938cddd
-        "x-ms-request-server-encrypted": "true",
-        "x-ms-version": "2019-12-12"
-      },
-      "ResponseBody": []
-    },
-    {
-<<<<<<< HEAD
-      "RequestUri": "https://seanmcccanary.blob.core.windows.net/test-container-fbb48304-f58e-a9d4-0a7f-2f7a11dc4a4a/baz",
-=======
-      "RequestUri": "http://amandadev2.blob.core.windows.net/test-container-fbb48304-f58e-a9d4-0a7f-2f7a11dc4a4a/baz",
->>>>>>> c938cddd
-      "RequestMethod": "PUT",
-      "RequestHeaders": {
-        "Authorization": "Sanitized",
-        "Content-Length": "1024",
-<<<<<<< HEAD
-        "traceparent": "00-212c297aa125fd4a823ed2a2d86c304b-81c887a005d91b41-00",
-        "User-Agent": [
-          "azsdk-net-Storage.Blobs/12.5.0-dev.20200402.1",
-          "(.NET Core 4.6.28325.01; Microsoft Windows 10.0.18362 )"
-        ],
-        "x-ms-blob-type": "BlockBlob",
-        "x-ms-client-request-id": "1ba5b478-4669-fce9-7b37-041797e341d0",
-        "x-ms-date": "Fri, 03 Apr 2020 00:00:28 GMT",
-=======
-        "traceparent": "00-602c6467c4eba34888044ea8f5ed7a3c-393d8316aa8c1b45-00",
-        "User-Agent": [
-          "azsdk-net-Storage.Blobs/12.5.0-dev.20200529.1",
-          "(.NET Core 4.6.28801.04; Microsoft Windows 10.0.18363 )"
-        ],
-        "x-ms-blob-type": "BlockBlob",
-        "x-ms-client-request-id": "1ba5b478-4669-fce9-7b37-041797e341d0",
-        "x-ms-date": "Fri, 29 May 2020 17:09:23 GMT",
->>>>>>> c938cddd
-        "x-ms-return-client-request-id": "true",
-        "x-ms-version": "2019-12-12"
-      },
-      "RequestBody": "IH2I6XS0gsJvjxPL1Rf864FQD\u002Bk2pqc45BsEUIpkQj1N650wlhRqtqXjNRN2ea8hCMwukpqM/XnVTwRYrzE4CkzWfel5zFVs5lhDU3GUwmtr40e\u002BNbCiwO4jWkYQEQZzqyrGn/vGpzx2wqtCSaoIQI2Z7czqetWcNL37VnEPXNVR0KdHzSJvpTsLR3MEX3dDGxq5diM6iTFUKmo\u002BylHLZ2bV8XgCwXJqKUiR3jJil9VFtzpXVuWxF0Z28qO3MdrpQOANL27\u002BQVqnTkzbqKr\u002B8pOV\u002BBIWcxGAJNoyi87Ps/htp55RVWhnR3XgrweY1W6cdwAQIjnI0szPjAqTzLaL15tUbgELrZwqLrCcNsQJ505slRPOv5G\u002BpdTSgchd03q/VNdsRGdskMpj5fOIK5wIxqW8JzaivRgJlsksOSvUzVo23OHsnKLn/wVJatmdNnk4yrsioatEHZe/Yq6dQFeejxiYUk67GykC1SgxWVM\u002BbF9P9G9wsSyu8b9KLTr0Sb6uqtvBBOMrfK6SIMuDE8RDgPZOTkzoLt3r6WCOce7vDYxpg653fGd8JHfA3pFgK977BqxDpvtxxnz91RqCnAvAohI/GZAWzAOO0SnVJ09Mi76Ck2pBq2eR\u002BL0xeadM\u002BYhrADt\u002BIRJO5TmptNTRnJ4ssUpcAAmhfveqriHT5FJcQtihaiYUzmqsNK4wmPaSv1weBMhc8Pl/yoJD03LwewDnTHL8MDF3GOPgsMxbcOYBGO7FtOCK/1LeIqCk0Pr3u7itSUuDlo8qpuzlez8tJFmcQruEK8YgXEwgHQ6R00fo6fQTrSaafYFfmg3zpIQSsf5GCI4/co/yjOz\u002BY3iBmdOk/JJLGnYzAcU5JZC4LLfIDmwQSsq5qXZkISA5nBoI3gE6T6jxxpeHEwfIBU3/OWA1NVUMcE8I61Mb5vlV\u002BWSrMUaPft0P10fViDbD8KQpZefABGbE/G2yMmRV1uCdMhmiHdQGb7uCJV4NN\u002BgYRPqu8oERlPX\u002B5jTZ3Ut5ugBnN1YcIdLQIvYsPt8ItsWEme1ppuNejJ0kpDefLZFvCWtdpv\u002BS\u002ByMn3tCK5FYV9S9vVENeDxQdCKq5932bMPVkvTRzqhDF8p7KQscT06hGDq4IL9hNEflWQJ5V2AOljK7bJicioksfqmKlk81NCTQCc\u002BjPkgAcF6w6HWlybxmbJLUYOK2AI2xi6YV2qH0sCTZpUmUa1vmtvg5754ThrDpICW8XNNGGgk97bKl7pm4uDhMzCB20gE27a3qeBDzogTxKLZ4NFNVl4tAWnmpQMhegTNlxrqQdlIkiXMhX6H0Sk\u002BptMHjPIfk9zSZMneLjazhi/rhidtKYLZkV67gMDvpTAwp/4g==",
-      "StatusCode": 201,
-      "ResponseHeaders": {
-        "Content-Length": "0",
-        "Content-MD5": "bri4anPkYXJeuIHDtkjhcw==",
-<<<<<<< HEAD
-        "Date": "Fri, 03 Apr 2020 00:00:27 GMT",
-        "ETag": "\u00220x8D7D762042C5AEA\u0022",
-        "Last-Modified": "Fri, 03 Apr 2020 00:00:27 GMT",
-=======
-        "Date": "Fri, 29 May 2020 17:09:22 GMT",
-        "ETag": "\u00220x8D803F308DB51C6\u0022",
-        "Last-Modified": "Fri, 29 May 2020 17:09:23 GMT",
->>>>>>> c938cddd
-        "Server": [
-          "Windows-Azure-Blob/1.0",
-          "Microsoft-HTTPAPI/2.0"
-        ],
-        "x-ms-client-request-id": "1ba5b478-4669-fce9-7b37-041797e341d0",
-        "x-ms-content-crc64": "75ceE6ZwLGM=",
-<<<<<<< HEAD
-        "x-ms-request-id": "1c61d906-601e-0096-3d4a-094471000000",
-=======
-        "x-ms-request-id": "e252da5c-f01e-00e6-7adb-3583eb000000",
->>>>>>> c938cddd
-        "x-ms-request-server-encrypted": "true",
-        "x-ms-version": "2019-12-12"
-      },
-      "ResponseBody": []
-    },
-    {
-<<<<<<< HEAD
-      "RequestUri": "https://seanmcccanary.blob.core.windows.net/test-container-fbb48304-f58e-a9d4-0a7f-2f7a11dc4a4a/foo/foo",
-=======
-      "RequestUri": "http://amandadev2.blob.core.windows.net/test-container-fbb48304-f58e-a9d4-0a7f-2f7a11dc4a4a/foo/foo",
->>>>>>> c938cddd
-      "RequestMethod": "PUT",
-      "RequestHeaders": {
-        "Authorization": "Sanitized",
-        "Content-Length": "1024",
-<<<<<<< HEAD
-        "traceparent": "00-f6595bc49926cc4c8562a121ad922bc9-2f22c86b3de6d348-00",
-        "User-Agent": [
-          "azsdk-net-Storage.Blobs/12.5.0-dev.20200402.1",
-          "(.NET Core 4.6.28325.01; Microsoft Windows 10.0.18362 )"
-        ],
-        "x-ms-blob-type": "BlockBlob",
-        "x-ms-client-request-id": "4d266cca-367c-166e-e5df-eb222da4a04a",
-        "x-ms-date": "Fri, 03 Apr 2020 00:00:28 GMT",
-=======
-        "traceparent": "00-0674e7d0ade06d40afdb534817ae51ca-ddc0f68c4be9ad4e-00",
-        "User-Agent": [
-          "azsdk-net-Storage.Blobs/12.5.0-dev.20200529.1",
-          "(.NET Core 4.6.28801.04; Microsoft Windows 10.0.18363 )"
-        ],
-        "x-ms-blob-type": "BlockBlob",
-        "x-ms-client-request-id": "4d266cca-367c-166e-e5df-eb222da4a04a",
-        "x-ms-date": "Fri, 29 May 2020 17:09:23 GMT",
->>>>>>> c938cddd
-        "x-ms-return-client-request-id": "true",
-        "x-ms-version": "2019-12-12"
-      },
-      "RequestBody": "IH2I6XS0gsJvjxPL1Rf864FQD\u002Bk2pqc45BsEUIpkQj1N650wlhRqtqXjNRN2ea8hCMwukpqM/XnVTwRYrzE4CkzWfel5zFVs5lhDU3GUwmtr40e\u002BNbCiwO4jWkYQEQZzqyrGn/vGpzx2wqtCSaoIQI2Z7czqetWcNL37VnEPXNVR0KdHzSJvpTsLR3MEX3dDGxq5diM6iTFUKmo\u002BylHLZ2bV8XgCwXJqKUiR3jJil9VFtzpXVuWxF0Z28qO3MdrpQOANL27\u002BQVqnTkzbqKr\u002B8pOV\u002BBIWcxGAJNoyi87Ps/htp55RVWhnR3XgrweY1W6cdwAQIjnI0szPjAqTzLaL15tUbgELrZwqLrCcNsQJ505slRPOv5G\u002BpdTSgchd03q/VNdsRGdskMpj5fOIK5wIxqW8JzaivRgJlsksOSvUzVo23OHsnKLn/wVJatmdNnk4yrsioatEHZe/Yq6dQFeejxiYUk67GykC1SgxWVM\u002BbF9P9G9wsSyu8b9KLTr0Sb6uqtvBBOMrfK6SIMuDE8RDgPZOTkzoLt3r6WCOce7vDYxpg653fGd8JHfA3pFgK977BqxDpvtxxnz91RqCnAvAohI/GZAWzAOO0SnVJ09Mi76Ck2pBq2eR\u002BL0xeadM\u002BYhrADt\u002BIRJO5TmptNTRnJ4ssUpcAAmhfveqriHT5FJcQtihaiYUzmqsNK4wmPaSv1weBMhc8Pl/yoJD03LwewDnTHL8MDF3GOPgsMxbcOYBGO7FtOCK/1LeIqCk0Pr3u7itSUuDlo8qpuzlez8tJFmcQruEK8YgXEwgHQ6R00fo6fQTrSaafYFfmg3zpIQSsf5GCI4/co/yjOz\u002BY3iBmdOk/JJLGnYzAcU5JZC4LLfIDmwQSsq5qXZkISA5nBoI3gE6T6jxxpeHEwfIBU3/OWA1NVUMcE8I61Mb5vlV\u002BWSrMUaPft0P10fViDbD8KQpZefABGbE/G2yMmRV1uCdMhmiHdQGb7uCJV4NN\u002BgYRPqu8oERlPX\u002B5jTZ3Ut5ugBnN1YcIdLQIvYsPt8ItsWEme1ppuNejJ0kpDefLZFvCWtdpv\u002BS\u002ByMn3tCK5FYV9S9vVENeDxQdCKq5932bMPVkvTRzqhDF8p7KQscT06hGDq4IL9hNEflWQJ5V2AOljK7bJicioksfqmKlk81NCTQCc\u002BjPkgAcF6w6HWlybxmbJLUYOK2AI2xi6YV2qH0sCTZpUmUa1vmtvg5754ThrDpICW8XNNGGgk97bKl7pm4uDhMzCB20gE27a3qeBDzogTxKLZ4NFNVl4tAWnmpQMhegTNlxrqQdlIkiXMhX6H0Sk\u002BptMHjPIfk9zSZMneLjazhi/rhidtKYLZkV67gMDvpTAwp/4g==",
-      "StatusCode": 201,
-      "ResponseHeaders": {
-        "Content-Length": "0",
-        "Content-MD5": "bri4anPkYXJeuIHDtkjhcw==",
-<<<<<<< HEAD
-        "Date": "Fri, 03 Apr 2020 00:00:27 GMT",
-        "ETag": "\u00220x8D7D7620438E053\u0022",
-        "Last-Modified": "Fri, 03 Apr 2020 00:00:27 GMT",
-=======
-        "Date": "Fri, 29 May 2020 17:09:22 GMT",
-        "ETag": "\u00220x8D803F308E2F44E\u0022",
-        "Last-Modified": "Fri, 29 May 2020 17:09:23 GMT",
->>>>>>> c938cddd
-        "Server": [
-          "Windows-Azure-Blob/1.0",
-          "Microsoft-HTTPAPI/2.0"
-        ],
-        "x-ms-client-request-id": "4d266cca-367c-166e-e5df-eb222da4a04a",
-        "x-ms-content-crc64": "75ceE6ZwLGM=",
-<<<<<<< HEAD
-        "x-ms-request-id": "1c61d90f-601e-0096-454a-094471000000",
-=======
-        "x-ms-request-id": "e252da78-f01e-00e6-14db-3583eb000000",
->>>>>>> c938cddd
-        "x-ms-request-server-encrypted": "true",
-        "x-ms-version": "2019-12-12"
-      },
-      "ResponseBody": []
-    },
-    {
-<<<<<<< HEAD
-      "RequestUri": "https://seanmcccanary.blob.core.windows.net/test-container-fbb48304-f58e-a9d4-0a7f-2f7a11dc4a4a/foo/bar",
-=======
-      "RequestUri": "http://amandadev2.blob.core.windows.net/test-container-fbb48304-f58e-a9d4-0a7f-2f7a11dc4a4a/foo/bar",
->>>>>>> c938cddd
-      "RequestMethod": "PUT",
-      "RequestHeaders": {
-        "Authorization": "Sanitized",
-        "Content-Length": "1024",
-<<<<<<< HEAD
-        "traceparent": "00-f809c03f8835b1409b4f12cc639bd7ec-16b4ccab240b5a45-00",
-        "User-Agent": [
-          "azsdk-net-Storage.Blobs/12.5.0-dev.20200402.1",
-          "(.NET Core 4.6.28325.01; Microsoft Windows 10.0.18362 )"
-        ],
-        "x-ms-blob-type": "BlockBlob",
-        "x-ms-client-request-id": "2b4c83de-f4bc-9154-152f-b8f27500baaf",
-        "x-ms-date": "Fri, 03 Apr 2020 00:00:28 GMT",
-=======
-        "traceparent": "00-ada8d169c5726b4b8137f18199c496fb-f4dfe07361aa5746-00",
-        "User-Agent": [
-          "azsdk-net-Storage.Blobs/12.5.0-dev.20200529.1",
-          "(.NET Core 4.6.28801.04; Microsoft Windows 10.0.18363 )"
-        ],
-        "x-ms-blob-type": "BlockBlob",
-        "x-ms-client-request-id": "2b4c83de-f4bc-9154-152f-b8f27500baaf",
-        "x-ms-date": "Fri, 29 May 2020 17:09:23 GMT",
->>>>>>> c938cddd
-        "x-ms-return-client-request-id": "true",
-        "x-ms-version": "2019-12-12"
-      },
-      "RequestBody": "IH2I6XS0gsJvjxPL1Rf864FQD\u002Bk2pqc45BsEUIpkQj1N650wlhRqtqXjNRN2ea8hCMwukpqM/XnVTwRYrzE4CkzWfel5zFVs5lhDU3GUwmtr40e\u002BNbCiwO4jWkYQEQZzqyrGn/vGpzx2wqtCSaoIQI2Z7czqetWcNL37VnEPXNVR0KdHzSJvpTsLR3MEX3dDGxq5diM6iTFUKmo\u002BylHLZ2bV8XgCwXJqKUiR3jJil9VFtzpXVuWxF0Z28qO3MdrpQOANL27\u002BQVqnTkzbqKr\u002B8pOV\u002BBIWcxGAJNoyi87Ps/htp55RVWhnR3XgrweY1W6cdwAQIjnI0szPjAqTzLaL15tUbgELrZwqLrCcNsQJ505slRPOv5G\u002BpdTSgchd03q/VNdsRGdskMpj5fOIK5wIxqW8JzaivRgJlsksOSvUzVo23OHsnKLn/wVJatmdNnk4yrsioatEHZe/Yq6dQFeejxiYUk67GykC1SgxWVM\u002BbF9P9G9wsSyu8b9KLTr0Sb6uqtvBBOMrfK6SIMuDE8RDgPZOTkzoLt3r6WCOce7vDYxpg653fGd8JHfA3pFgK977BqxDpvtxxnz91RqCnAvAohI/GZAWzAOO0SnVJ09Mi76Ck2pBq2eR\u002BL0xeadM\u002BYhrADt\u002BIRJO5TmptNTRnJ4ssUpcAAmhfveqriHT5FJcQtihaiYUzmqsNK4wmPaSv1weBMhc8Pl/yoJD03LwewDnTHL8MDF3GOPgsMxbcOYBGO7FtOCK/1LeIqCk0Pr3u7itSUuDlo8qpuzlez8tJFmcQruEK8YgXEwgHQ6R00fo6fQTrSaafYFfmg3zpIQSsf5GCI4/co/yjOz\u002BY3iBmdOk/JJLGnYzAcU5JZC4LLfIDmwQSsq5qXZkISA5nBoI3gE6T6jxxpeHEwfIBU3/OWA1NVUMcE8I61Mb5vlV\u002BWSrMUaPft0P10fViDbD8KQpZefABGbE/G2yMmRV1uCdMhmiHdQGb7uCJV4NN\u002BgYRPqu8oERlPX\u002B5jTZ3Ut5ugBnN1YcIdLQIvYsPt8ItsWEme1ppuNejJ0kpDefLZFvCWtdpv\u002BS\u002ByMn3tCK5FYV9S9vVENeDxQdCKq5932bMPVkvTRzqhDF8p7KQscT06hGDq4IL9hNEflWQJ5V2AOljK7bJicioksfqmKlk81NCTQCc\u002BjPkgAcF6w6HWlybxmbJLUYOK2AI2xi6YV2qH0sCTZpUmUa1vmtvg5754ThrDpICW8XNNGGgk97bKl7pm4uDhMzCB20gE27a3qeBDzogTxKLZ4NFNVl4tAWnmpQMhegTNlxrqQdlIkiXMhX6H0Sk\u002BptMHjPIfk9zSZMneLjazhi/rhidtKYLZkV67gMDvpTAwp/4g==",
-      "StatusCode": 201,
-      "ResponseHeaders": {
-        "Content-Length": "0",
-        "Content-MD5": "bri4anPkYXJeuIHDtkjhcw==",
-<<<<<<< HEAD
-        "Date": "Fri, 03 Apr 2020 00:00:27 GMT",
-        "ETag": "\u00220x8D7D762044565AE\u0022",
-        "Last-Modified": "Fri, 03 Apr 2020 00:00:27 GMT",
-=======
-        "Date": "Fri, 29 May 2020 17:09:22 GMT",
-        "ETag": "\u00220x8D803F308EA96CE\u0022",
-        "Last-Modified": "Fri, 29 May 2020 17:09:23 GMT",
->>>>>>> c938cddd
-        "Server": [
-          "Windows-Azure-Blob/1.0",
-          "Microsoft-HTTPAPI/2.0"
-        ],
-        "x-ms-client-request-id": "2b4c83de-f4bc-9154-152f-b8f27500baaf",
-        "x-ms-content-crc64": "75ceE6ZwLGM=",
-<<<<<<< HEAD
-        "x-ms-request-id": "1c61d91a-601e-0096-4f4a-094471000000",
-=======
-        "x-ms-request-id": "e252da94-f01e-00e6-2fdb-3583eb000000",
->>>>>>> c938cddd
-        "x-ms-request-server-encrypted": "true",
-        "x-ms-version": "2019-12-12"
-      },
-      "ResponseBody": []
-    },
-    {
-<<<<<<< HEAD
-      "RequestUri": "https://seanmcccanary.blob.core.windows.net/test-container-fbb48304-f58e-a9d4-0a7f-2f7a11dc4a4a/baz/foo",
-=======
-      "RequestUri": "http://amandadev2.blob.core.windows.net/test-container-fbb48304-f58e-a9d4-0a7f-2f7a11dc4a4a/baz/foo",
->>>>>>> c938cddd
-      "RequestMethod": "PUT",
-      "RequestHeaders": {
-        "Authorization": "Sanitized",
-        "Content-Length": "1024",
-<<<<<<< HEAD
-        "traceparent": "00-18ca96fb90ae2a40bc4dbe8f5c37d46e-fd7f02d40950fe41-00",
-        "User-Agent": [
-          "azsdk-net-Storage.Blobs/12.5.0-dev.20200402.1",
-          "(.NET Core 4.6.28325.01; Microsoft Windows 10.0.18362 )"
-        ],
-        "x-ms-blob-type": "BlockBlob",
-        "x-ms-client-request-id": "a943c124-7458-a38e-0160-0dc9f3c5a390",
-        "x-ms-date": "Fri, 03 Apr 2020 00:00:28 GMT",
-=======
-        "traceparent": "00-0335ec94d8762944b65ac4ef257ccceb-2f50601528c19846-00",
-        "User-Agent": [
-          "azsdk-net-Storage.Blobs/12.5.0-dev.20200529.1",
-          "(.NET Core 4.6.28801.04; Microsoft Windows 10.0.18363 )"
-        ],
-        "x-ms-blob-type": "BlockBlob",
-        "x-ms-client-request-id": "a943c124-7458-a38e-0160-0dc9f3c5a390",
-        "x-ms-date": "Fri, 29 May 2020 17:09:23 GMT",
->>>>>>> c938cddd
-        "x-ms-return-client-request-id": "true",
-        "x-ms-version": "2019-12-12"
-      },
-      "RequestBody": "IH2I6XS0gsJvjxPL1Rf864FQD\u002Bk2pqc45BsEUIpkQj1N650wlhRqtqXjNRN2ea8hCMwukpqM/XnVTwRYrzE4CkzWfel5zFVs5lhDU3GUwmtr40e\u002BNbCiwO4jWkYQEQZzqyrGn/vGpzx2wqtCSaoIQI2Z7czqetWcNL37VnEPXNVR0KdHzSJvpTsLR3MEX3dDGxq5diM6iTFUKmo\u002BylHLZ2bV8XgCwXJqKUiR3jJil9VFtzpXVuWxF0Z28qO3MdrpQOANL27\u002BQVqnTkzbqKr\u002B8pOV\u002BBIWcxGAJNoyi87Ps/htp55RVWhnR3XgrweY1W6cdwAQIjnI0szPjAqTzLaL15tUbgELrZwqLrCcNsQJ505slRPOv5G\u002BpdTSgchd03q/VNdsRGdskMpj5fOIK5wIxqW8JzaivRgJlsksOSvUzVo23OHsnKLn/wVJatmdNnk4yrsioatEHZe/Yq6dQFeejxiYUk67GykC1SgxWVM\u002BbF9P9G9wsSyu8b9KLTr0Sb6uqtvBBOMrfK6SIMuDE8RDgPZOTkzoLt3r6WCOce7vDYxpg653fGd8JHfA3pFgK977BqxDpvtxxnz91RqCnAvAohI/GZAWzAOO0SnVJ09Mi76Ck2pBq2eR\u002BL0xeadM\u002BYhrADt\u002BIRJO5TmptNTRnJ4ssUpcAAmhfveqriHT5FJcQtihaiYUzmqsNK4wmPaSv1weBMhc8Pl/yoJD03LwewDnTHL8MDF3GOPgsMxbcOYBGO7FtOCK/1LeIqCk0Pr3u7itSUuDlo8qpuzlez8tJFmcQruEK8YgXEwgHQ6R00fo6fQTrSaafYFfmg3zpIQSsf5GCI4/co/yjOz\u002BY3iBmdOk/JJLGnYzAcU5JZC4LLfIDmwQSsq5qXZkISA5nBoI3gE6T6jxxpeHEwfIBU3/OWA1NVUMcE8I61Mb5vlV\u002BWSrMUaPft0P10fViDbD8KQpZefABGbE/G2yMmRV1uCdMhmiHdQGb7uCJV4NN\u002BgYRPqu8oERlPX\u002B5jTZ3Ut5ugBnN1YcIdLQIvYsPt8ItsWEme1ppuNejJ0kpDefLZFvCWtdpv\u002BS\u002ByMn3tCK5FYV9S9vVENeDxQdCKq5932bMPVkvTRzqhDF8p7KQscT06hGDq4IL9hNEflWQJ5V2AOljK7bJicioksfqmKlk81NCTQCc\u002BjPkgAcF6w6HWlybxmbJLUYOK2AI2xi6YV2qH0sCTZpUmUa1vmtvg5754ThrDpICW8XNNGGgk97bKl7pm4uDhMzCB20gE27a3qeBDzogTxKLZ4NFNVl4tAWnmpQMhegTNlxrqQdlIkiXMhX6H0Sk\u002BptMHjPIfk9zSZMneLjazhi/rhidtKYLZkV67gMDvpTAwp/4g==",
-      "StatusCode": 201,
-      "ResponseHeaders": {
-        "Content-Length": "0",
-        "Content-MD5": "bri4anPkYXJeuIHDtkjhcw==",
-<<<<<<< HEAD
-        "Date": "Fri, 03 Apr 2020 00:00:27 GMT",
-        "ETag": "\u00220x8D7D7620451EB16\u0022",
-        "Last-Modified": "Fri, 03 Apr 2020 00:00:27 GMT",
-=======
-        "Date": "Fri, 29 May 2020 17:09:22 GMT",
-        "ETag": "\u00220x8D803F308F2606A\u0022",
-        "Last-Modified": "Fri, 29 May 2020 17:09:23 GMT",
->>>>>>> c938cddd
-        "Server": [
-          "Windows-Azure-Blob/1.0",
-          "Microsoft-HTTPAPI/2.0"
-        ],
-        "x-ms-client-request-id": "a943c124-7458-a38e-0160-0dc9f3c5a390",
-        "x-ms-content-crc64": "75ceE6ZwLGM=",
-<<<<<<< HEAD
-        "x-ms-request-id": "1c61d937-601e-0096-654a-094471000000",
-=======
-        "x-ms-request-id": "e252daaf-f01e-00e6-4adb-3583eb000000",
->>>>>>> c938cddd
-        "x-ms-request-server-encrypted": "true",
-        "x-ms-version": "2019-12-12"
-      },
-      "ResponseBody": []
-    },
-    {
-<<<<<<< HEAD
-      "RequestUri": "https://seanmcccanary.blob.core.windows.net/test-container-fbb48304-f58e-a9d4-0a7f-2f7a11dc4a4a/baz/foo/bar",
-=======
-      "RequestUri": "http://amandadev2.blob.core.windows.net/test-container-fbb48304-f58e-a9d4-0a7f-2f7a11dc4a4a/baz/foo/bar",
->>>>>>> c938cddd
-      "RequestMethod": "PUT",
-      "RequestHeaders": {
-        "Authorization": "Sanitized",
-        "Content-Length": "1024",
-<<<<<<< HEAD
-        "traceparent": "00-32bbaff67f808b45a8f5b217d897ff02-7bd5cc8731018549-00",
-        "User-Agent": [
-          "azsdk-net-Storage.Blobs/12.5.0-dev.20200402.1",
-          "(.NET Core 4.6.28325.01; Microsoft Windows 10.0.18362 )"
-        ],
-        "x-ms-blob-type": "BlockBlob",
-        "x-ms-client-request-id": "b3cea739-10bd-4257-4dd9-e9ff28bf29ef",
-        "x-ms-date": "Fri, 03 Apr 2020 00:00:28 GMT",
-=======
-        "traceparent": "00-658261274af94241bd3fe9c9b8c2876a-f0b0f6a4e500e34a-00",
-        "User-Agent": [
-          "azsdk-net-Storage.Blobs/12.5.0-dev.20200529.1",
-          "(.NET Core 4.6.28801.04; Microsoft Windows 10.0.18363 )"
-        ],
-        "x-ms-blob-type": "BlockBlob",
-        "x-ms-client-request-id": "b3cea739-10bd-4257-4dd9-e9ff28bf29ef",
-        "x-ms-date": "Fri, 29 May 2020 17:09:23 GMT",
->>>>>>> c938cddd
-        "x-ms-return-client-request-id": "true",
-        "x-ms-version": "2019-12-12"
-      },
-      "RequestBody": "IH2I6XS0gsJvjxPL1Rf864FQD\u002Bk2pqc45BsEUIpkQj1N650wlhRqtqXjNRN2ea8hCMwukpqM/XnVTwRYrzE4CkzWfel5zFVs5lhDU3GUwmtr40e\u002BNbCiwO4jWkYQEQZzqyrGn/vGpzx2wqtCSaoIQI2Z7czqetWcNL37VnEPXNVR0KdHzSJvpTsLR3MEX3dDGxq5diM6iTFUKmo\u002BylHLZ2bV8XgCwXJqKUiR3jJil9VFtzpXVuWxF0Z28qO3MdrpQOANL27\u002BQVqnTkzbqKr\u002B8pOV\u002BBIWcxGAJNoyi87Ps/htp55RVWhnR3XgrweY1W6cdwAQIjnI0szPjAqTzLaL15tUbgELrZwqLrCcNsQJ505slRPOv5G\u002BpdTSgchd03q/VNdsRGdskMpj5fOIK5wIxqW8JzaivRgJlsksOSvUzVo23OHsnKLn/wVJatmdNnk4yrsioatEHZe/Yq6dQFeejxiYUk67GykC1SgxWVM\u002BbF9P9G9wsSyu8b9KLTr0Sb6uqtvBBOMrfK6SIMuDE8RDgPZOTkzoLt3r6WCOce7vDYxpg653fGd8JHfA3pFgK977BqxDpvtxxnz91RqCnAvAohI/GZAWzAOO0SnVJ09Mi76Ck2pBq2eR\u002BL0xeadM\u002BYhrADt\u002BIRJO5TmptNTRnJ4ssUpcAAmhfveqriHT5FJcQtihaiYUzmqsNK4wmPaSv1weBMhc8Pl/yoJD03LwewDnTHL8MDF3GOPgsMxbcOYBGO7FtOCK/1LeIqCk0Pr3u7itSUuDlo8qpuzlez8tJFmcQruEK8YgXEwgHQ6R00fo6fQTrSaafYFfmg3zpIQSsf5GCI4/co/yjOz\u002BY3iBmdOk/JJLGnYzAcU5JZC4LLfIDmwQSsq5qXZkISA5nBoI3gE6T6jxxpeHEwfIBU3/OWA1NVUMcE8I61Mb5vlV\u002BWSrMUaPft0P10fViDbD8KQpZefABGbE/G2yMmRV1uCdMhmiHdQGb7uCJV4NN\u002BgYRPqu8oERlPX\u002B5jTZ3Ut5ugBnN1YcIdLQIvYsPt8ItsWEme1ppuNejJ0kpDefLZFvCWtdpv\u002BS\u002ByMn3tCK5FYV9S9vVENeDxQdCKq5932bMPVkvTRzqhDF8p7KQscT06hGDq4IL9hNEflWQJ5V2AOljK7bJicioksfqmKlk81NCTQCc\u002BjPkgAcF6w6HWlybxmbJLUYOK2AI2xi6YV2qH0sCTZpUmUa1vmtvg5754ThrDpICW8XNNGGgk97bKl7pm4uDhMzCB20gE27a3qeBDzogTxKLZ4NFNVl4tAWnmpQMhegTNlxrqQdlIkiXMhX6H0Sk\u002BptMHjPIfk9zSZMneLjazhi/rhidtKYLZkV67gMDvpTAwp/4g==",
-      "StatusCode": 201,
-      "ResponseHeaders": {
-        "Content-Length": "0",
-        "Content-MD5": "bri4anPkYXJeuIHDtkjhcw==",
-<<<<<<< HEAD
-        "Date": "Fri, 03 Apr 2020 00:00:27 GMT",
-        "ETag": "\u00220x8D7D762045EE5C4\u0022",
-        "Last-Modified": "Fri, 03 Apr 2020 00:00:27 GMT",
-=======
-        "Date": "Fri, 29 May 2020 17:09:22 GMT",
-        "ETag": "\u00220x8D803F308F9DBD7\u0022",
-        "Last-Modified": "Fri, 29 May 2020 17:09:23 GMT",
->>>>>>> c938cddd
-        "Server": [
-          "Windows-Azure-Blob/1.0",
-          "Microsoft-HTTPAPI/2.0"
-        ],
-        "x-ms-client-request-id": "b3cea739-10bd-4257-4dd9-e9ff28bf29ef",
-        "x-ms-content-crc64": "75ceE6ZwLGM=",
-<<<<<<< HEAD
-        "x-ms-request-id": "1c61d942-601e-0096-6e4a-094471000000",
-=======
-        "x-ms-request-id": "e252dad4-f01e-00e6-6adb-3583eb000000",
->>>>>>> c938cddd
-        "x-ms-request-server-encrypted": "true",
-        "x-ms-version": "2019-12-12"
-      },
-      "ResponseBody": []
-    },
-    {
-<<<<<<< HEAD
-      "RequestUri": "https://seanmcccanary.blob.core.windows.net/test-container-fbb48304-f58e-a9d4-0a7f-2f7a11dc4a4a/baz/bar/foo",
-=======
-      "RequestUri": "http://amandadev2.blob.core.windows.net/test-container-fbb48304-f58e-a9d4-0a7f-2f7a11dc4a4a/baz/bar/foo",
->>>>>>> c938cddd
-      "RequestMethod": "PUT",
-      "RequestHeaders": {
-        "Authorization": "Sanitized",
-        "Content-Length": "1024",
-<<<<<<< HEAD
-        "traceparent": "00-e241c006f45d214f8ecd787877032cb1-7da4dc0ccaaa5b47-00",
-        "User-Agent": [
-          "azsdk-net-Storage.Blobs/12.5.0-dev.20200402.1",
-          "(.NET Core 4.6.28325.01; Microsoft Windows 10.0.18362 )"
-        ],
-        "x-ms-blob-type": "BlockBlob",
-        "x-ms-client-request-id": "4b90543f-eff7-f3d3-bf18-f77ee5ca7f3a",
-        "x-ms-date": "Fri, 03 Apr 2020 00:00:28 GMT",
-=======
-        "traceparent": "00-ef40bda5f382974b8fd6e9c3cfce17a5-9c5c73662e996549-00",
-        "User-Agent": [
-          "azsdk-net-Storage.Blobs/12.5.0-dev.20200529.1",
-          "(.NET Core 4.6.28801.04; Microsoft Windows 10.0.18363 )"
-        ],
-        "x-ms-blob-type": "BlockBlob",
-        "x-ms-client-request-id": "4b90543f-eff7-f3d3-bf18-f77ee5ca7f3a",
-        "x-ms-date": "Fri, 29 May 2020 17:09:23 GMT",
->>>>>>> c938cddd
-        "x-ms-return-client-request-id": "true",
-        "x-ms-version": "2019-12-12"
-      },
-      "RequestBody": "IH2I6XS0gsJvjxPL1Rf864FQD\u002Bk2pqc45BsEUIpkQj1N650wlhRqtqXjNRN2ea8hCMwukpqM/XnVTwRYrzE4CkzWfel5zFVs5lhDU3GUwmtr40e\u002BNbCiwO4jWkYQEQZzqyrGn/vGpzx2wqtCSaoIQI2Z7czqetWcNL37VnEPXNVR0KdHzSJvpTsLR3MEX3dDGxq5diM6iTFUKmo\u002BylHLZ2bV8XgCwXJqKUiR3jJil9VFtzpXVuWxF0Z28qO3MdrpQOANL27\u002BQVqnTkzbqKr\u002B8pOV\u002BBIWcxGAJNoyi87Ps/htp55RVWhnR3XgrweY1W6cdwAQIjnI0szPjAqTzLaL15tUbgELrZwqLrCcNsQJ505slRPOv5G\u002BpdTSgchd03q/VNdsRGdskMpj5fOIK5wIxqW8JzaivRgJlsksOSvUzVo23OHsnKLn/wVJatmdNnk4yrsioatEHZe/Yq6dQFeejxiYUk67GykC1SgxWVM\u002BbF9P9G9wsSyu8b9KLTr0Sb6uqtvBBOMrfK6SIMuDE8RDgPZOTkzoLt3r6WCOce7vDYxpg653fGd8JHfA3pFgK977BqxDpvtxxnz91RqCnAvAohI/GZAWzAOO0SnVJ09Mi76Ck2pBq2eR\u002BL0xeadM\u002BYhrADt\u002BIRJO5TmptNTRnJ4ssUpcAAmhfveqriHT5FJcQtihaiYUzmqsNK4wmPaSv1weBMhc8Pl/yoJD03LwewDnTHL8MDF3GOPgsMxbcOYBGO7FtOCK/1LeIqCk0Pr3u7itSUuDlo8qpuzlez8tJFmcQruEK8YgXEwgHQ6R00fo6fQTrSaafYFfmg3zpIQSsf5GCI4/co/yjOz\u002BY3iBmdOk/JJLGnYzAcU5JZC4LLfIDmwQSsq5qXZkISA5nBoI3gE6T6jxxpeHEwfIBU3/OWA1NVUMcE8I61Mb5vlV\u002BWSrMUaPft0P10fViDbD8KQpZefABGbE/G2yMmRV1uCdMhmiHdQGb7uCJV4NN\u002BgYRPqu8oERlPX\u002B5jTZ3Ut5ugBnN1YcIdLQIvYsPt8ItsWEme1ppuNejJ0kpDefLZFvCWtdpv\u002BS\u002ByMn3tCK5FYV9S9vVENeDxQdCKq5932bMPVkvTRzqhDF8p7KQscT06hGDq4IL9hNEflWQJ5V2AOljK7bJicioksfqmKlk81NCTQCc\u002BjPkgAcF6w6HWlybxmbJLUYOK2AI2xi6YV2qH0sCTZpUmUa1vmtvg5754ThrDpICW8XNNGGgk97bKl7pm4uDhMzCB20gE27a3qeBDzogTxKLZ4NFNVl4tAWnmpQMhegTNlxrqQdlIkiXMhX6H0Sk\u002BptMHjPIfk9zSZMneLjazhi/rhidtKYLZkV67gMDvpTAwp/4g==",
-      "StatusCode": 201,
-      "ResponseHeaders": {
-        "Content-Length": "0",
-        "Content-MD5": "bri4anPkYXJeuIHDtkjhcw==",
-<<<<<<< HEAD
-        "Date": "Fri, 03 Apr 2020 00:00:27 GMT",
-        "ETag": "\u00220x8D7D762046BB952\u0022",
-        "Last-Modified": "Fri, 03 Apr 2020 00:00:27 GMT",
-=======
-        "Date": "Fri, 29 May 2020 17:09:22 GMT",
-        "ETag": "\u00220x8D803F309017E5B\u0022",
-        "Last-Modified": "Fri, 29 May 2020 17:09:23 GMT",
->>>>>>> c938cddd
-        "Server": [
-          "Windows-Azure-Blob/1.0",
-          "Microsoft-HTTPAPI/2.0"
-        ],
-        "x-ms-client-request-id": "4b90543f-eff7-f3d3-bf18-f77ee5ca7f3a",
-        "x-ms-content-crc64": "75ceE6ZwLGM=",
-<<<<<<< HEAD
-        "x-ms-request-id": "1c61d94c-601e-0096-764a-094471000000",
-=======
-        "x-ms-request-id": "e252daee-f01e-00e6-03db-3583eb000000",
->>>>>>> c938cddd
-        "x-ms-request-server-encrypted": "true",
-        "x-ms-version": "2019-12-12"
-      },
-      "ResponseBody": []
-    },
-    {
-<<<<<<< HEAD
-      "RequestUri": "https://seanmcccanary.blob.core.windows.net/test-container-fbb48304-f58e-a9d4-0a7f-2f7a11dc4a4a/foo/foo?comp=metadata",
-      "RequestMethod": "PUT",
-      "RequestHeaders": {
-        "Authorization": "Sanitized",
-        "traceparent": "00-a2c0747c577b15478951f582ea9ff47e-0257abfdc9919d45-00",
-        "User-Agent": [
-          "azsdk-net-Storage.Blobs/12.5.0-dev.20200402.1",
-          "(.NET Core 4.6.28325.01; Microsoft Windows 10.0.18362 )"
-        ],
-        "x-ms-client-request-id": "d4bf7e6f-dd2f-7bf7-57c6-9ae8b93b6f2d",
-        "x-ms-date": "Fri, 03 Apr 2020 00:00:28 GMT",
-=======
-      "RequestUri": "http://amandadev2.blob.core.windows.net/test-container-fbb48304-f58e-a9d4-0a7f-2f7a11dc4a4a/foo/foo?comp=metadata",
-      "RequestMethod": "PUT",
-      "RequestHeaders": {
-        "Authorization": "Sanitized",
-        "traceparent": "00-2089af68e78f5d47b8287a7b19448e9a-e314ea56cd4ad84e-00",
-        "User-Agent": [
-          "azsdk-net-Storage.Blobs/12.5.0-dev.20200529.1",
-          "(.NET Core 4.6.28801.04; Microsoft Windows 10.0.18363 )"
-        ],
-        "x-ms-client-request-id": "d4bf7e6f-dd2f-7bf7-57c6-9ae8b93b6f2d",
-        "x-ms-date": "Fri, 29 May 2020 17:09:23 GMT",
->>>>>>> c938cddd
+        "Date": "Wed, 10 Jun 2020 19:56:54 GMT",
+        "ETag": "\u00220x8D80D786D0C53AD\u0022",
+        "Last-Modified": "Wed, 10 Jun 2020 19:56:54 GMT",
+        "Server": [
+          "Windows-Azure-Blob/1.0",
+          "Microsoft-HTTPAPI/2.0"
+        ],
+        "x-ms-client-request-id": "913e8cc4-6fb2-b122-7d99-77309d156856",
+        "x-ms-request-id": "7829eef7-301e-007f-7161-3f823b000000",
+        "x-ms-version": "2019-12-12"
+      },
+      "ResponseBody": []
+    },
+    {
+      "RequestUri": "https://seanmcccanary.blob.core.windows.net/test-container-8fafcf20-12dd-1dfa-25ae-1a28000a1532/foo",
+      "RequestMethod": "PUT",
+      "RequestHeaders": {
+        "Authorization": "Sanitized",
+        "Content-Length": "1024",
+        "traceparent": "00-aad7ef0aa570cb4787f2f97ec6542617-85e90f3e56f68946-00",
+        "User-Agent": [
+          "azsdk-net-Storage.Blobs/12.5.0-dev.20200610.1",
+          "(.NET Core 4.6.28801.04; Microsoft Windows 10.0.18362 )"
+        ],
+        "x-ms-blob-type": "BlockBlob",
+        "x-ms-client-request-id": "60ace5a8-b6c3-e497-0c2f-653e32638f6a",
+        "x-ms-date": "Wed, 10 Jun 2020 19:56:54 GMT",
+        "x-ms-return-client-request-id": "true",
+        "x-ms-version": "2019-12-12"
+      },
+      "RequestBody": "qH0StMAx6iMNjr1AOnoqsQb3Y3PMg4BKo8QnEoWRg7wzgNd1YfRjk6IbgyOy4XcDbsUqpbH1iiT8yBD7CdidfAoADbmitVARlNDRsQBcmMFNJKPAZt4LPvazeJnjaInKfQcZsdS9YLl0GBHhI9kkny9OreU03BUs9c/D7jy3LixGBjP4Q\u002BftkMPpS03MKhodj9lqlLqjlaDx7LsF\u002BXF9verlmh2lK1xHYR0iSpDIYMu0pl9jTZlxo3CSB1cr6JZRbI5j55D9d2R9IjOdgEoPKIzwUFMSGXBRdPasEiMEG3mG0d4CZXg6ty765ipl0yImg97KO5dDPlIdEnOZUWVAeAa6Fq9sDcMTtZkkGDNF66DThY9FOuDiQ5KL5FMFoWXJum4jq7xzuXUatoX9HiYf1ybSxsvW\u002Bj0m2NMc4ShwDRQ0W13FIT/jYMwZK4Na5CRsawwsM9ua8r8w/dPpVthNqqhxycPIWbbn72X/vM\u002B5zPOusHUbQ9o5mWidlSRs\u002BQn0zIDb6RthoxFWRUN1mzbwdjHfOqZiMWbONy9aKsSRevVcCvBO3uPYTQxjxP6XxP4yrR7zjb9ikZoaDbHsBnhNxMpOGJBFoZhOB\u002ByZ/2xnN3MwJ32mnu01\u002BXlVNNEx60aTFv80SKtu7AyFpYXSyZEustY9vN/7pibcGB8W8GzGHBumBeltM\u002B7IwjtwIPloYzDoJ4H79C9nmG/ZVzCLV/ugv4hpLMOowX/ndfmji4UsdLTvLsnqyyjsPm15k9y9PGo/0GFw/jZsQGYCE381wwzqrOJ7nCkytfNgfe1VLi2jKjiPZLsju3Z\u002Bgu1j6Lept3pgjuf5QaBADRpuEIFJFxE4X\u002BlGpV9RxvBs/Rk8z807t8Vy9Z9GqeiXT1egtav0NWvcKojOYhEaDsj2jESGBD1NMlm71iFx8rUArlUIsRFFd8iuX6VEbVS0V\u002BbXUBykEUsZUoNROV5JajfTzrO7El22sBV716SYCMQEBn47maKYW50K716N9D5pZfRtcZ\u002Bg\u002BUWJIZ8HKTmngEq\u002BTDLgDtGVOnIWsCL\u002BKLzXEXKvK5clYw04sXgCkTJjY24Uz6cLiVYj2DcsikgiivjjMBfG91WzmekkqFxYkqk/sk206lkVy4gci1Jf\u002BNnFFSeAH2EbnGsYYTa\u002B5uH6y0WO7dj6bqCezWSOqmsCU6APX5I12HNHJBXim4kjV\u002BWnIsAN0QsAy6aG4VH9jPL/FQ2VrodOxPPSRsjCGNIXe3Z\u002B54ir9YGUD5PrrvYhSpgj4oZ7jaldWV3NO4tDPrLUb2bafqRpVCCMAJ7zYhb8sPsvnzZMm\u002B3NII4r3br1UdDgFz6QRszzuY1m74wKafZH0IqQE558iNR4DQ==",
+      "StatusCode": 201,
+      "ResponseHeaders": {
+        "Content-Length": "0",
+        "Content-MD5": "0MJgY4GANBJNVUlOMPPKbQ==",
+        "Date": "Wed, 10 Jun 2020 19:56:54 GMT",
+        "ETag": "\u00220x8D80D786D15639E\u0022",
+        "Last-Modified": "Wed, 10 Jun 2020 19:56:55 GMT",
+        "Server": [
+          "Windows-Azure-Blob/1.0",
+          "Microsoft-HTTPAPI/2.0"
+        ],
+        "x-ms-client-request-id": "60ace5a8-b6c3-e497-0c2f-653e32638f6a",
+        "x-ms-content-crc64": "GRdNpmfpDE0=",
+        "x-ms-request-id": "7829ef04-301e-007f-7b61-3f823b000000",
+        "x-ms-request-server-encrypted": "true",
+        "x-ms-version": "2019-12-12",
+        "x-ms-version-id": "2020-06-10T19:56:55.0280094Z"
+      },
+      "ResponseBody": []
+    },
+    {
+      "RequestUri": "https://seanmcccanary.blob.core.windows.net/test-container-8fafcf20-12dd-1dfa-25ae-1a28000a1532/bar",
+      "RequestMethod": "PUT",
+      "RequestHeaders": {
+        "Authorization": "Sanitized",
+        "Content-Length": "1024",
+        "traceparent": "00-735b34c6d8df2841b2fb20430dda454b-cf294940de8e3342-00",
+        "User-Agent": [
+          "azsdk-net-Storage.Blobs/12.5.0-dev.20200610.1",
+          "(.NET Core 4.6.28801.04; Microsoft Windows 10.0.18362 )"
+        ],
+        "x-ms-blob-type": "BlockBlob",
+        "x-ms-client-request-id": "a2d4b8d7-1728-a64a-7e5a-6a3631709baf",
+        "x-ms-date": "Wed, 10 Jun 2020 19:56:54 GMT",
+        "x-ms-return-client-request-id": "true",
+        "x-ms-version": "2019-12-12"
+      },
+      "RequestBody": "qH0StMAx6iMNjr1AOnoqsQb3Y3PMg4BKo8QnEoWRg7wzgNd1YfRjk6IbgyOy4XcDbsUqpbH1iiT8yBD7CdidfAoADbmitVARlNDRsQBcmMFNJKPAZt4LPvazeJnjaInKfQcZsdS9YLl0GBHhI9kkny9OreU03BUs9c/D7jy3LixGBjP4Q\u002BftkMPpS03MKhodj9lqlLqjlaDx7LsF\u002BXF9verlmh2lK1xHYR0iSpDIYMu0pl9jTZlxo3CSB1cr6JZRbI5j55D9d2R9IjOdgEoPKIzwUFMSGXBRdPasEiMEG3mG0d4CZXg6ty765ipl0yImg97KO5dDPlIdEnOZUWVAeAa6Fq9sDcMTtZkkGDNF66DThY9FOuDiQ5KL5FMFoWXJum4jq7xzuXUatoX9HiYf1ybSxsvW\u002Bj0m2NMc4ShwDRQ0W13FIT/jYMwZK4Na5CRsawwsM9ua8r8w/dPpVthNqqhxycPIWbbn72X/vM\u002B5zPOusHUbQ9o5mWidlSRs\u002BQn0zIDb6RthoxFWRUN1mzbwdjHfOqZiMWbONy9aKsSRevVcCvBO3uPYTQxjxP6XxP4yrR7zjb9ikZoaDbHsBnhNxMpOGJBFoZhOB\u002ByZ/2xnN3MwJ32mnu01\u002BXlVNNEx60aTFv80SKtu7AyFpYXSyZEustY9vN/7pibcGB8W8GzGHBumBeltM\u002B7IwjtwIPloYzDoJ4H79C9nmG/ZVzCLV/ugv4hpLMOowX/ndfmji4UsdLTvLsnqyyjsPm15k9y9PGo/0GFw/jZsQGYCE381wwzqrOJ7nCkytfNgfe1VLi2jKjiPZLsju3Z\u002Bgu1j6Lept3pgjuf5QaBADRpuEIFJFxE4X\u002BlGpV9RxvBs/Rk8z807t8Vy9Z9GqeiXT1egtav0NWvcKojOYhEaDsj2jESGBD1NMlm71iFx8rUArlUIsRFFd8iuX6VEbVS0V\u002BbXUBykEUsZUoNROV5JajfTzrO7El22sBV716SYCMQEBn47maKYW50K716N9D5pZfRtcZ\u002Bg\u002BUWJIZ8HKTmngEq\u002BTDLgDtGVOnIWsCL\u002BKLzXEXKvK5clYw04sXgCkTJjY24Uz6cLiVYj2DcsikgiivjjMBfG91WzmekkqFxYkqk/sk206lkVy4gci1Jf\u002BNnFFSeAH2EbnGsYYTa\u002B5uH6y0WO7dj6bqCezWSOqmsCU6APX5I12HNHJBXim4kjV\u002BWnIsAN0QsAy6aG4VH9jPL/FQ2VrodOxPPSRsjCGNIXe3Z\u002B54ir9YGUD5PrrvYhSpgj4oZ7jaldWV3NO4tDPrLUb2bafqRpVCCMAJ7zYhb8sPsvnzZMm\u002B3NII4r3br1UdDgFz6QRszzuY1m74wKafZH0IqQE558iNR4DQ==",
+      "StatusCode": 201,
+      "ResponseHeaders": {
+        "Content-Length": "0",
+        "Content-MD5": "0MJgY4GANBJNVUlOMPPKbQ==",
+        "Date": "Wed, 10 Jun 2020 19:56:54 GMT",
+        "ETag": "\u00220x8D80D786D1E65ED\u0022",
+        "Last-Modified": "Wed, 10 Jun 2020 19:56:55 GMT",
+        "Server": [
+          "Windows-Azure-Blob/1.0",
+          "Microsoft-HTTPAPI/2.0"
+        ],
+        "x-ms-client-request-id": "a2d4b8d7-1728-a64a-7e5a-6a3631709baf",
+        "x-ms-content-crc64": "GRdNpmfpDE0=",
+        "x-ms-request-id": "7829ef1e-301e-007f-1261-3f823b000000",
+        "x-ms-request-server-encrypted": "true",
+        "x-ms-version": "2019-12-12",
+        "x-ms-version-id": "2020-06-10T19:56:55.0870509Z"
+      },
+      "ResponseBody": []
+    },
+    {
+      "RequestUri": "https://seanmcccanary.blob.core.windows.net/test-container-8fafcf20-12dd-1dfa-25ae-1a28000a1532/baz",
+      "RequestMethod": "PUT",
+      "RequestHeaders": {
+        "Authorization": "Sanitized",
+        "Content-Length": "1024",
+        "traceparent": "00-5527f29d9aa1f140bf1a0fef60d30b0e-1ae1db4c59bacb4f-00",
+        "User-Agent": [
+          "azsdk-net-Storage.Blobs/12.5.0-dev.20200610.1",
+          "(.NET Core 4.6.28801.04; Microsoft Windows 10.0.18362 )"
+        ],
+        "x-ms-blob-type": "BlockBlob",
+        "x-ms-client-request-id": "7966030e-ed8f-0042-efc7-5e20acca286d",
+        "x-ms-date": "Wed, 10 Jun 2020 19:56:54 GMT",
+        "x-ms-return-client-request-id": "true",
+        "x-ms-version": "2019-12-12"
+      },
+      "RequestBody": "qH0StMAx6iMNjr1AOnoqsQb3Y3PMg4BKo8QnEoWRg7wzgNd1YfRjk6IbgyOy4XcDbsUqpbH1iiT8yBD7CdidfAoADbmitVARlNDRsQBcmMFNJKPAZt4LPvazeJnjaInKfQcZsdS9YLl0GBHhI9kkny9OreU03BUs9c/D7jy3LixGBjP4Q\u002BftkMPpS03MKhodj9lqlLqjlaDx7LsF\u002BXF9verlmh2lK1xHYR0iSpDIYMu0pl9jTZlxo3CSB1cr6JZRbI5j55D9d2R9IjOdgEoPKIzwUFMSGXBRdPasEiMEG3mG0d4CZXg6ty765ipl0yImg97KO5dDPlIdEnOZUWVAeAa6Fq9sDcMTtZkkGDNF66DThY9FOuDiQ5KL5FMFoWXJum4jq7xzuXUatoX9HiYf1ybSxsvW\u002Bj0m2NMc4ShwDRQ0W13FIT/jYMwZK4Na5CRsawwsM9ua8r8w/dPpVthNqqhxycPIWbbn72X/vM\u002B5zPOusHUbQ9o5mWidlSRs\u002BQn0zIDb6RthoxFWRUN1mzbwdjHfOqZiMWbONy9aKsSRevVcCvBO3uPYTQxjxP6XxP4yrR7zjb9ikZoaDbHsBnhNxMpOGJBFoZhOB\u002ByZ/2xnN3MwJ32mnu01\u002BXlVNNEx60aTFv80SKtu7AyFpYXSyZEustY9vN/7pibcGB8W8GzGHBumBeltM\u002B7IwjtwIPloYzDoJ4H79C9nmG/ZVzCLV/ugv4hpLMOowX/ndfmji4UsdLTvLsnqyyjsPm15k9y9PGo/0GFw/jZsQGYCE381wwzqrOJ7nCkytfNgfe1VLi2jKjiPZLsju3Z\u002Bgu1j6Lept3pgjuf5QaBADRpuEIFJFxE4X\u002BlGpV9RxvBs/Rk8z807t8Vy9Z9GqeiXT1egtav0NWvcKojOYhEaDsj2jESGBD1NMlm71iFx8rUArlUIsRFFd8iuX6VEbVS0V\u002BbXUBykEUsZUoNROV5JajfTzrO7El22sBV716SYCMQEBn47maKYW50K716N9D5pZfRtcZ\u002Bg\u002BUWJIZ8HKTmngEq\u002BTDLgDtGVOnIWsCL\u002BKLzXEXKvK5clYw04sXgCkTJjY24Uz6cLiVYj2DcsikgiivjjMBfG91WzmekkqFxYkqk/sk206lkVy4gci1Jf\u002BNnFFSeAH2EbnGsYYTa\u002B5uH6y0WO7dj6bqCezWSOqmsCU6APX5I12HNHJBXim4kjV\u002BWnIsAN0QsAy6aG4VH9jPL/FQ2VrodOxPPSRsjCGNIXe3Z\u002B54ir9YGUD5PrrvYhSpgj4oZ7jaldWV3NO4tDPrLUb2bafqRpVCCMAJ7zYhb8sPsvnzZMm\u002B3NII4r3br1UdDgFz6QRszzuY1m74wKafZH0IqQE558iNR4DQ==",
+      "StatusCode": 201,
+      "ResponseHeaders": {
+        "Content-Length": "0",
+        "Content-MD5": "0MJgY4GANBJNVUlOMPPKbQ==",
+        "Date": "Wed, 10 Jun 2020 19:56:54 GMT",
+        "ETag": "\u00220x8D80D786D282BBD\u0022",
+        "Last-Modified": "Wed, 10 Jun 2020 19:56:55 GMT",
+        "Server": [
+          "Windows-Azure-Blob/1.0",
+          "Microsoft-HTTPAPI/2.0"
+        ],
+        "x-ms-client-request-id": "7966030e-ed8f-0042-efc7-5e20acca286d",
+        "x-ms-content-crc64": "GRdNpmfpDE0=",
+        "x-ms-request-id": "7829ef2e-301e-007f-2161-3f823b000000",
+        "x-ms-request-server-encrypted": "true",
+        "x-ms-version": "2019-12-12",
+        "x-ms-version-id": "2020-06-10T19:56:55.1510973Z"
+      },
+      "ResponseBody": []
+    },
+    {
+      "RequestUri": "https://seanmcccanary.blob.core.windows.net/test-container-8fafcf20-12dd-1dfa-25ae-1a28000a1532/foo/foo",
+      "RequestMethod": "PUT",
+      "RequestHeaders": {
+        "Authorization": "Sanitized",
+        "Content-Length": "1024",
+        "traceparent": "00-67407fe24ef1b54fb6bece31360e909c-8eced42c6e4f034f-00",
+        "User-Agent": [
+          "azsdk-net-Storage.Blobs/12.5.0-dev.20200610.1",
+          "(.NET Core 4.6.28801.04; Microsoft Windows 10.0.18362 )"
+        ],
+        "x-ms-blob-type": "BlockBlob",
+        "x-ms-client-request-id": "2d27c1e6-2109-ce1f-2a54-40f8ff49e41a",
+        "x-ms-date": "Wed, 10 Jun 2020 19:56:54 GMT",
+        "x-ms-return-client-request-id": "true",
+        "x-ms-version": "2019-12-12"
+      },
+      "RequestBody": "qH0StMAx6iMNjr1AOnoqsQb3Y3PMg4BKo8QnEoWRg7wzgNd1YfRjk6IbgyOy4XcDbsUqpbH1iiT8yBD7CdidfAoADbmitVARlNDRsQBcmMFNJKPAZt4LPvazeJnjaInKfQcZsdS9YLl0GBHhI9kkny9OreU03BUs9c/D7jy3LixGBjP4Q\u002BftkMPpS03MKhodj9lqlLqjlaDx7LsF\u002BXF9verlmh2lK1xHYR0iSpDIYMu0pl9jTZlxo3CSB1cr6JZRbI5j55D9d2R9IjOdgEoPKIzwUFMSGXBRdPasEiMEG3mG0d4CZXg6ty765ipl0yImg97KO5dDPlIdEnOZUWVAeAa6Fq9sDcMTtZkkGDNF66DThY9FOuDiQ5KL5FMFoWXJum4jq7xzuXUatoX9HiYf1ybSxsvW\u002Bj0m2NMc4ShwDRQ0W13FIT/jYMwZK4Na5CRsawwsM9ua8r8w/dPpVthNqqhxycPIWbbn72X/vM\u002B5zPOusHUbQ9o5mWidlSRs\u002BQn0zIDb6RthoxFWRUN1mzbwdjHfOqZiMWbONy9aKsSRevVcCvBO3uPYTQxjxP6XxP4yrR7zjb9ikZoaDbHsBnhNxMpOGJBFoZhOB\u002ByZ/2xnN3MwJ32mnu01\u002BXlVNNEx60aTFv80SKtu7AyFpYXSyZEustY9vN/7pibcGB8W8GzGHBumBeltM\u002B7IwjtwIPloYzDoJ4H79C9nmG/ZVzCLV/ugv4hpLMOowX/ndfmji4UsdLTvLsnqyyjsPm15k9y9PGo/0GFw/jZsQGYCE381wwzqrOJ7nCkytfNgfe1VLi2jKjiPZLsju3Z\u002Bgu1j6Lept3pgjuf5QaBADRpuEIFJFxE4X\u002BlGpV9RxvBs/Rk8z807t8Vy9Z9GqeiXT1egtav0NWvcKojOYhEaDsj2jESGBD1NMlm71iFx8rUArlUIsRFFd8iuX6VEbVS0V\u002BbXUBykEUsZUoNROV5JajfTzrO7El22sBV716SYCMQEBn47maKYW50K716N9D5pZfRtcZ\u002Bg\u002BUWJIZ8HKTmngEq\u002BTDLgDtGVOnIWsCL\u002BKLzXEXKvK5clYw04sXgCkTJjY24Uz6cLiVYj2DcsikgiivjjMBfG91WzmekkqFxYkqk/sk206lkVy4gci1Jf\u002BNnFFSeAH2EbnGsYYTa\u002B5uH6y0WO7dj6bqCezWSOqmsCU6APX5I12HNHJBXim4kjV\u002BWnIsAN0QsAy6aG4VH9jPL/FQ2VrodOxPPSRsjCGNIXe3Z\u002B54ir9YGUD5PrrvYhSpgj4oZ7jaldWV3NO4tDPrLUb2bafqRpVCCMAJ7zYhb8sPsvnzZMm\u002B3NII4r3br1UdDgFz6QRszzuY1m74wKafZH0IqQE558iNR4DQ==",
+      "StatusCode": 201,
+      "ResponseHeaders": {
+        "Content-Length": "0",
+        "Content-MD5": "0MJgY4GANBJNVUlOMPPKbQ==",
+        "Date": "Wed, 10 Jun 2020 19:56:54 GMT",
+        "ETag": "\u00220x8D80D786D312E10\u0022",
+        "Last-Modified": "Wed, 10 Jun 2020 19:56:55 GMT",
+        "Server": [
+          "Windows-Azure-Blob/1.0",
+          "Microsoft-HTTPAPI/2.0"
+        ],
+        "x-ms-client-request-id": "2d27c1e6-2109-ce1f-2a54-40f8ff49e41a",
+        "x-ms-content-crc64": "GRdNpmfpDE0=",
+        "x-ms-request-id": "7829ef43-301e-007f-3561-3f823b000000",
+        "x-ms-request-server-encrypted": "true",
+        "x-ms-version": "2019-12-12",
+        "x-ms-version-id": "2020-06-10T19:56:55.2101392Z"
+      },
+      "ResponseBody": []
+    },
+    {
+      "RequestUri": "https://seanmcccanary.blob.core.windows.net/test-container-8fafcf20-12dd-1dfa-25ae-1a28000a1532/foo/bar",
+      "RequestMethod": "PUT",
+      "RequestHeaders": {
+        "Authorization": "Sanitized",
+        "Content-Length": "1024",
+        "traceparent": "00-ff619f0a1b691745a2cb3d473481297f-b29c6eb8dee00a49-00",
+        "User-Agent": [
+          "azsdk-net-Storage.Blobs/12.5.0-dev.20200610.1",
+          "(.NET Core 4.6.28801.04; Microsoft Windows 10.0.18362 )"
+        ],
+        "x-ms-blob-type": "BlockBlob",
+        "x-ms-client-request-id": "ea3acb81-faa2-7e63-8722-d7bbb0a87904",
+        "x-ms-date": "Wed, 10 Jun 2020 19:56:55 GMT",
+        "x-ms-return-client-request-id": "true",
+        "x-ms-version": "2019-12-12"
+      },
+      "RequestBody": "qH0StMAx6iMNjr1AOnoqsQb3Y3PMg4BKo8QnEoWRg7wzgNd1YfRjk6IbgyOy4XcDbsUqpbH1iiT8yBD7CdidfAoADbmitVARlNDRsQBcmMFNJKPAZt4LPvazeJnjaInKfQcZsdS9YLl0GBHhI9kkny9OreU03BUs9c/D7jy3LixGBjP4Q\u002BftkMPpS03MKhodj9lqlLqjlaDx7LsF\u002BXF9verlmh2lK1xHYR0iSpDIYMu0pl9jTZlxo3CSB1cr6JZRbI5j55D9d2R9IjOdgEoPKIzwUFMSGXBRdPasEiMEG3mG0d4CZXg6ty765ipl0yImg97KO5dDPlIdEnOZUWVAeAa6Fq9sDcMTtZkkGDNF66DThY9FOuDiQ5KL5FMFoWXJum4jq7xzuXUatoX9HiYf1ybSxsvW\u002Bj0m2NMc4ShwDRQ0W13FIT/jYMwZK4Na5CRsawwsM9ua8r8w/dPpVthNqqhxycPIWbbn72X/vM\u002B5zPOusHUbQ9o5mWidlSRs\u002BQn0zIDb6RthoxFWRUN1mzbwdjHfOqZiMWbONy9aKsSRevVcCvBO3uPYTQxjxP6XxP4yrR7zjb9ikZoaDbHsBnhNxMpOGJBFoZhOB\u002ByZ/2xnN3MwJ32mnu01\u002BXlVNNEx60aTFv80SKtu7AyFpYXSyZEustY9vN/7pibcGB8W8GzGHBumBeltM\u002B7IwjtwIPloYzDoJ4H79C9nmG/ZVzCLV/ugv4hpLMOowX/ndfmji4UsdLTvLsnqyyjsPm15k9y9PGo/0GFw/jZsQGYCE381wwzqrOJ7nCkytfNgfe1VLi2jKjiPZLsju3Z\u002Bgu1j6Lept3pgjuf5QaBADRpuEIFJFxE4X\u002BlGpV9RxvBs/Rk8z807t8Vy9Z9GqeiXT1egtav0NWvcKojOYhEaDsj2jESGBD1NMlm71iFx8rUArlUIsRFFd8iuX6VEbVS0V\u002BbXUBykEUsZUoNROV5JajfTzrO7El22sBV716SYCMQEBn47maKYW50K716N9D5pZfRtcZ\u002Bg\u002BUWJIZ8HKTmngEq\u002BTDLgDtGVOnIWsCL\u002BKLzXEXKvK5clYw04sXgCkTJjY24Uz6cLiVYj2DcsikgiivjjMBfG91WzmekkqFxYkqk/sk206lkVy4gci1Jf\u002BNnFFSeAH2EbnGsYYTa\u002B5uH6y0WO7dj6bqCezWSOqmsCU6APX5I12HNHJBXim4kjV\u002BWnIsAN0QsAy6aG4VH9jPL/FQ2VrodOxPPSRsjCGNIXe3Z\u002B54ir9YGUD5PrrvYhSpgj4oZ7jaldWV3NO4tDPrLUb2bafqRpVCCMAJ7zYhb8sPsvnzZMm\u002B3NII4r3br1UdDgFz6QRszzuY1m74wKafZH0IqQE558iNR4DQ==",
+      "StatusCode": 201,
+      "ResponseHeaders": {
+        "Content-Length": "0",
+        "Content-MD5": "0MJgY4GANBJNVUlOMPPKbQ==",
+        "Date": "Wed, 10 Jun 2020 19:56:54 GMT",
+        "ETag": "\u00220x8D80D786D3A0951\u0022",
+        "Last-Modified": "Wed, 10 Jun 2020 19:56:55 GMT",
+        "Server": [
+          "Windows-Azure-Blob/1.0",
+          "Microsoft-HTTPAPI/2.0"
+        ],
+        "x-ms-client-request-id": "ea3acb81-faa2-7e63-8722-d7bbb0a87904",
+        "x-ms-content-crc64": "GRdNpmfpDE0=",
+        "x-ms-request-id": "7829ef50-301e-007f-4161-3f823b000000",
+        "x-ms-request-server-encrypted": "true",
+        "x-ms-version": "2019-12-12",
+        "x-ms-version-id": "2020-06-10T19:56:55.2681809Z"
+      },
+      "ResponseBody": []
+    },
+    {
+      "RequestUri": "https://seanmcccanary.blob.core.windows.net/test-container-8fafcf20-12dd-1dfa-25ae-1a28000a1532/baz/foo",
+      "RequestMethod": "PUT",
+      "RequestHeaders": {
+        "Authorization": "Sanitized",
+        "Content-Length": "1024",
+        "traceparent": "00-29b3b9d37d93c44aa30b6b8d42a8d922-22bf0219f3ce9a49-00",
+        "User-Agent": [
+          "azsdk-net-Storage.Blobs/12.5.0-dev.20200610.1",
+          "(.NET Core 4.6.28801.04; Microsoft Windows 10.0.18362 )"
+        ],
+        "x-ms-blob-type": "BlockBlob",
+        "x-ms-client-request-id": "337715e8-fa0f-3078-b267-30d899dc6cb9",
+        "x-ms-date": "Wed, 10 Jun 2020 19:56:55 GMT",
+        "x-ms-return-client-request-id": "true",
+        "x-ms-version": "2019-12-12"
+      },
+      "RequestBody": "qH0StMAx6iMNjr1AOnoqsQb3Y3PMg4BKo8QnEoWRg7wzgNd1YfRjk6IbgyOy4XcDbsUqpbH1iiT8yBD7CdidfAoADbmitVARlNDRsQBcmMFNJKPAZt4LPvazeJnjaInKfQcZsdS9YLl0GBHhI9kkny9OreU03BUs9c/D7jy3LixGBjP4Q\u002BftkMPpS03MKhodj9lqlLqjlaDx7LsF\u002BXF9verlmh2lK1xHYR0iSpDIYMu0pl9jTZlxo3CSB1cr6JZRbI5j55D9d2R9IjOdgEoPKIzwUFMSGXBRdPasEiMEG3mG0d4CZXg6ty765ipl0yImg97KO5dDPlIdEnOZUWVAeAa6Fq9sDcMTtZkkGDNF66DThY9FOuDiQ5KL5FMFoWXJum4jq7xzuXUatoX9HiYf1ybSxsvW\u002Bj0m2NMc4ShwDRQ0W13FIT/jYMwZK4Na5CRsawwsM9ua8r8w/dPpVthNqqhxycPIWbbn72X/vM\u002B5zPOusHUbQ9o5mWidlSRs\u002BQn0zIDb6RthoxFWRUN1mzbwdjHfOqZiMWbONy9aKsSRevVcCvBO3uPYTQxjxP6XxP4yrR7zjb9ikZoaDbHsBnhNxMpOGJBFoZhOB\u002ByZ/2xnN3MwJ32mnu01\u002BXlVNNEx60aTFv80SKtu7AyFpYXSyZEustY9vN/7pibcGB8W8GzGHBumBeltM\u002B7IwjtwIPloYzDoJ4H79C9nmG/ZVzCLV/ugv4hpLMOowX/ndfmji4UsdLTvLsnqyyjsPm15k9y9PGo/0GFw/jZsQGYCE381wwzqrOJ7nCkytfNgfe1VLi2jKjiPZLsju3Z\u002Bgu1j6Lept3pgjuf5QaBADRpuEIFJFxE4X\u002BlGpV9RxvBs/Rk8z807t8Vy9Z9GqeiXT1egtav0NWvcKojOYhEaDsj2jESGBD1NMlm71iFx8rUArlUIsRFFd8iuX6VEbVS0V\u002BbXUBykEUsZUoNROV5JajfTzrO7El22sBV716SYCMQEBn47maKYW50K716N9D5pZfRtcZ\u002Bg\u002BUWJIZ8HKTmngEq\u002BTDLgDtGVOnIWsCL\u002BKLzXEXKvK5clYw04sXgCkTJjY24Uz6cLiVYj2DcsikgiivjjMBfG91WzmekkqFxYkqk/sk206lkVy4gci1Jf\u002BNnFFSeAH2EbnGsYYTa\u002B5uH6y0WO7dj6bqCezWSOqmsCU6APX5I12HNHJBXim4kjV\u002BWnIsAN0QsAy6aG4VH9jPL/FQ2VrodOxPPSRsjCGNIXe3Z\u002B54ir9YGUD5PrrvYhSpgj4oZ7jaldWV3NO4tDPrLUb2bafqRpVCCMAJ7zYhb8sPsvnzZMm\u002B3NII4r3br1UdDgFz6QRszzuY1m74wKafZH0IqQE558iNR4DQ==",
+      "StatusCode": 201,
+      "ResponseHeaders": {
+        "Content-Length": "0",
+        "Content-MD5": "0MJgY4GANBJNVUlOMPPKbQ==",
+        "Date": "Wed, 10 Jun 2020 19:56:54 GMT",
+        "ETag": "\u00220x8D80D786D42BD7A\u0022",
+        "Last-Modified": "Wed, 10 Jun 2020 19:56:55 GMT",
+        "Server": [
+          "Windows-Azure-Blob/1.0",
+          "Microsoft-HTTPAPI/2.0"
+        ],
+        "x-ms-client-request-id": "337715e8-fa0f-3078-b267-30d899dc6cb9",
+        "x-ms-content-crc64": "GRdNpmfpDE0=",
+        "x-ms-request-id": "7829ef5d-301e-007f-4d61-3f823b000000",
+        "x-ms-request-server-encrypted": "true",
+        "x-ms-version": "2019-12-12",
+        "x-ms-version-id": "2020-06-10T19:56:55.3252218Z"
+      },
+      "ResponseBody": []
+    },
+    {
+      "RequestUri": "https://seanmcccanary.blob.core.windows.net/test-container-8fafcf20-12dd-1dfa-25ae-1a28000a1532/baz/foo/bar",
+      "RequestMethod": "PUT",
+      "RequestHeaders": {
+        "Authorization": "Sanitized",
+        "Content-Length": "1024",
+        "traceparent": "00-87ef907becb8a24c8baa61205ae64bb1-e16178493aa83149-00",
+        "User-Agent": [
+          "azsdk-net-Storage.Blobs/12.5.0-dev.20200610.1",
+          "(.NET Core 4.6.28801.04; Microsoft Windows 10.0.18362 )"
+        ],
+        "x-ms-blob-type": "BlockBlob",
+        "x-ms-client-request-id": "9ad31984-4531-63f5-2a7a-cb755dc0db4d",
+        "x-ms-date": "Wed, 10 Jun 2020 19:56:55 GMT",
+        "x-ms-return-client-request-id": "true",
+        "x-ms-version": "2019-12-12"
+      },
+      "RequestBody": "qH0StMAx6iMNjr1AOnoqsQb3Y3PMg4BKo8QnEoWRg7wzgNd1YfRjk6IbgyOy4XcDbsUqpbH1iiT8yBD7CdidfAoADbmitVARlNDRsQBcmMFNJKPAZt4LPvazeJnjaInKfQcZsdS9YLl0GBHhI9kkny9OreU03BUs9c/D7jy3LixGBjP4Q\u002BftkMPpS03MKhodj9lqlLqjlaDx7LsF\u002BXF9verlmh2lK1xHYR0iSpDIYMu0pl9jTZlxo3CSB1cr6JZRbI5j55D9d2R9IjOdgEoPKIzwUFMSGXBRdPasEiMEG3mG0d4CZXg6ty765ipl0yImg97KO5dDPlIdEnOZUWVAeAa6Fq9sDcMTtZkkGDNF66DThY9FOuDiQ5KL5FMFoWXJum4jq7xzuXUatoX9HiYf1ybSxsvW\u002Bj0m2NMc4ShwDRQ0W13FIT/jYMwZK4Na5CRsawwsM9ua8r8w/dPpVthNqqhxycPIWbbn72X/vM\u002B5zPOusHUbQ9o5mWidlSRs\u002BQn0zIDb6RthoxFWRUN1mzbwdjHfOqZiMWbONy9aKsSRevVcCvBO3uPYTQxjxP6XxP4yrR7zjb9ikZoaDbHsBnhNxMpOGJBFoZhOB\u002ByZ/2xnN3MwJ32mnu01\u002BXlVNNEx60aTFv80SKtu7AyFpYXSyZEustY9vN/7pibcGB8W8GzGHBumBeltM\u002B7IwjtwIPloYzDoJ4H79C9nmG/ZVzCLV/ugv4hpLMOowX/ndfmji4UsdLTvLsnqyyjsPm15k9y9PGo/0GFw/jZsQGYCE381wwzqrOJ7nCkytfNgfe1VLi2jKjiPZLsju3Z\u002Bgu1j6Lept3pgjuf5QaBADRpuEIFJFxE4X\u002BlGpV9RxvBs/Rk8z807t8Vy9Z9GqeiXT1egtav0NWvcKojOYhEaDsj2jESGBD1NMlm71iFx8rUArlUIsRFFd8iuX6VEbVS0V\u002BbXUBykEUsZUoNROV5JajfTzrO7El22sBV716SYCMQEBn47maKYW50K716N9D5pZfRtcZ\u002Bg\u002BUWJIZ8HKTmngEq\u002BTDLgDtGVOnIWsCL\u002BKLzXEXKvK5clYw04sXgCkTJjY24Uz6cLiVYj2DcsikgiivjjMBfG91WzmekkqFxYkqk/sk206lkVy4gci1Jf\u002BNnFFSeAH2EbnGsYYTa\u002B5uH6y0WO7dj6bqCezWSOqmsCU6APX5I12HNHJBXim4kjV\u002BWnIsAN0QsAy6aG4VH9jPL/FQ2VrodOxPPSRsjCGNIXe3Z\u002B54ir9YGUD5PrrvYhSpgj4oZ7jaldWV3NO4tDPrLUb2bafqRpVCCMAJ7zYhb8sPsvnzZMm\u002B3NII4r3br1UdDgFz6QRszzuY1m74wKafZH0IqQE558iNR4DQ==",
+      "StatusCode": 201,
+      "ResponseHeaders": {
+        "Content-Length": "0",
+        "Content-MD5": "0MJgY4GANBJNVUlOMPPKbQ==",
+        "Date": "Wed, 10 Jun 2020 19:56:54 GMT",
+        "ETag": "\u00220x8D80D786D4BE6E9\u0022",
+        "Last-Modified": "Wed, 10 Jun 2020 19:56:55 GMT",
+        "Server": [
+          "Windows-Azure-Blob/1.0",
+          "Microsoft-HTTPAPI/2.0"
+        ],
+        "x-ms-client-request-id": "9ad31984-4531-63f5-2a7a-cb755dc0db4d",
+        "x-ms-content-crc64": "GRdNpmfpDE0=",
+        "x-ms-request-id": "7829ef60-301e-007f-5061-3f823b000000",
+        "x-ms-request-server-encrypted": "true",
+        "x-ms-version": "2019-12-12",
+        "x-ms-version-id": "2020-06-10T19:56:55.3852649Z"
+      },
+      "ResponseBody": []
+    },
+    {
+      "RequestUri": "https://seanmcccanary.blob.core.windows.net/test-container-8fafcf20-12dd-1dfa-25ae-1a28000a1532/baz/bar/foo",
+      "RequestMethod": "PUT",
+      "RequestHeaders": {
+        "Authorization": "Sanitized",
+        "Content-Length": "1024",
+        "traceparent": "00-08e71154ae0020468ec01440a73ceb14-ed4ac8a50d005642-00",
+        "User-Agent": [
+          "azsdk-net-Storage.Blobs/12.5.0-dev.20200610.1",
+          "(.NET Core 4.6.28801.04; Microsoft Windows 10.0.18362 )"
+        ],
+        "x-ms-blob-type": "BlockBlob",
+        "x-ms-client-request-id": "7f537cdf-d108-2f88-328b-624822d99573",
+        "x-ms-date": "Wed, 10 Jun 2020 19:56:55 GMT",
+        "x-ms-return-client-request-id": "true",
+        "x-ms-version": "2019-12-12"
+      },
+      "RequestBody": "qH0StMAx6iMNjr1AOnoqsQb3Y3PMg4BKo8QnEoWRg7wzgNd1YfRjk6IbgyOy4XcDbsUqpbH1iiT8yBD7CdidfAoADbmitVARlNDRsQBcmMFNJKPAZt4LPvazeJnjaInKfQcZsdS9YLl0GBHhI9kkny9OreU03BUs9c/D7jy3LixGBjP4Q\u002BftkMPpS03MKhodj9lqlLqjlaDx7LsF\u002BXF9verlmh2lK1xHYR0iSpDIYMu0pl9jTZlxo3CSB1cr6JZRbI5j55D9d2R9IjOdgEoPKIzwUFMSGXBRdPasEiMEG3mG0d4CZXg6ty765ipl0yImg97KO5dDPlIdEnOZUWVAeAa6Fq9sDcMTtZkkGDNF66DThY9FOuDiQ5KL5FMFoWXJum4jq7xzuXUatoX9HiYf1ybSxsvW\u002Bj0m2NMc4ShwDRQ0W13FIT/jYMwZK4Na5CRsawwsM9ua8r8w/dPpVthNqqhxycPIWbbn72X/vM\u002B5zPOusHUbQ9o5mWidlSRs\u002BQn0zIDb6RthoxFWRUN1mzbwdjHfOqZiMWbONy9aKsSRevVcCvBO3uPYTQxjxP6XxP4yrR7zjb9ikZoaDbHsBnhNxMpOGJBFoZhOB\u002ByZ/2xnN3MwJ32mnu01\u002BXlVNNEx60aTFv80SKtu7AyFpYXSyZEustY9vN/7pibcGB8W8GzGHBumBeltM\u002B7IwjtwIPloYzDoJ4H79C9nmG/ZVzCLV/ugv4hpLMOowX/ndfmji4UsdLTvLsnqyyjsPm15k9y9PGo/0GFw/jZsQGYCE381wwzqrOJ7nCkytfNgfe1VLi2jKjiPZLsju3Z\u002Bgu1j6Lept3pgjuf5QaBADRpuEIFJFxE4X\u002BlGpV9RxvBs/Rk8z807t8Vy9Z9GqeiXT1egtav0NWvcKojOYhEaDsj2jESGBD1NMlm71iFx8rUArlUIsRFFd8iuX6VEbVS0V\u002BbXUBykEUsZUoNROV5JajfTzrO7El22sBV716SYCMQEBn47maKYW50K716N9D5pZfRtcZ\u002Bg\u002BUWJIZ8HKTmngEq\u002BTDLgDtGVOnIWsCL\u002BKLzXEXKvK5clYw04sXgCkTJjY24Uz6cLiVYj2DcsikgiivjjMBfG91WzmekkqFxYkqk/sk206lkVy4gci1Jf\u002BNnFFSeAH2EbnGsYYTa\u002B5uH6y0WO7dj6bqCezWSOqmsCU6APX5I12HNHJBXim4kjV\u002BWnIsAN0QsAy6aG4VH9jPL/FQ2VrodOxPPSRsjCGNIXe3Z\u002B54ir9YGUD5PrrvYhSpgj4oZ7jaldWV3NO4tDPrLUb2bafqRpVCCMAJ7zYhb8sPsvnzZMm\u002B3NII4r3br1UdDgFz6QRszzuY1m74wKafZH0IqQE558iNR4DQ==",
+      "StatusCode": 201,
+      "ResponseHeaders": {
+        "Content-Length": "0",
+        "Content-MD5": "0MJgY4GANBJNVUlOMPPKbQ==",
+        "Date": "Wed, 10 Jun 2020 19:56:54 GMT",
+        "ETag": "\u00220x8D80D786D54E943\u0022",
+        "Last-Modified": "Wed, 10 Jun 2020 19:56:55 GMT",
+        "Server": [
+          "Windows-Azure-Blob/1.0",
+          "Microsoft-HTTPAPI/2.0"
+        ],
+        "x-ms-client-request-id": "7f537cdf-d108-2f88-328b-624822d99573",
+        "x-ms-content-crc64": "GRdNpmfpDE0=",
+        "x-ms-request-id": "7829ef69-301e-007f-5861-3f823b000000",
+        "x-ms-request-server-encrypted": "true",
+        "x-ms-version": "2019-12-12",
+        "x-ms-version-id": "2020-06-10T19:56:55.4443075Z"
+      },
+      "ResponseBody": []
+    },
+    {
+      "RequestUri": "https://seanmcccanary.blob.core.windows.net/test-container-8fafcf20-12dd-1dfa-25ae-1a28000a1532/foo/foo?comp=metadata",
+      "RequestMethod": "PUT",
+      "RequestHeaders": {
+        "Authorization": "Sanitized",
+        "traceparent": "00-23be1473bfef37429b3ebad2d757ad89-220e1d554ac13c40-00",
+        "User-Agent": [
+          "azsdk-net-Storage.Blobs/12.5.0-dev.20200610.1",
+          "(.NET Core 4.6.28801.04; Microsoft Windows 10.0.18362 )"
+        ],
+        "x-ms-client-request-id": "e1966079-5c6c-cc45-8977-9b58adb3d8ed",
+        "x-ms-date": "Wed, 10 Jun 2020 19:56:55 GMT",
         "x-ms-meta-Capital": "letter",
         "x-ms-meta-foo": "bar",
         "x-ms-meta-meta": "data",
@@ -592,53 +360,32 @@
       "StatusCode": 200,
       "ResponseHeaders": {
         "Content-Length": "0",
-<<<<<<< HEAD
-        "Date": "Fri, 03 Apr 2020 00:00:27 GMT",
-        "ETag": "\u00220x8D7D76204788CE8\u0022",
-        "Last-Modified": "Fri, 03 Apr 2020 00:00:27 GMT",
-=======
-        "Date": "Fri, 29 May 2020 17:09:22 GMT",
-        "ETag": "\u00220x8D803F3090920DF\u0022",
-        "Last-Modified": "Fri, 29 May 2020 17:09:23 GMT",
->>>>>>> c938cddd
-        "Server": [
-          "Windows-Azure-Blob/1.0",
-          "Microsoft-HTTPAPI/2.0"
-        ],
-        "x-ms-client-request-id": "d4bf7e6f-dd2f-7bf7-57c6-9ae8b93b6f2d",
-<<<<<<< HEAD
-        "x-ms-request-id": "1c61d95c-601e-0096-034a-094471000000",
-=======
-        "x-ms-request-id": "e252db04-f01e-00e6-19db-3583eb000000",
->>>>>>> c938cddd
-        "x-ms-request-server-encrypted": "true",
-        "x-ms-version": "2019-12-12"
-      },
-      "ResponseBody": []
-    },
-    {
-<<<<<<< HEAD
-      "RequestUri": "https://seanmcccanary.blob.core.windows.net/test-container-fbb48304-f58e-a9d4-0a7f-2f7a11dc4a4a?restype=container\u0026comp=list\u0026prefix=foo",
-=======
-      "RequestUri": "http://amandadev2.blob.core.windows.net/test-container-fbb48304-f58e-a9d4-0a7f-2f7a11dc4a4a?restype=container\u0026comp=list\u0026prefix=foo",
->>>>>>> c938cddd
+        "Date": "Wed, 10 Jun 2020 19:56:54 GMT",
+        "ETag": "\u00220x8D80D786D5D9D70\u0022",
+        "Last-Modified": "Wed, 10 Jun 2020 19:56:55 GMT",
+        "Server": [
+          "Windows-Azure-Blob/1.0",
+          "Microsoft-HTTPAPI/2.0"
+        ],
+        "x-ms-client-request-id": "e1966079-5c6c-cc45-8977-9b58adb3d8ed",
+        "x-ms-request-id": "7829ef6c-301e-007f-5b61-3f823b000000",
+        "x-ms-request-server-encrypted": "true",
+        "x-ms-version": "2019-12-12",
+        "x-ms-version-id": "2020-06-10T19:56:55.5023488Z"
+      },
+      "ResponseBody": []
+    },
+    {
+      "RequestUri": "https://seanmcccanary.blob.core.windows.net/test-container-8fafcf20-12dd-1dfa-25ae-1a28000a1532?restype=container\u0026comp=list\u0026prefix=foo",
       "RequestMethod": "GET",
       "RequestHeaders": {
         "Authorization": "Sanitized",
         "User-Agent": [
-<<<<<<< HEAD
-          "azsdk-net-Storage.Blobs/12.5.0-dev.20200402.1",
-          "(.NET Core 4.6.28325.01; Microsoft Windows 10.0.18362 )"
-        ],
-        "x-ms-client-request-id": "670e8bd4-aa0a-270b-8fc5-b6152ed0cfb3",
-        "x-ms-date": "Fri, 03 Apr 2020 00:00:28 GMT",
-=======
-          "azsdk-net-Storage.Blobs/12.5.0-dev.20200529.1",
-          "(.NET Core 4.6.28801.04; Microsoft Windows 10.0.18363 )"
-        ],
-        "x-ms-client-request-id": "670e8bd4-aa0a-270b-8fc5-b6152ed0cfb3",
-        "x-ms-date": "Fri, 29 May 2020 17:09:23 GMT",
->>>>>>> c938cddd
+          "azsdk-net-Storage.Blobs/12.5.0-dev.20200610.1",
+          "(.NET Core 4.6.28801.04; Microsoft Windows 10.0.18362 )"
+        ],
+        "x-ms-client-request-id": "c2ce1961-b442-8d06-2d2c-94291e78c569",
+        "x-ms-date": "Wed, 10 Jun 2020 19:56:55 GMT",
         "x-ms-return-client-request-id": "true",
         "x-ms-version": "2019-12-12"
       },
@@ -646,54 +393,30 @@
       "StatusCode": 200,
       "ResponseHeaders": {
         "Content-Type": "application/xml",
-<<<<<<< HEAD
-        "Date": "Fri, 03 Apr 2020 00:00:27 GMT",
-=======
-        "Date": "Fri, 29 May 2020 17:09:22 GMT",
->>>>>>> c938cddd
+        "Date": "Wed, 10 Jun 2020 19:56:54 GMT",
         "Server": [
           "Windows-Azure-Blob/1.0",
           "Microsoft-HTTPAPI/2.0"
         ],
         "Transfer-Encoding": "chunked",
-        "x-ms-client-request-id": "670e8bd4-aa0a-270b-8fc5-b6152ed0cfb3",
-<<<<<<< HEAD
-        "x-ms-request-id": "1c61d977-601e-0096-1e4a-094471000000",
-        "x-ms-version": "2019-12-12"
-      },
-      "ResponseBody": "\uFEFF\u003C?xml version=\u00221.0\u0022 encoding=\u0022utf-8\u0022?\u003E\u003CEnumerationResults ServiceEndpoint=\u0022https://seanmcccanary.blob.core.windows.net/\u0022 ContainerName=\u0022test-container-fbb48304-f58e-a9d4-0a7f-2f7a11dc4a4a\u0022\u003E\u003CPrefix\u003Efoo\u003C/Prefix\u003E\u003CBlobs\u003E\u003CBlob\u003E\u003CName\u003Efoo\u003C/Name\u003E\u003CProperties\u003E\u003CCreation-Time\u003EFri, 03 Apr 2020 00:00:27 GMT\u003C/Creation-Time\u003E\u003CLast-Modified\u003EFri, 03 Apr 2020 00:00:27 GMT\u003C/Last-Modified\u003E\u003CEtag\u003E0x8D7D76204135027\u003C/Etag\u003E\u003CContent-Length\u003E1024\u003C/Content-Length\u003E\u003CContent-Type\u003Eapplication/octet-stream\u003C/Content-Type\u003E\u003CContent-Encoding /\u003E\u003CContent-Language /\u003E\u003CContent-CRC64 /\u003E\u003CContent-MD5\u003Ebri4anPkYXJeuIHDtkjhcw==\u003C/Content-MD5\u003E\u003CCache-Control /\u003E\u003CContent-Disposition /\u003E\u003CBlobType\u003EBlockBlob\u003C/BlobType\u003E\u003CAccessTier\u003EHot\u003C/AccessTier\u003E\u003CAccessTierInferred\u003Etrue\u003C/AccessTierInferred\u003E\u003CLeaseStatus\u003Eunlocked\u003C/LeaseStatus\u003E\u003CLeaseState\u003Eavailable\u003C/LeaseState\u003E\u003CServerEncrypted\u003Etrue\u003C/ServerEncrypted\u003E\u003C/Properties\u003E\u003C/Blob\u003E\u003CBlob\u003E\u003CName\u003Efoo/bar\u003C/Name\u003E\u003CProperties\u003E\u003CCreation-Time\u003EFri, 03 Apr 2020 00:00:27 GMT\u003C/Creation-Time\u003E\u003CLast-Modified\u003EFri, 03 Apr 2020 00:00:27 GMT\u003C/Last-Modified\u003E\u003CEtag\u003E0x8D7D762044565AE\u003C/Etag\u003E\u003CContent-Length\u003E1024\u003C/Content-Length\u003E\u003CContent-Type\u003Eapplication/octet-stream\u003C/Content-Type\u003E\u003CContent-Encoding /\u003E\u003CContent-Language /\u003E\u003CContent-CRC64 /\u003E\u003CContent-MD5\u003Ebri4anPkYXJeuIHDtkjhcw==\u003C/Content-MD5\u003E\u003CCache-Control /\u003E\u003CContent-Disposition /\u003E\u003CBlobType\u003EBlockBlob\u003C/BlobType\u003E\u003CAccessTier\u003EHot\u003C/AccessTier\u003E\u003CAccessTierInferred\u003Etrue\u003C/AccessTierInferred\u003E\u003CLeaseStatus\u003Eunlocked\u003C/LeaseStatus\u003E\u003CLeaseState\u003Eavailable\u003C/LeaseState\u003E\u003CServerEncrypted\u003Etrue\u003C/ServerEncrypted\u003E\u003C/Properties\u003E\u003C/Blob\u003E\u003CBlob\u003E\u003CName\u003Efoo/foo\u003C/Name\u003E\u003CProperties\u003E\u003CCreation-Time\u003EFri, 03 Apr 2020 00:00:27 GMT\u003C/Creation-Time\u003E\u003CLast-Modified\u003EFri, 03 Apr 2020 00:00:27 GMT\u003C/Last-Modified\u003E\u003CEtag\u003E0x8D7D76204788CE8\u003C/Etag\u003E\u003CContent-Length\u003E1024\u003C/Content-Length\u003E\u003CContent-Type\u003Eapplication/octet-stream\u003C/Content-Type\u003E\u003CContent-Encoding /\u003E\u003CContent-Language /\u003E\u003CContent-CRC64 /\u003E\u003CContent-MD5\u003Ebri4anPkYXJeuIHDtkjhcw==\u003C/Content-MD5\u003E\u003CCache-Control /\u003E\u003CContent-Disposition /\u003E\u003CBlobType\u003EBlockBlob\u003C/BlobType\u003E\u003CAccessTier\u003EHot\u003C/AccessTier\u003E\u003CAccessTierInferred\u003Etrue\u003C/AccessTierInferred\u003E\u003CLeaseStatus\u003Eunlocked\u003C/LeaseStatus\u003E\u003CLeaseState\u003Eavailable\u003C/LeaseState\u003E\u003CServerEncrypted\u003Etrue\u003C/ServerEncrypted\u003E\u003C/Properties\u003E\u003C/Blob\u003E\u003C/Blobs\u003E\u003CNextMarker /\u003E\u003C/EnumerationResults\u003E"
-    },
-    {
-      "RequestUri": "https://seanmcccanary.blob.core.windows.net/test-container-fbb48304-f58e-a9d4-0a7f-2f7a11dc4a4a?restype=container",
+        "x-ms-client-request-id": "c2ce1961-b442-8d06-2d2c-94291e78c569",
+        "x-ms-request-id": "7829ef86-301e-007f-6f61-3f823b000000",
+        "x-ms-version": "2019-12-12"
+      },
+      "ResponseBody": "\uFEFF\u003C?xml version=\u00221.0\u0022 encoding=\u0022utf-8\u0022?\u003E\u003CEnumerationResults ServiceEndpoint=\u0022https://seanmcccanary.blob.core.windows.net/\u0022 ContainerName=\u0022test-container-8fafcf20-12dd-1dfa-25ae-1a28000a1532\u0022\u003E\u003CPrefix\u003Efoo\u003C/Prefix\u003E\u003CBlobs\u003E\u003CBlob\u003E\u003CName\u003Efoo\u003C/Name\u003E\u003CVersionId\u003E2020-06-10T19:56:55.0280094Z\u003C/VersionId\u003E\u003CIsCurrentVersion\u003Etrue\u003C/IsCurrentVersion\u003E\u003CProperties\u003E\u003CCreation-Time\u003EWed, 10 Jun 2020 19:56:55 GMT\u003C/Creation-Time\u003E\u003CLast-Modified\u003EWed, 10 Jun 2020 19:56:55 GMT\u003C/Last-Modified\u003E\u003CEtag\u003E0x8D80D786D15639E\u003C/Etag\u003E\u003CContent-Length\u003E1024\u003C/Content-Length\u003E\u003CContent-Type\u003Eapplication/octet-stream\u003C/Content-Type\u003E\u003CContent-Encoding /\u003E\u003CContent-Language /\u003E\u003CContent-CRC64 /\u003E\u003CContent-MD5\u003E0MJgY4GANBJNVUlOMPPKbQ==\u003C/Content-MD5\u003E\u003CCache-Control /\u003E\u003CContent-Disposition /\u003E\u003CBlobType\u003EBlockBlob\u003C/BlobType\u003E\u003CAccessTier\u003EHot\u003C/AccessTier\u003E\u003CAccessTierInferred\u003Etrue\u003C/AccessTierInferred\u003E\u003CLeaseStatus\u003Eunlocked\u003C/LeaseStatus\u003E\u003CLeaseState\u003Eavailable\u003C/LeaseState\u003E\u003CServerEncrypted\u003Etrue\u003C/ServerEncrypted\u003E\u003C/Properties\u003E\u003COrMetadata /\u003E\u003C/Blob\u003E\u003CBlob\u003E\u003CName\u003Efoo/bar\u003C/Name\u003E\u003CVersionId\u003E2020-06-10T19:56:55.2681809Z\u003C/VersionId\u003E\u003CIsCurrentVersion\u003Etrue\u003C/IsCurrentVersion\u003E\u003CProperties\u003E\u003CCreation-Time\u003EWed, 10 Jun 2020 19:56:55 GMT\u003C/Creation-Time\u003E\u003CLast-Modified\u003EWed, 10 Jun 2020 19:56:55 GMT\u003C/Last-Modified\u003E\u003CEtag\u003E0x8D80D786D3A0951\u003C/Etag\u003E\u003CContent-Length\u003E1024\u003C/Content-Length\u003E\u003CContent-Type\u003Eapplication/octet-stream\u003C/Content-Type\u003E\u003CContent-Encoding /\u003E\u003CContent-Language /\u003E\u003CContent-CRC64 /\u003E\u003CContent-MD5\u003E0MJgY4GANBJNVUlOMPPKbQ==\u003C/Content-MD5\u003E\u003CCache-Control /\u003E\u003CContent-Disposition /\u003E\u003CBlobType\u003EBlockBlob\u003C/BlobType\u003E\u003CAccessTier\u003EHot\u003C/AccessTier\u003E\u003CAccessTierInferred\u003Etrue\u003C/AccessTierInferred\u003E\u003CLeaseStatus\u003Eunlocked\u003C/LeaseStatus\u003E\u003CLeaseState\u003Eavailable\u003C/LeaseState\u003E\u003CServerEncrypted\u003Etrue\u003C/ServerEncrypted\u003E\u003C/Properties\u003E\u003COrMetadata /\u003E\u003C/Blob\u003E\u003CBlob\u003E\u003CName\u003Efoo/foo\u003C/Name\u003E\u003CVersionId\u003E2020-06-10T19:56:55.5023488Z\u003C/VersionId\u003E\u003CIsCurrentVersion\u003Etrue\u003C/IsCurrentVersion\u003E\u003CProperties\u003E\u003CCreation-Time\u003EWed, 10 Jun 2020 19:56:55 GMT\u003C/Creation-Time\u003E\u003CLast-Modified\u003EWed, 10 Jun 2020 19:56:55 GMT\u003C/Last-Modified\u003E\u003CEtag\u003E0x8D80D786D5D9D70\u003C/Etag\u003E\u003CContent-Length\u003E1024\u003C/Content-Length\u003E\u003CContent-Type\u003Eapplication/octet-stream\u003C/Content-Type\u003E\u003CContent-Encoding /\u003E\u003CContent-Language /\u003E\u003CContent-CRC64 /\u003E\u003CContent-MD5\u003E0MJgY4GANBJNVUlOMPPKbQ==\u003C/Content-MD5\u003E\u003CCache-Control /\u003E\u003CContent-Disposition /\u003E\u003CBlobType\u003EBlockBlob\u003C/BlobType\u003E\u003CAccessTier\u003EHot\u003C/AccessTier\u003E\u003CAccessTierInferred\u003Etrue\u003C/AccessTierInferred\u003E\u003CLeaseStatus\u003Eunlocked\u003C/LeaseStatus\u003E\u003CLeaseState\u003Eavailable\u003C/LeaseState\u003E\u003CServerEncrypted\u003Etrue\u003C/ServerEncrypted\u003E\u003C/Properties\u003E\u003COrMetadata /\u003E\u003C/Blob\u003E\u003C/Blobs\u003E\u003CNextMarker /\u003E\u003C/EnumerationResults\u003E"
+    },
+    {
+      "RequestUri": "https://seanmcccanary.blob.core.windows.net/test-container-8fafcf20-12dd-1dfa-25ae-1a28000a1532?restype=container",
       "RequestMethod": "DELETE",
       "RequestHeaders": {
         "Authorization": "Sanitized",
-        "traceparent": "00-d95a67c237ea794d96239aa3ae92a4c8-d9ddbbad21d98b45-00",
-        "User-Agent": [
-          "azsdk-net-Storage.Blobs/12.5.0-dev.20200402.1",
-          "(.NET Core 4.6.28325.01; Microsoft Windows 10.0.18362 )"
-        ],
-        "x-ms-client-request-id": "2e130933-082c-7122-6afc-e6d9a67948cb",
-        "x-ms-date": "Fri, 03 Apr 2020 00:00:28 GMT",
-=======
-        "x-ms-request-id": "e252db2c-f01e-00e6-3adb-3583eb000000",
-        "x-ms-version": "2019-07-07"
-      },
-      "ResponseBody": "\uFEFF\u003C?xml version=\u00221.0\u0022 encoding=\u0022utf-8\u0022?\u003E\u003CEnumerationResults ServiceEndpoint=\u0022http://amandadev2.blob.core.windows.net/\u0022 ContainerName=\u0022test-container-fbb48304-f58e-a9d4-0a7f-2f7a11dc4a4a\u0022\u003E\u003CPrefix\u003Efoo\u003C/Prefix\u003E\u003CBlobs\u003E\u003CBlob\u003E\u003CName\u003Efoo\u003C/Name\u003E\u003CProperties\u003E\u003CCreation-Time\u003EFri, 29 May 2020 17:09:23 GMT\u003C/Creation-Time\u003E\u003CLast-Modified\u003EFri, 29 May 2020 17:09:23 GMT\u003C/Last-Modified\u003E\u003CEtag\u003E0x8D803F308CBE5A6\u003C/Etag\u003E\u003CContent-Length\u003E1024\u003C/Content-Length\u003E\u003CContent-Type\u003Eapplication/octet-stream\u003C/Content-Type\u003E\u003CContent-Encoding /\u003E\u003CContent-Language /\u003E\u003CContent-CRC64 /\u003E\u003CContent-MD5\u003Ebri4anPkYXJeuIHDtkjhcw==\u003C/Content-MD5\u003E\u003CCache-Control /\u003E\u003CContent-Disposition /\u003E\u003CBlobType\u003EBlockBlob\u003C/BlobType\u003E\u003CAccessTier\u003EHot\u003C/AccessTier\u003E\u003CAccessTierInferred\u003Etrue\u003C/AccessTierInferred\u003E\u003CLeaseStatus\u003Eunlocked\u003C/LeaseStatus\u003E\u003CLeaseState\u003Eavailable\u003C/LeaseState\u003E\u003CServerEncrypted\u003Etrue\u003C/ServerEncrypted\u003E\u003C/Properties\u003E\u003C/Blob\u003E\u003CBlob\u003E\u003CName\u003Efoo/bar\u003C/Name\u003E\u003CProperties\u003E\u003CCreation-Time\u003EFri, 29 May 2020 17:09:23 GMT\u003C/Creation-Time\u003E\u003CLast-Modified\u003EFri, 29 May 2020 17:09:23 GMT\u003C/Last-Modified\u003E\u003CEtag\u003E0x8D803F308EA96CE\u003C/Etag\u003E\u003CContent-Length\u003E1024\u003C/Content-Length\u003E\u003CContent-Type\u003Eapplication/octet-stream\u003C/Content-Type\u003E\u003CContent-Encoding /\u003E\u003CContent-Language /\u003E\u003CContent-CRC64 /\u003E\u003CContent-MD5\u003Ebri4anPkYXJeuIHDtkjhcw==\u003C/Content-MD5\u003E\u003CCache-Control /\u003E\u003CContent-Disposition /\u003E\u003CBlobType\u003EBlockBlob\u003C/BlobType\u003E\u003CAccessTier\u003EHot\u003C/AccessTier\u003E\u003CAccessTierInferred\u003Etrue\u003C/AccessTierInferred\u003E\u003CLeaseStatus\u003Eunlocked\u003C/LeaseStatus\u003E\u003CLeaseState\u003Eavailable\u003C/LeaseState\u003E\u003CServerEncrypted\u003Etrue\u003C/ServerEncrypted\u003E\u003C/Properties\u003E\u003C/Blob\u003E\u003CBlob\u003E\u003CName\u003Efoo/foo\u003C/Name\u003E\u003CProperties\u003E\u003CCreation-Time\u003EFri, 29 May 2020 17:09:23 GMT\u003C/Creation-Time\u003E\u003CLast-Modified\u003EFri, 29 May 2020 17:09:23 GMT\u003C/Last-Modified\u003E\u003CEtag\u003E0x8D803F3090920DF\u003C/Etag\u003E\u003CContent-Length\u003E1024\u003C/Content-Length\u003E\u003CContent-Type\u003Eapplication/octet-stream\u003C/Content-Type\u003E\u003CContent-Encoding /\u003E\u003CContent-Language /\u003E\u003CContent-CRC64 /\u003E\u003CContent-MD5\u003Ebri4anPkYXJeuIHDtkjhcw==\u003C/Content-MD5\u003E\u003CCache-Control /\u003E\u003CContent-Disposition /\u003E\u003CBlobType\u003EBlockBlob\u003C/BlobType\u003E\u003CAccessTier\u003EHot\u003C/AccessTier\u003E\u003CAccessTierInferred\u003Etrue\u003C/AccessTierInferred\u003E\u003CLeaseStatus\u003Eunlocked\u003C/LeaseStatus\u003E\u003CLeaseState\u003Eavailable\u003C/LeaseState\u003E\u003CServerEncrypted\u003Etrue\u003C/ServerEncrypted\u003E\u003C/Properties\u003E\u003C/Blob\u003E\u003C/Blobs\u003E\u003CNextMarker /\u003E\u003C/EnumerationResults\u003E"
-    },
-    {
-      "RequestUri": "http://amandadev2.blob.core.windows.net/test-container-fbb48304-f58e-a9d4-0a7f-2f7a11dc4a4a?restype=container",
-      "RequestMethod": "DELETE",
-      "RequestHeaders": {
-        "Authorization": "Sanitized",
-        "traceparent": "00-4cd56325e7b7c741bfe4620104c3ce92-0d3dff73d147b54d-00",
-        "User-Agent": [
-          "azsdk-net-Storage.Blobs/12.5.0-dev.20200529.1",
-          "(.NET Core 4.6.28801.04; Microsoft Windows 10.0.18363 )"
-        ],
-        "x-ms-client-request-id": "2e130933-082c-7122-6afc-e6d9a67948cb",
-        "x-ms-date": "Fri, 29 May 2020 17:09:23 GMT",
->>>>>>> c938cddd
+        "traceparent": "00-249f92f4e271a24e95cbce4539a32892-aefc167b716aec45-00",
+        "User-Agent": [
+          "azsdk-net-Storage.Blobs/12.5.0-dev.20200610.1",
+          "(.NET Core 4.6.28801.04; Microsoft Windows 10.0.18362 )"
+        ],
+        "x-ms-client-request-id": "94f7148d-16e5-3aaa-86d1-98bb4ea10533",
+        "x-ms-date": "Wed, 10 Jun 2020 19:56:55 GMT",
         "x-ms-return-client-request-id": "true",
         "x-ms-version": "2019-12-12"
       },
@@ -701,33 +424,20 @@
       "StatusCode": 202,
       "ResponseHeaders": {
         "Content-Length": "0",
-<<<<<<< HEAD
-        "Date": "Fri, 03 Apr 2020 00:00:27 GMT",
-=======
-        "Date": "Fri, 29 May 2020 17:09:22 GMT",
->>>>>>> c938cddd
-        "Server": [
-          "Windows-Azure-Blob/1.0",
-          "Microsoft-HTTPAPI/2.0"
-        ],
-        "x-ms-client-request-id": "2e130933-082c-7122-6afc-e6d9a67948cb",
-<<<<<<< HEAD
-        "x-ms-request-id": "1c61d986-601e-0096-2d4a-094471000000",
-        "x-ms-version": "2019-12-12"
-=======
-        "x-ms-request-id": "e252db58-f01e-00e6-65db-3583eb000000",
-        "x-ms-version": "2019-07-07"
->>>>>>> c938cddd
+        "Date": "Wed, 10 Jun 2020 19:56:55 GMT",
+        "Server": [
+          "Windows-Azure-Blob/1.0",
+          "Microsoft-HTTPAPI/2.0"
+        ],
+        "x-ms-client-request-id": "94f7148d-16e5-3aaa-86d1-98bb4ea10533",
+        "x-ms-request-id": "7829ef9d-301e-007f-0461-3f823b000000",
+        "x-ms-version": "2019-12-12"
       },
       "ResponseBody": []
     }
   ],
   "Variables": {
-    "RandomSeed": "475093929",
-<<<<<<< HEAD
+    "RandomSeed": "465334250",
     "Storage_TestConfigDefault": "ProductionTenant\nseanmcccanary\nU2FuaXRpemVk\nhttps://seanmcccanary.blob.core.windows.net\nhttps://seanmcccanary.file.core.windows.net\nhttps://seanmcccanary.queue.core.windows.net\nhttps://seanmcccanary.table.core.windows.net\n\n\n\n\nhttps://seanmcccanary-secondary.blob.core.windows.net\nhttps://seanmcccanary-secondary.file.core.windows.net\nhttps://seanmcccanary-secondary.queue.core.windows.net\nhttps://seanmcccanary-secondary.table.core.windows.net\n\nSanitized\n\n\nCloud\nBlobEndpoint=https://seanmcccanary.blob.core.windows.net/;QueueEndpoint=https://seanmcccanary.queue.core.windows.net/;FileEndpoint=https://seanmcccanary.file.core.windows.net/;BlobSecondaryEndpoint=https://seanmcccanary-secondary.blob.core.windows.net/;QueueSecondaryEndpoint=https://seanmcccanary-secondary.queue.core.windows.net/;FileSecondaryEndpoint=https://seanmcccanary-secondary.file.core.windows.net/;AccountName=seanmcccanary;AccountKey=Sanitized\nseanscope1"
-=======
-    "Storage_TestConfigDefault": "ProductionTenant\namandadev2\nU2FuaXRpemVk\nhttp://amandadev2.blob.core.windows.net\nhttp://amandadev2.file.core.windows.net\nhttp://amandadev2.queue.core.windows.net\nhttp://amandadev2.table.core.windows.net\n\n\n\n\nhttp://amandadev2-secondary.blob.core.windows.net\nhttp://amandadev2-secondary.file.core.windows.net\nhttp://amandadev2-secondary.queue.core.windows.net\nhttp://amandadev2-secondary.table.core.windows.net\n\nSanitized\n\n\nCloud\nBlobEndpoint=http://amandadev2.blob.core.windows.net/;QueueEndpoint=http://amandadev2.queue.core.windows.net/;FileEndpoint=http://amandadev2.file.core.windows.net/;BlobSecondaryEndpoint=http://amandadev2-secondary.blob.core.windows.net/;QueueSecondaryEndpoint=http://amandadev2-secondary.queue.core.windows.net/;FileSecondaryEndpoint=http://amandadev2-secondary.file.core.windows.net/;AccountName=amandadev2;AccountKey=Sanitized\n"
->>>>>>> c938cddd
   }
 }