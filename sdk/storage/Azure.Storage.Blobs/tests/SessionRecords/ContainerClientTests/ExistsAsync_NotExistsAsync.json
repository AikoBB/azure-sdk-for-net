--- conflicted
+++ resolved
@@ -27,11 +27,7 @@
         ],
         "x-ms-client-request-id": "fd78adcb-2a24-d890-b805-4c27c05359cb",
         "x-ms-error-code": "ContainerNotFound",
-<<<<<<< HEAD
-        "x-ms-request-id": "50f4db5b-701e-0041-3433-f3cadf000000",
-=======
         "x-ms-request-id": "217bab82-601e-002f-584b-09406b000000",
->>>>>>> 8d420312
         "x-ms-version": "2019-12-12"
       },
       "ResponseBody": [
