{
  "Entries": [
    {
      "RequestUri": "https://seanmcccanary.blob.core.windows.net/test-container-8247fb6e-900d-cf50-91b3-bae6565ebdfe?restype=container",
      "RequestMethod": "PUT",
      "RequestHeaders": {
        "Authorization": "Sanitized",
        "traceparent": "00-7ccc56769c41c643a589fa66950ff8cd-276c794c181b4844-00",
        "User-Agent": [
          "azsdk-net-Storage.Blobs/12.5.0-dev.20200610.1",
          "(.NET Core 4.6.28801.04; Microsoft Windows 10.0.18362 )"
        ],
        "x-ms-blob-public-access": "container",
        "x-ms-client-request-id": "730a3a5e-e9ad-2eae-d697-5853f569b855",
        "x-ms-date": "Wed, 10 Jun 2020 19:56:53 GMT",
        "x-ms-return-client-request-id": "true",
        "x-ms-version": "2019-12-12"
      },
      "RequestBody": null,
      "StatusCode": 201,
      "ResponseHeaders": {
        "Content-Length": "0",
        "Date": "Wed, 10 Jun 2020 19:56:53 GMT",
        "ETag": "\u00220x8D80D786C7BF96F\u0022",
        "Last-Modified": "Wed, 10 Jun 2020 19:56:54 GMT",
        "Server": [
          "Windows-Azure-Blob/1.0",
          "Microsoft-HTTPAPI/2.0"
        ],
<<<<<<< HEAD
        "x-ms-client-request-id": "de930545-ad71-129e-eddc-95d011809f37",
        "x-ms-request-id": "64e3066b-b01e-0003-3d32-f3735f000000",
=======
        "x-ms-client-request-id": "730a3a5e-e9ad-2eae-d697-5853f569b855",
        "x-ms-request-id": "f4fb70ce-801e-007a-1961-3f50e0000000",
>>>>>>> 8d420312
        "x-ms-version": "2019-12-12"
      },
      "ResponseBody": []
    },
    {
      "RequestUri": "https://seanmcccanary.blob.core.windows.net/test-container-8247fb6e-900d-cf50-91b3-bae6565ebdfe/foo",
      "RequestMethod": "PUT",
      "RequestHeaders": {
        "Authorization": "Sanitized",
        "Content-Length": "1024",
        "traceparent": "00-9910ae8b641fde4babe5ca610356906c-bfd71930f40af64c-00",
        "User-Agent": [
          "azsdk-net-Storage.Blobs/12.5.0-dev.20200610.1",
          "(.NET Core 4.6.28801.04; Microsoft Windows 10.0.18362 )"
        ],
        "x-ms-blob-type": "BlockBlob",
        "x-ms-client-request-id": "bff39b5f-141d-8771-61aa-a2dd91199763",
        "x-ms-date": "Wed, 10 Jun 2020 19:56:53 GMT",
        "x-ms-return-client-request-id": "true",
        "x-ms-version": "2019-12-12"
      },
      "RequestBody": "MG5kKLwei7vBqeRsk3CUQdVSiBtUSlDvHjI89FrmqDTop67L67SsQK9OsQQFQpplAhZ9o\u002BCdAeYedAqJ4Zdh2wCvhOvCyVYhpUdrBphL6tyX1vFDaQVUS6bIrXaqIl4Y7NYDVb6voznAXP2YMfpN04ou8gqlHnH7WzlF\u002BhvfdoPpUxrCR5Qe5zO3gw0HuxmretrsfC9Ucs5kB/qEaakd4OV6r97giov2DwrX7ppk9KAfmYBB8/pTlOBLXkCamX6KmqInjQs7y\u002B9O9mwkfIQz/xNaZNAp2\u002B3rJhv9lCxLW3aMTVT4PGaU5M6Q8vyNLxdcGF4sQDSuYL60PGfwPTbCA5r2ly8wO8KsxYACmOjwXfYDoXzNHhtC3uyVQwD/pKeXze9il5foLNybf3q0rMjVxN5w7Zy69eV\u002Bs7lDmvfCrCHZa8r5jsZfGnSfMZ6gjjIjv38ij7cK3NgJ4\u002BPepZHk2dJZ2kH93DYXEdInGsNG3SWGH9p4nx1pzo7y76rigHXjuljLR7PxJuNJCn3l48EVwwa9V4a2bDq17wyyCuyLNZBcRF9repZylfj3L5WghOvM3SukJCnvLE4dFlemPhv3vdXsiJ9hqUlvS8KNvzykFGsh5S3A5xBnbBcRTWM\u002BzFbc/3LAs/tLajPiNNlnYWwReQHshVnuNtXEhBuHUFzlMH5rsL/K5GFv1Xr53bM2AAqq/9RhUkf97sic\u002By7fxBrX/QNb\u002B7CsR5SgfK/e9FkhjoQQ3VCIg943bsL3LekyjxFgIuCw2wVa/bg/wdaXHvlve2yqzubKT3olI43utRmrbuyeftJ5cbN/tt\u002BXSMIHoE/Jh7J8h8EqldNmirh3a0efk1Lp\u002BaAm9gm5KxcHMga3HYM9JC5mL\u002BYrc\u002Bj/Euf6B0uX\u002BLVvHaauopGpwlypI2PNrm01OUYZOGRrvoa4J\u002BMivyPMbzpQSP/cj4KdvW2KgVCEMmR5xc0Efr9RA18g9nuthwM43LQpfGVtWKrEfHv24Tw1M/R/qPlVyPB6/0Wgu5gG7zZqUqWcW7b\u002BDGwjPwJEWiIi6sKHLt4J4hTDrnwgzZ0RvYxFjI\u002BXmdc\u002BgJuMMojuNqQjfdDVf8FXYG\u002BQ2Kw53j7PEYF2/86Si1HrSK5Dfa\u002BL1XjX/VDMOz7K7SwfBsAqBKFcvCEHeDfWkPF/6jYTFOK/BQM0YeDuA9VDqxGicoWQwEQM5sCOhFxBAW1eTFEHt9lJYAC99qLBbrhLw80lNB1s7yryBy4iMICm8mBzj7eEO/M3WRKE08mhSncHQ8CPG8xQ8l0mFLCrJy\u002BAFgNCTd4Bx4jZ7tsK5xxgUby2Gu3AF9eTI5xZXSZDizLiBLzFXv2YBXs4ti3xRQtAxcP09Q==",
      "StatusCode": 201,
      "ResponseHeaders": {
        "Content-Length": "0",
        "Content-MD5": "j3JO9AoMe7T03\u002BuXpaZf5w==",
        "Date": "Wed, 10 Jun 2020 19:56:53 GMT",
        "ETag": "\u00220x8D80D786C858C49\u0022",
        "Last-Modified": "Wed, 10 Jun 2020 19:56:54 GMT",
        "Server": [
          "Windows-Azure-Blob/1.0",
          "Microsoft-HTTPAPI/2.0"
        ],
        "x-ms-client-request-id": "bff39b5f-141d-8771-61aa-a2dd91199763",
        "x-ms-content-crc64": "8tisDSKuF/E=",
        "x-ms-request-id": "f4fb70ea-801e-007a-2f61-3f50e0000000",
        "x-ms-request-server-encrypted": "true",
<<<<<<< HEAD
        "x-ms-version": "2019-12-12"
=======
        "x-ms-version": "2019-12-12",
        "x-ms-version-id": "2020-06-10T19:56:54.0863329Z"
>>>>>>> 8d420312
      },
      "ResponseBody": []
    },
    {
      "RequestUri": "https://seanmcccanary.blob.core.windows.net/test-container-8247fb6e-900d-cf50-91b3-bae6565ebdfe/bar",
      "RequestMethod": "PUT",
      "RequestHeaders": {
        "Authorization": "Sanitized",
        "Content-Length": "1024",
        "traceparent": "00-5265aaa0d9b85f47957b1dafeeed370f-9ca8c0bbf8746347-00",
        "User-Agent": [
          "azsdk-net-Storage.Blobs/12.5.0-dev.20200610.1",
          "(.NET Core 4.6.28801.04; Microsoft Windows 10.0.18362 )"
        ],
        "x-ms-blob-type": "BlockBlob",
        "x-ms-client-request-id": "2ae1281d-34cf-f8d7-d038-9d820c4db18e",
        "x-ms-date": "Wed, 10 Jun 2020 19:56:53 GMT",
        "x-ms-return-client-request-id": "true",
        "x-ms-version": "2019-12-12"
      },
      "RequestBody": "MG5kKLwei7vBqeRsk3CUQdVSiBtUSlDvHjI89FrmqDTop67L67SsQK9OsQQFQpplAhZ9o\u002BCdAeYedAqJ4Zdh2wCvhOvCyVYhpUdrBphL6tyX1vFDaQVUS6bIrXaqIl4Y7NYDVb6voznAXP2YMfpN04ou8gqlHnH7WzlF\u002BhvfdoPpUxrCR5Qe5zO3gw0HuxmretrsfC9Ucs5kB/qEaakd4OV6r97giov2DwrX7ppk9KAfmYBB8/pTlOBLXkCamX6KmqInjQs7y\u002B9O9mwkfIQz/xNaZNAp2\u002B3rJhv9lCxLW3aMTVT4PGaU5M6Q8vyNLxdcGF4sQDSuYL60PGfwPTbCA5r2ly8wO8KsxYACmOjwXfYDoXzNHhtC3uyVQwD/pKeXze9il5foLNybf3q0rMjVxN5w7Zy69eV\u002Bs7lDmvfCrCHZa8r5jsZfGnSfMZ6gjjIjv38ij7cK3NgJ4\u002BPepZHk2dJZ2kH93DYXEdInGsNG3SWGH9p4nx1pzo7y76rigHXjuljLR7PxJuNJCn3l48EVwwa9V4a2bDq17wyyCuyLNZBcRF9repZylfj3L5WghOvM3SukJCnvLE4dFlemPhv3vdXsiJ9hqUlvS8KNvzykFGsh5S3A5xBnbBcRTWM\u002BzFbc/3LAs/tLajPiNNlnYWwReQHshVnuNtXEhBuHUFzlMH5rsL/K5GFv1Xr53bM2AAqq/9RhUkf97sic\u002By7fxBrX/QNb\u002B7CsR5SgfK/e9FkhjoQQ3VCIg943bsL3LekyjxFgIuCw2wVa/bg/wdaXHvlve2yqzubKT3olI43utRmrbuyeftJ5cbN/tt\u002BXSMIHoE/Jh7J8h8EqldNmirh3a0efk1Lp\u002BaAm9gm5KxcHMga3HYM9JC5mL\u002BYrc\u002Bj/Euf6B0uX\u002BLVvHaauopGpwlypI2PNrm01OUYZOGRrvoa4J\u002BMivyPMbzpQSP/cj4KdvW2KgVCEMmR5xc0Efr9RA18g9nuthwM43LQpfGVtWKrEfHv24Tw1M/R/qPlVyPB6/0Wgu5gG7zZqUqWcW7b\u002BDGwjPwJEWiIi6sKHLt4J4hTDrnwgzZ0RvYxFjI\u002BXmdc\u002BgJuMMojuNqQjfdDVf8FXYG\u002BQ2Kw53j7PEYF2/86Si1HrSK5Dfa\u002BL1XjX/VDMOz7K7SwfBsAqBKFcvCEHeDfWkPF/6jYTFOK/BQM0YeDuA9VDqxGicoWQwEQM5sCOhFxBAW1eTFEHt9lJYAC99qLBbrhLw80lNB1s7yryBy4iMICm8mBzj7eEO/M3WRKE08mhSncHQ8CPG8xQ8l0mFLCrJy\u002BAFgNCTd4Bx4jZ7tsK5xxgUby2Gu3AF9eTI5xZXSZDizLiBLzFXv2YBXs4ti3xRQtAxcP09Q==",
      "StatusCode": 201,
      "ResponseHeaders": {
        "Content-Length": "0",
        "Content-MD5": "j3JO9AoMe7T03\u002BuXpaZf5w==",
        "Date": "Wed, 10 Jun 2020 19:56:53 GMT",
        "ETag": "\u00220x8D80D786C8EB5B8\u0022",
        "Last-Modified": "Wed, 10 Jun 2020 19:56:54 GMT",
        "Server": [
          "Windows-Azure-Blob/1.0",
          "Microsoft-HTTPAPI/2.0"
        ],
        "x-ms-client-request-id": "2ae1281d-34cf-f8d7-d038-9d820c4db18e",
        "x-ms-content-crc64": "8tisDSKuF/E=",
        "x-ms-request-id": "f4fb710b-801e-007a-4d61-3f50e0000000",
        "x-ms-request-server-encrypted": "true",
<<<<<<< HEAD
        "x-ms-version": "2019-12-12"
=======
        "x-ms-version": "2019-12-12",
        "x-ms-version-id": "2020-06-10T19:56:54.1453752Z"
>>>>>>> 8d420312
      },
      "ResponseBody": []
    },
    {
      "RequestUri": "https://seanmcccanary.blob.core.windows.net/test-container-8247fb6e-900d-cf50-91b3-bae6565ebdfe/baz",
      "RequestMethod": "PUT",
      "RequestHeaders": {
        "Authorization": "Sanitized",
        "Content-Length": "1024",
        "traceparent": "00-149b74015edc5543bfe11317d891ad63-9f1fe8e133a70e4c-00",
        "User-Agent": [
          "azsdk-net-Storage.Blobs/12.5.0-dev.20200610.1",
          "(.NET Core 4.6.28801.04; Microsoft Windows 10.0.18362 )"
        ],
        "x-ms-blob-type": "BlockBlob",
        "x-ms-client-request-id": "68c05adf-6d38-1a93-be2c-cf0c2017a385",
        "x-ms-date": "Wed, 10 Jun 2020 19:56:53 GMT",
        "x-ms-return-client-request-id": "true",
        "x-ms-version": "2019-12-12"
      },
      "RequestBody": "MG5kKLwei7vBqeRsk3CUQdVSiBtUSlDvHjI89FrmqDTop67L67SsQK9OsQQFQpplAhZ9o\u002BCdAeYedAqJ4Zdh2wCvhOvCyVYhpUdrBphL6tyX1vFDaQVUS6bIrXaqIl4Y7NYDVb6voznAXP2YMfpN04ou8gqlHnH7WzlF\u002BhvfdoPpUxrCR5Qe5zO3gw0HuxmretrsfC9Ucs5kB/qEaakd4OV6r97giov2DwrX7ppk9KAfmYBB8/pTlOBLXkCamX6KmqInjQs7y\u002B9O9mwkfIQz/xNaZNAp2\u002B3rJhv9lCxLW3aMTVT4PGaU5M6Q8vyNLxdcGF4sQDSuYL60PGfwPTbCA5r2ly8wO8KsxYACmOjwXfYDoXzNHhtC3uyVQwD/pKeXze9il5foLNybf3q0rMjVxN5w7Zy69eV\u002Bs7lDmvfCrCHZa8r5jsZfGnSfMZ6gjjIjv38ij7cK3NgJ4\u002BPepZHk2dJZ2kH93DYXEdInGsNG3SWGH9p4nx1pzo7y76rigHXjuljLR7PxJuNJCn3l48EVwwa9V4a2bDq17wyyCuyLNZBcRF9repZylfj3L5WghOvM3SukJCnvLE4dFlemPhv3vdXsiJ9hqUlvS8KNvzykFGsh5S3A5xBnbBcRTWM\u002BzFbc/3LAs/tLajPiNNlnYWwReQHshVnuNtXEhBuHUFzlMH5rsL/K5GFv1Xr53bM2AAqq/9RhUkf97sic\u002By7fxBrX/QNb\u002B7CsR5SgfK/e9FkhjoQQ3VCIg943bsL3LekyjxFgIuCw2wVa/bg/wdaXHvlve2yqzubKT3olI43utRmrbuyeftJ5cbN/tt\u002BXSMIHoE/Jh7J8h8EqldNmirh3a0efk1Lp\u002BaAm9gm5KxcHMga3HYM9JC5mL\u002BYrc\u002Bj/Euf6B0uX\u002BLVvHaauopGpwlypI2PNrm01OUYZOGRrvoa4J\u002BMivyPMbzpQSP/cj4KdvW2KgVCEMmR5xc0Efr9RA18g9nuthwM43LQpfGVtWKrEfHv24Tw1M/R/qPlVyPB6/0Wgu5gG7zZqUqWcW7b\u002BDGwjPwJEWiIi6sKHLt4J4hTDrnwgzZ0RvYxFjI\u002BXmdc\u002BgJuMMojuNqQjfdDVf8FXYG\u002BQ2Kw53j7PEYF2/86Si1HrSK5Dfa\u002BL1XjX/VDMOz7K7SwfBsAqBKFcvCEHeDfWkPF/6jYTFOK/BQM0YeDuA9VDqxGicoWQwEQM5sCOhFxBAW1eTFEHt9lJYAC99qLBbrhLw80lNB1s7yryBy4iMICm8mBzj7eEO/M3WRKE08mhSncHQ8CPG8xQ8l0mFLCrJy\u002BAFgNCTd4Bx4jZ7tsK5xxgUby2Gu3AF9eTI5xZXSZDizLiBLzFXv2YBXs4ti3xRQtAxcP09Q==",
      "StatusCode": 201,
      "ResponseHeaders": {
        "Content-Length": "0",
        "Content-MD5": "j3JO9AoMe7T03\u002BuXpaZf5w==",
        "Date": "Wed, 10 Jun 2020 19:56:53 GMT",
        "ETag": "\u00220x8D80D786C97B810\u0022",
        "Last-Modified": "Wed, 10 Jun 2020 19:56:54 GMT",
        "Server": [
          "Windows-Azure-Blob/1.0",
          "Microsoft-HTTPAPI/2.0"
        ],
        "x-ms-client-request-id": "68c05adf-6d38-1a93-be2c-cf0c2017a385",
        "x-ms-content-crc64": "8tisDSKuF/E=",
        "x-ms-request-id": "f4fb7117-801e-007a-5961-3f50e0000000",
        "x-ms-request-server-encrypted": "true",
<<<<<<< HEAD
        "x-ms-version": "2019-12-12"
=======
        "x-ms-version": "2019-12-12",
        "x-ms-version-id": "2020-06-10T19:56:54.2044176Z"
>>>>>>> 8d420312
      },
      "ResponseBody": []
    },
    {
      "RequestUri": "https://seanmcccanary.blob.core.windows.net/test-container-8247fb6e-900d-cf50-91b3-bae6565ebdfe/foo/foo",
      "RequestMethod": "PUT",
      "RequestHeaders": {
        "Authorization": "Sanitized",
        "Content-Length": "1024",
        "traceparent": "00-4a9ad5948731cd449c4076ebdbd02aee-83e22d23abfc2d43-00",
        "User-Agent": [
          "azsdk-net-Storage.Blobs/12.5.0-dev.20200610.1",
          "(.NET Core 4.6.28801.04; Microsoft Windows 10.0.18362 )"
        ],
        "x-ms-blob-type": "BlockBlob",
        "x-ms-client-request-id": "b1a35c87-488c-6456-692c-0d57b99281e9",
        "x-ms-date": "Wed, 10 Jun 2020 19:56:54 GMT",
        "x-ms-return-client-request-id": "true",
        "x-ms-version": "2019-12-12"
      },
      "RequestBody": "MG5kKLwei7vBqeRsk3CUQdVSiBtUSlDvHjI89FrmqDTop67L67SsQK9OsQQFQpplAhZ9o\u002BCdAeYedAqJ4Zdh2wCvhOvCyVYhpUdrBphL6tyX1vFDaQVUS6bIrXaqIl4Y7NYDVb6voznAXP2YMfpN04ou8gqlHnH7WzlF\u002BhvfdoPpUxrCR5Qe5zO3gw0HuxmretrsfC9Ucs5kB/qEaakd4OV6r97giov2DwrX7ppk9KAfmYBB8/pTlOBLXkCamX6KmqInjQs7y\u002B9O9mwkfIQz/xNaZNAp2\u002B3rJhv9lCxLW3aMTVT4PGaU5M6Q8vyNLxdcGF4sQDSuYL60PGfwPTbCA5r2ly8wO8KsxYACmOjwXfYDoXzNHhtC3uyVQwD/pKeXze9il5foLNybf3q0rMjVxN5w7Zy69eV\u002Bs7lDmvfCrCHZa8r5jsZfGnSfMZ6gjjIjv38ij7cK3NgJ4\u002BPepZHk2dJZ2kH93DYXEdInGsNG3SWGH9p4nx1pzo7y76rigHXjuljLR7PxJuNJCn3l48EVwwa9V4a2bDq17wyyCuyLNZBcRF9repZylfj3L5WghOvM3SukJCnvLE4dFlemPhv3vdXsiJ9hqUlvS8KNvzykFGsh5S3A5xBnbBcRTWM\u002BzFbc/3LAs/tLajPiNNlnYWwReQHshVnuNtXEhBuHUFzlMH5rsL/K5GFv1Xr53bM2AAqq/9RhUkf97sic\u002By7fxBrX/QNb\u002B7CsR5SgfK/e9FkhjoQQ3VCIg943bsL3LekyjxFgIuCw2wVa/bg/wdaXHvlve2yqzubKT3olI43utRmrbuyeftJ5cbN/tt\u002BXSMIHoE/Jh7J8h8EqldNmirh3a0efk1Lp\u002BaAm9gm5KxcHMga3HYM9JC5mL\u002BYrc\u002Bj/Euf6B0uX\u002BLVvHaauopGpwlypI2PNrm01OUYZOGRrvoa4J\u002BMivyPMbzpQSP/cj4KdvW2KgVCEMmR5xc0Efr9RA18g9nuthwM43LQpfGVtWKrEfHv24Tw1M/R/qPlVyPB6/0Wgu5gG7zZqUqWcW7b\u002BDGwjPwJEWiIi6sKHLt4J4hTDrnwgzZ0RvYxFjI\u002BXmdc\u002BgJuMMojuNqQjfdDVf8FXYG\u002BQ2Kw53j7PEYF2/86Si1HrSK5Dfa\u002BL1XjX/VDMOz7K7SwfBsAqBKFcvCEHeDfWkPF/6jYTFOK/BQM0YeDuA9VDqxGicoWQwEQM5sCOhFxBAW1eTFEHt9lJYAC99qLBbrhLw80lNB1s7yryBy4iMICm8mBzj7eEO/M3WRKE08mhSncHQ8CPG8xQ8l0mFLCrJy\u002BAFgNCTd4Bx4jZ7tsK5xxgUby2Gu3AF9eTI5xZXSZDizLiBLzFXv2YBXs4ti3xRQtAxcP09Q==",
      "StatusCode": 201,
      "ResponseHeaders": {
        "Content-Length": "0",
        "Content-MD5": "j3JO9AoMe7T03\u002BuXpaZf5w==",
        "Date": "Wed, 10 Jun 2020 19:56:53 GMT",
        "ETag": "\u00220x8D80D786CA0E187\u0022",
        "Last-Modified": "Wed, 10 Jun 2020 19:56:54 GMT",
        "Server": [
          "Windows-Azure-Blob/1.0",
          "Microsoft-HTTPAPI/2.0"
        ],
        "x-ms-client-request-id": "b1a35c87-488c-6456-692c-0d57b99281e9",
        "x-ms-content-crc64": "8tisDSKuF/E=",
        "x-ms-request-id": "f4fb7126-801e-007a-6761-3f50e0000000",
        "x-ms-request-server-encrypted": "true",
<<<<<<< HEAD
        "x-ms-version": "2019-12-12"
=======
        "x-ms-version": "2019-12-12",
        "x-ms-version-id": "2020-06-10T19:56:54.2644615Z"
>>>>>>> 8d420312
      },
      "ResponseBody": []
    },
    {
      "RequestUri": "https://seanmcccanary.blob.core.windows.net/test-container-8247fb6e-900d-cf50-91b3-bae6565ebdfe/foo/bar",
      "RequestMethod": "PUT",
      "RequestHeaders": {
        "Authorization": "Sanitized",
        "Content-Length": "1024",
        "traceparent": "00-b183c758d286be4a83e66d7b8cb76de1-92a781f99851b642-00",
        "User-Agent": [
          "azsdk-net-Storage.Blobs/12.5.0-dev.20200610.1",
          "(.NET Core 4.6.28801.04; Microsoft Windows 10.0.18362 )"
        ],
        "x-ms-blob-type": "BlockBlob",
        "x-ms-client-request-id": "c3845dea-f274-5df8-78db-6facf16ddbf7",
        "x-ms-date": "Wed, 10 Jun 2020 19:56:54 GMT",
        "x-ms-return-client-request-id": "true",
        "x-ms-version": "2019-12-12"
      },
      "RequestBody": "MG5kKLwei7vBqeRsk3CUQdVSiBtUSlDvHjI89FrmqDTop67L67SsQK9OsQQFQpplAhZ9o\u002BCdAeYedAqJ4Zdh2wCvhOvCyVYhpUdrBphL6tyX1vFDaQVUS6bIrXaqIl4Y7NYDVb6voznAXP2YMfpN04ou8gqlHnH7WzlF\u002BhvfdoPpUxrCR5Qe5zO3gw0HuxmretrsfC9Ucs5kB/qEaakd4OV6r97giov2DwrX7ppk9KAfmYBB8/pTlOBLXkCamX6KmqInjQs7y\u002B9O9mwkfIQz/xNaZNAp2\u002B3rJhv9lCxLW3aMTVT4PGaU5M6Q8vyNLxdcGF4sQDSuYL60PGfwPTbCA5r2ly8wO8KsxYACmOjwXfYDoXzNHhtC3uyVQwD/pKeXze9il5foLNybf3q0rMjVxN5w7Zy69eV\u002Bs7lDmvfCrCHZa8r5jsZfGnSfMZ6gjjIjv38ij7cK3NgJ4\u002BPepZHk2dJZ2kH93DYXEdInGsNG3SWGH9p4nx1pzo7y76rigHXjuljLR7PxJuNJCn3l48EVwwa9V4a2bDq17wyyCuyLNZBcRF9repZylfj3L5WghOvM3SukJCnvLE4dFlemPhv3vdXsiJ9hqUlvS8KNvzykFGsh5S3A5xBnbBcRTWM\u002BzFbc/3LAs/tLajPiNNlnYWwReQHshVnuNtXEhBuHUFzlMH5rsL/K5GFv1Xr53bM2AAqq/9RhUkf97sic\u002By7fxBrX/QNb\u002B7CsR5SgfK/e9FkhjoQQ3VCIg943bsL3LekyjxFgIuCw2wVa/bg/wdaXHvlve2yqzubKT3olI43utRmrbuyeftJ5cbN/tt\u002BXSMIHoE/Jh7J8h8EqldNmirh3a0efk1Lp\u002BaAm9gm5KxcHMga3HYM9JC5mL\u002BYrc\u002Bj/Euf6B0uX\u002BLVvHaauopGpwlypI2PNrm01OUYZOGRrvoa4J\u002BMivyPMbzpQSP/cj4KdvW2KgVCEMmR5xc0Efr9RA18g9nuthwM43LQpfGVtWKrEfHv24Tw1M/R/qPlVyPB6/0Wgu5gG7zZqUqWcW7b\u002BDGwjPwJEWiIi6sKHLt4J4hTDrnwgzZ0RvYxFjI\u002BXmdc\u002BgJuMMojuNqQjfdDVf8FXYG\u002BQ2Kw53j7PEYF2/86Si1HrSK5Dfa\u002BL1XjX/VDMOz7K7SwfBsAqBKFcvCEHeDfWkPF/6jYTFOK/BQM0YeDuA9VDqxGicoWQwEQM5sCOhFxBAW1eTFEHt9lJYAC99qLBbrhLw80lNB1s7yryBy4iMICm8mBzj7eEO/M3WRKE08mhSncHQ8CPG8xQ8l0mFLCrJy\u002BAFgNCTd4Bx4jZ7tsK5xxgUby2Gu3AF9eTI5xZXSZDizLiBLzFXv2YBXs4ti3xRQtAxcP09Q==",
      "StatusCode": 201,
      "ResponseHeaders": {
        "Content-Length": "0",
        "Content-MD5": "j3JO9AoMe7T03\u002BuXpaZf5w==",
        "Date": "Wed, 10 Jun 2020 19:56:53 GMT",
        "ETag": "\u00220x8D80D786CAA3205\u0022",
        "Last-Modified": "Wed, 10 Jun 2020 19:56:54 GMT",
        "Server": [
          "Windows-Azure-Blob/1.0",
          "Microsoft-HTTPAPI/2.0"
        ],
        "x-ms-client-request-id": "c3845dea-f274-5df8-78db-6facf16ddbf7",
        "x-ms-content-crc64": "8tisDSKuF/E=",
        "x-ms-request-id": "f4fb7148-801e-007a-0861-3f50e0000000",
        "x-ms-request-server-encrypted": "true",
<<<<<<< HEAD
        "x-ms-version": "2019-12-12"
=======
        "x-ms-version": "2019-12-12",
        "x-ms-version-id": "2020-06-10T19:56:54.3265052Z"
>>>>>>> 8d420312
      },
      "ResponseBody": []
    },
    {
      "RequestUri": "https://seanmcccanary.blob.core.windows.net/test-container-8247fb6e-900d-cf50-91b3-bae6565ebdfe/baz/foo",
      "RequestMethod": "PUT",
      "RequestHeaders": {
        "Authorization": "Sanitized",
        "Content-Length": "1024",
        "traceparent": "00-f27ade5ecee2a24d83fbbfcde76fd2f3-b93ca81734298d41-00",
        "User-Agent": [
          "azsdk-net-Storage.Blobs/12.5.0-dev.20200610.1",
          "(.NET Core 4.6.28801.04; Microsoft Windows 10.0.18362 )"
        ],
        "x-ms-blob-type": "BlockBlob",
        "x-ms-client-request-id": "5b6d6059-be0d-ad75-6fc4-6e4467bbee28",
        "x-ms-date": "Wed, 10 Jun 2020 19:56:54 GMT",
        "x-ms-return-client-request-id": "true",
        "x-ms-version": "2019-12-12"
      },
      "RequestBody": "MG5kKLwei7vBqeRsk3CUQdVSiBtUSlDvHjI89FrmqDTop67L67SsQK9OsQQFQpplAhZ9o\u002BCdAeYedAqJ4Zdh2wCvhOvCyVYhpUdrBphL6tyX1vFDaQVUS6bIrXaqIl4Y7NYDVb6voznAXP2YMfpN04ou8gqlHnH7WzlF\u002BhvfdoPpUxrCR5Qe5zO3gw0HuxmretrsfC9Ucs5kB/qEaakd4OV6r97giov2DwrX7ppk9KAfmYBB8/pTlOBLXkCamX6KmqInjQs7y\u002B9O9mwkfIQz/xNaZNAp2\u002B3rJhv9lCxLW3aMTVT4PGaU5M6Q8vyNLxdcGF4sQDSuYL60PGfwPTbCA5r2ly8wO8KsxYACmOjwXfYDoXzNHhtC3uyVQwD/pKeXze9il5foLNybf3q0rMjVxN5w7Zy69eV\u002Bs7lDmvfCrCHZa8r5jsZfGnSfMZ6gjjIjv38ij7cK3NgJ4\u002BPepZHk2dJZ2kH93DYXEdInGsNG3SWGH9p4nx1pzo7y76rigHXjuljLR7PxJuNJCn3l48EVwwa9V4a2bDq17wyyCuyLNZBcRF9repZylfj3L5WghOvM3SukJCnvLE4dFlemPhv3vdXsiJ9hqUlvS8KNvzykFGsh5S3A5xBnbBcRTWM\u002BzFbc/3LAs/tLajPiNNlnYWwReQHshVnuNtXEhBuHUFzlMH5rsL/K5GFv1Xr53bM2AAqq/9RhUkf97sic\u002By7fxBrX/QNb\u002B7CsR5SgfK/e9FkhjoQQ3VCIg943bsL3LekyjxFgIuCw2wVa/bg/wdaXHvlve2yqzubKT3olI43utRmrbuyeftJ5cbN/tt\u002BXSMIHoE/Jh7J8h8EqldNmirh3a0efk1Lp\u002BaAm9gm5KxcHMga3HYM9JC5mL\u002BYrc\u002Bj/Euf6B0uX\u002BLVvHaauopGpwlypI2PNrm01OUYZOGRrvoa4J\u002BMivyPMbzpQSP/cj4KdvW2KgVCEMmR5xc0Efr9RA18g9nuthwM43LQpfGVtWKrEfHv24Tw1M/R/qPlVyPB6/0Wgu5gG7zZqUqWcW7b\u002BDGwjPwJEWiIi6sKHLt4J4hTDrnwgzZ0RvYxFjI\u002BXmdc\u002BgJuMMojuNqQjfdDVf8FXYG\u002BQ2Kw53j7PEYF2/86Si1HrSK5Dfa\u002BL1XjX/VDMOz7K7SwfBsAqBKFcvCEHeDfWkPF/6jYTFOK/BQM0YeDuA9VDqxGicoWQwEQM5sCOhFxBAW1eTFEHt9lJYAC99qLBbrhLw80lNB1s7yryBy4iMICm8mBzj7eEO/M3WRKE08mhSncHQ8CPG8xQ8l0mFLCrJy\u002BAFgNCTd4Bx4jZ7tsK5xxgUby2Gu3AF9eTI5xZXSZDizLiBLzFXv2YBXs4ti3xRQtAxcP09Q==",
      "StatusCode": 201,
      "ResponseHeaders": {
        "Content-Length": "0",
        "Content-MD5": "j3JO9AoMe7T03\u002BuXpaZf5w==",
        "Date": "Wed, 10 Jun 2020 19:56:53 GMT",
        "ETag": "\u00220x8D80D786CB35B74\u0022",
        "Last-Modified": "Wed, 10 Jun 2020 19:56:54 GMT",
        "Server": [
          "Windows-Azure-Blob/1.0",
          "Microsoft-HTTPAPI/2.0"
        ],
        "x-ms-client-request-id": "5b6d6059-be0d-ad75-6fc4-6e4467bbee28",
        "x-ms-content-crc64": "8tisDSKuF/E=",
        "x-ms-request-id": "f4fb714f-801e-007a-0f61-3f50e0000000",
        "x-ms-request-server-encrypted": "true",
<<<<<<< HEAD
        "x-ms-version": "2019-12-12"
=======
        "x-ms-version": "2019-12-12",
        "x-ms-version-id": "2020-06-10T19:56:54.3865483Z"
>>>>>>> 8d420312
      },
      "ResponseBody": []
    },
    {
      "RequestUri": "https://seanmcccanary.blob.core.windows.net/test-container-8247fb6e-900d-cf50-91b3-bae6565ebdfe/baz/foo/bar",
      "RequestMethod": "PUT",
      "RequestHeaders": {
        "Authorization": "Sanitized",
        "Content-Length": "1024",
        "traceparent": "00-08c2cedf30a6054bb88af09bb7a40179-a3df49b59b325f46-00",
        "User-Agent": [
          "azsdk-net-Storage.Blobs/12.5.0-dev.20200610.1",
          "(.NET Core 4.6.28801.04; Microsoft Windows 10.0.18362 )"
        ],
        "x-ms-blob-type": "BlockBlob",
        "x-ms-client-request-id": "91520cb9-80ff-ffea-ca40-702bed0e4937",
        "x-ms-date": "Wed, 10 Jun 2020 19:56:54 GMT",
        "x-ms-return-client-request-id": "true",
        "x-ms-version": "2019-12-12"
      },
      "RequestBody": "MG5kKLwei7vBqeRsk3CUQdVSiBtUSlDvHjI89FrmqDTop67L67SsQK9OsQQFQpplAhZ9o\u002BCdAeYedAqJ4Zdh2wCvhOvCyVYhpUdrBphL6tyX1vFDaQVUS6bIrXaqIl4Y7NYDVb6voznAXP2YMfpN04ou8gqlHnH7WzlF\u002BhvfdoPpUxrCR5Qe5zO3gw0HuxmretrsfC9Ucs5kB/qEaakd4OV6r97giov2DwrX7ppk9KAfmYBB8/pTlOBLXkCamX6KmqInjQs7y\u002B9O9mwkfIQz/xNaZNAp2\u002B3rJhv9lCxLW3aMTVT4PGaU5M6Q8vyNLxdcGF4sQDSuYL60PGfwPTbCA5r2ly8wO8KsxYACmOjwXfYDoXzNHhtC3uyVQwD/pKeXze9il5foLNybf3q0rMjVxN5w7Zy69eV\u002Bs7lDmvfCrCHZa8r5jsZfGnSfMZ6gjjIjv38ij7cK3NgJ4\u002BPepZHk2dJZ2kH93DYXEdInGsNG3SWGH9p4nx1pzo7y76rigHXjuljLR7PxJuNJCn3l48EVwwa9V4a2bDq17wyyCuyLNZBcRF9repZylfj3L5WghOvM3SukJCnvLE4dFlemPhv3vdXsiJ9hqUlvS8KNvzykFGsh5S3A5xBnbBcRTWM\u002BzFbc/3LAs/tLajPiNNlnYWwReQHshVnuNtXEhBuHUFzlMH5rsL/K5GFv1Xr53bM2AAqq/9RhUkf97sic\u002By7fxBrX/QNb\u002B7CsR5SgfK/e9FkhjoQQ3VCIg943bsL3LekyjxFgIuCw2wVa/bg/wdaXHvlve2yqzubKT3olI43utRmrbuyeftJ5cbN/tt\u002BXSMIHoE/Jh7J8h8EqldNmirh3a0efk1Lp\u002BaAm9gm5KxcHMga3HYM9JC5mL\u002BYrc\u002Bj/Euf6B0uX\u002BLVvHaauopGpwlypI2PNrm01OUYZOGRrvoa4J\u002BMivyPMbzpQSP/cj4KdvW2KgVCEMmR5xc0Efr9RA18g9nuthwM43LQpfGVtWKrEfHv24Tw1M/R/qPlVyPB6/0Wgu5gG7zZqUqWcW7b\u002BDGwjPwJEWiIi6sKHLt4J4hTDrnwgzZ0RvYxFjI\u002BXmdc\u002BgJuMMojuNqQjfdDVf8FXYG\u002BQ2Kw53j7PEYF2/86Si1HrSK5Dfa\u002BL1XjX/VDMOz7K7SwfBsAqBKFcvCEHeDfWkPF/6jYTFOK/BQM0YeDuA9VDqxGicoWQwEQM5sCOhFxBAW1eTFEHt9lJYAC99qLBbrhLw80lNB1s7yryBy4iMICm8mBzj7eEO/M3WRKE08mhSncHQ8CPG8xQ8l0mFLCrJy\u002BAFgNCTd4Bx4jZ7tsK5xxgUby2Gu3AF9eTI5xZXSZDizLiBLzFXv2YBXs4ti3xRQtAxcP09Q==",
      "StatusCode": 201,
      "ResponseHeaders": {
        "Content-Length": "0",
        "Content-MD5": "j3JO9AoMe7T03\u002BuXpaZf5w==",
        "Date": "Wed, 10 Jun 2020 19:56:53 GMT",
        "ETag": "\u00220x8D80D786CBCD311\u0022",
        "Last-Modified": "Wed, 10 Jun 2020 19:56:54 GMT",
        "Server": [
          "Windows-Azure-Blob/1.0",
          "Microsoft-HTTPAPI/2.0"
        ],
        "x-ms-client-request-id": "91520cb9-80ff-ffea-ca40-702bed0e4937",
        "x-ms-content-crc64": "8tisDSKuF/E=",
        "x-ms-request-id": "f4fb7156-801e-007a-1561-3f50e0000000",
        "x-ms-request-server-encrypted": "true",
<<<<<<< HEAD
        "x-ms-version": "2019-12-12"
=======
        "x-ms-version": "2019-12-12",
        "x-ms-version-id": "2020-06-10T19:56:54.4485928Z"
>>>>>>> 8d420312
      },
      "ResponseBody": []
    },
    {
      "RequestUri": "https://seanmcccanary.blob.core.windows.net/test-container-8247fb6e-900d-cf50-91b3-bae6565ebdfe/baz/bar/foo",
      "RequestMethod": "PUT",
      "RequestHeaders": {
        "Authorization": "Sanitized",
        "Content-Length": "1024",
        "traceparent": "00-48addbadf15956459f3b201e82ce3421-770374dd8d38fb45-00",
        "User-Agent": [
          "azsdk-net-Storage.Blobs/12.5.0-dev.20200610.1",
          "(.NET Core 4.6.28801.04; Microsoft Windows 10.0.18362 )"
        ],
        "x-ms-blob-type": "BlockBlob",
        "x-ms-client-request-id": "5a8a52cf-5c69-cf28-fd3c-39d88191a0fd",
        "x-ms-date": "Wed, 10 Jun 2020 19:56:54 GMT",
        "x-ms-return-client-request-id": "true",
        "x-ms-version": "2019-12-12"
      },
      "RequestBody": "MG5kKLwei7vBqeRsk3CUQdVSiBtUSlDvHjI89FrmqDTop67L67SsQK9OsQQFQpplAhZ9o\u002BCdAeYedAqJ4Zdh2wCvhOvCyVYhpUdrBphL6tyX1vFDaQVUS6bIrXaqIl4Y7NYDVb6voznAXP2YMfpN04ou8gqlHnH7WzlF\u002BhvfdoPpUxrCR5Qe5zO3gw0HuxmretrsfC9Ucs5kB/qEaakd4OV6r97giov2DwrX7ppk9KAfmYBB8/pTlOBLXkCamX6KmqInjQs7y\u002B9O9mwkfIQz/xNaZNAp2\u002B3rJhv9lCxLW3aMTVT4PGaU5M6Q8vyNLxdcGF4sQDSuYL60PGfwPTbCA5r2ly8wO8KsxYACmOjwXfYDoXzNHhtC3uyVQwD/pKeXze9il5foLNybf3q0rMjVxN5w7Zy69eV\u002Bs7lDmvfCrCHZa8r5jsZfGnSfMZ6gjjIjv38ij7cK3NgJ4\u002BPepZHk2dJZ2kH93DYXEdInGsNG3SWGH9p4nx1pzo7y76rigHXjuljLR7PxJuNJCn3l48EVwwa9V4a2bDq17wyyCuyLNZBcRF9repZylfj3L5WghOvM3SukJCnvLE4dFlemPhv3vdXsiJ9hqUlvS8KNvzykFGsh5S3A5xBnbBcRTWM\u002BzFbc/3LAs/tLajPiNNlnYWwReQHshVnuNtXEhBuHUFzlMH5rsL/K5GFv1Xr53bM2AAqq/9RhUkf97sic\u002By7fxBrX/QNb\u002B7CsR5SgfK/e9FkhjoQQ3VCIg943bsL3LekyjxFgIuCw2wVa/bg/wdaXHvlve2yqzubKT3olI43utRmrbuyeftJ5cbN/tt\u002BXSMIHoE/Jh7J8h8EqldNmirh3a0efk1Lp\u002BaAm9gm5KxcHMga3HYM9JC5mL\u002BYrc\u002Bj/Euf6B0uX\u002BLVvHaauopGpwlypI2PNrm01OUYZOGRrvoa4J\u002BMivyPMbzpQSP/cj4KdvW2KgVCEMmR5xc0Efr9RA18g9nuthwM43LQpfGVtWKrEfHv24Tw1M/R/qPlVyPB6/0Wgu5gG7zZqUqWcW7b\u002BDGwjPwJEWiIi6sKHLt4J4hTDrnwgzZ0RvYxFjI\u002BXmdc\u002BgJuMMojuNqQjfdDVf8FXYG\u002BQ2Kw53j7PEYF2/86Si1HrSK5Dfa\u002BL1XjX/VDMOz7K7SwfBsAqBKFcvCEHeDfWkPF/6jYTFOK/BQM0YeDuA9VDqxGicoWQwEQM5sCOhFxBAW1eTFEHt9lJYAC99qLBbrhLw80lNB1s7yryBy4iMICm8mBzj7eEO/M3WRKE08mhSncHQ8CPG8xQ8l0mFLCrJy\u002BAFgNCTd4Bx4jZ7tsK5xxgUby2Gu3AF9eTI5xZXSZDizLiBLzFXv2YBXs4ti3xRQtAxcP09Q==",
      "StatusCode": 201,
      "ResponseHeaders": {
        "Content-Length": "0",
        "Content-MD5": "j3JO9AoMe7T03\u002BuXpaZf5w==",
        "Date": "Wed, 10 Jun 2020 19:56:53 GMT",
        "ETag": "\u00220x8D80D786CC62397\u0022",
        "Last-Modified": "Wed, 10 Jun 2020 19:56:54 GMT",
        "Server": [
          "Windows-Azure-Blob/1.0",
          "Microsoft-HTTPAPI/2.0"
        ],
        "x-ms-client-request-id": "5a8a52cf-5c69-cf28-fd3c-39d88191a0fd",
        "x-ms-content-crc64": "8tisDSKuF/E=",
        "x-ms-request-id": "f4fb7170-801e-007a-2c61-3f50e0000000",
        "x-ms-request-server-encrypted": "true",
<<<<<<< HEAD
        "x-ms-version": "2019-12-12"
=======
        "x-ms-version": "2019-12-12",
        "x-ms-version-id": "2020-06-10T19:56:54.5086359Z"
>>>>>>> 8d420312
      },
      "ResponseBody": []
    },
    {
      "RequestUri": "https://seanmcccanary.blob.core.windows.net/test-container-8247fb6e-900d-cf50-91b3-bae6565ebdfe/foo/foo?comp=metadata",
      "RequestMethod": "PUT",
      "RequestHeaders": {
        "Authorization": "Sanitized",
        "traceparent": "00-6ae913e4f71d674fba75c2a44baae3a2-ff4bcbe219cbdd42-00",
        "User-Agent": [
          "azsdk-net-Storage.Blobs/12.5.0-dev.20200610.1",
          "(.NET Core 4.6.28801.04; Microsoft Windows 10.0.18362 )"
        ],
        "x-ms-client-request-id": "9a5b9869-ee84-77ce-ca42-84e5e370e611",
        "x-ms-date": "Wed, 10 Jun 2020 19:56:54 GMT",
        "x-ms-meta-Capital": "letter",
        "x-ms-meta-foo": "bar",
        "x-ms-meta-meta": "data",
        "x-ms-meta-UPPER": "case",
        "x-ms-return-client-request-id": "true",
        "x-ms-version": "2019-12-12"
      },
      "RequestBody": null,
      "StatusCode": 200,
      "ResponseHeaders": {
        "Content-Length": "0",
        "Date": "Wed, 10 Jun 2020 19:56:53 GMT",
        "ETag": "\u00220x8D80D786CCF741D\u0022",
        "Last-Modified": "Wed, 10 Jun 2020 19:56:54 GMT",
        "Server": [
          "Windows-Azure-Blob/1.0",
          "Microsoft-HTTPAPI/2.0"
        ],
        "x-ms-client-request-id": "9a5b9869-ee84-77ce-ca42-84e5e370e611",
        "x-ms-request-id": "f4fb7186-801e-007a-4261-3f50e0000000",
        "x-ms-request-server-encrypted": "true",
<<<<<<< HEAD
        "x-ms-version": "2019-12-12"
=======
        "x-ms-version": "2019-12-12",
        "x-ms-version-id": "2020-06-10T19:56:54.5706797Z"
>>>>>>> 8d420312
      },
      "ResponseBody": []
    },
    {
      "RequestUri": "https://seanmcccanary.blob.core.windows.net/test-container-8247fb6e-900d-cf50-91b3-bae6565ebdfe?restype=container\u0026comp=list\u0026delimiter=%2F",
      "RequestMethod": "GET",
      "RequestHeaders": {
        "Authorization": "Sanitized",
        "User-Agent": [
          "azsdk-net-Storage.Blobs/12.5.0-dev.20200610.1",
          "(.NET Core 4.6.28801.04; Microsoft Windows 10.0.18362 )"
        ],
        "x-ms-client-request-id": "e86f322b-0535-9c78-c965-1743ed13b853",
        "x-ms-date": "Wed, 10 Jun 2020 19:56:54 GMT",
        "x-ms-return-client-request-id": "true",
        "x-ms-version": "2019-12-12"
      },
      "RequestBody": null,
      "StatusCode": 200,
      "ResponseHeaders": {
        "Content-Type": "application/xml",
        "Date": "Wed, 10 Jun 2020 19:56:53 GMT",
        "Server": [
          "Windows-Azure-Blob/1.0",
          "Microsoft-HTTPAPI/2.0"
        ],
        "Transfer-Encoding": "chunked",
<<<<<<< HEAD
        "Vary": "Origin",
        "x-ms-client-request-id": "9acfbd01-dd29-fad9-5898-6b2a138de92e",
        "x-ms-request-id": "64e30681-b01e-0003-4d32-f3735f000000",
=======
        "x-ms-client-request-id": "e86f322b-0535-9c78-c965-1743ed13b853",
        "x-ms-request-id": "f4fb7193-801e-007a-4f61-3f50e0000000",
>>>>>>> 8d420312
        "x-ms-version": "2019-12-12"
      },
      "ResponseBody": "\uFEFF\u003C?xml version=\u00221.0\u0022 encoding=\u0022utf-8\u0022?\u003E\u003CEnumerationResults ServiceEndpoint=\u0022https://seanmcccanary.blob.core.windows.net/\u0022 ContainerName=\u0022test-container-8247fb6e-900d-cf50-91b3-bae6565ebdfe\u0022\u003E\u003CDelimiter\u003E/\u003C/Delimiter\u003E\u003CBlobs\u003E\u003CBlob\u003E\u003CName\u003Ebar\u003C/Name\u003E\u003CVersionId\u003E2020-06-10T19:56:54.1453752Z\u003C/VersionId\u003E\u003CIsCurrentVersion\u003Etrue\u003C/IsCurrentVersion\u003E\u003CProperties\u003E\u003CCreation-Time\u003EWed, 10 Jun 2020 19:56:54 GMT\u003C/Creation-Time\u003E\u003CLast-Modified\u003EWed, 10 Jun 2020 19:56:54 GMT\u003C/Last-Modified\u003E\u003CEtag\u003E0x8D80D786C8EB5B8\u003C/Etag\u003E\u003CContent-Length\u003E1024\u003C/Content-Length\u003E\u003CContent-Type\u003Eapplication/octet-stream\u003C/Content-Type\u003E\u003CContent-Encoding /\u003E\u003CContent-Language /\u003E\u003CContent-CRC64 /\u003E\u003CContent-MD5\u003Ej3JO9AoMe7T03\u002BuXpaZf5w==\u003C/Content-MD5\u003E\u003CCache-Control /\u003E\u003CContent-Disposition /\u003E\u003CBlobType\u003EBlockBlob\u003C/BlobType\u003E\u003CAccessTier\u003EHot\u003C/AccessTier\u003E\u003CAccessTierInferred\u003Etrue\u003C/AccessTierInferred\u003E\u003CLeaseStatus\u003Eunlocked\u003C/LeaseStatus\u003E\u003CLeaseState\u003Eavailable\u003C/LeaseState\u003E\u003CServerEncrypted\u003Etrue\u003C/ServerEncrypted\u003E\u003C/Properties\u003E\u003COrMetadata /\u003E\u003C/Blob\u003E\u003CBlob\u003E\u003CName\u003Ebaz\u003C/Name\u003E\u003CVersionId\u003E2020-06-10T19:56:54.2044176Z\u003C/VersionId\u003E\u003CIsCurrentVersion\u003Etrue\u003C/IsCurrentVersion\u003E\u003CProperties\u003E\u003CCreation-Time\u003EWed, 10 Jun 2020 19:56:54 GMT\u003C/Creation-Time\u003E\u003CLast-Modified\u003EWed, 10 Jun 2020 19:56:54 GMT\u003C/Last-Modified\u003E\u003CEtag\u003E0x8D80D786C97B810\u003C/Etag\u003E\u003CContent-Length\u003E1024\u003C/Content-Length\u003E\u003CContent-Type\u003Eapplication/octet-stream\u003C/Content-Type\u003E\u003CContent-Encoding /\u003E\u003CContent-Language /\u003E\u003CContent-CRC64 /\u003E\u003CContent-MD5\u003Ej3JO9AoMe7T03\u002BuXpaZf5w==\u003C/Content-MD5\u003E\u003CCache-Control /\u003E\u003CContent-Disposition /\u003E\u003CBlobType\u003EBlockBlob\u003C/BlobType\u003E\u003CAccessTier\u003EHot\u003C/AccessTier\u003E\u003CAccessTierInferred\u003Etrue\u003C/AccessTierInferred\u003E\u003CLeaseStatus\u003Eunlocked\u003C/LeaseStatus\u003E\u003CLeaseState\u003Eavailable\u003C/LeaseState\u003E\u003CServerEncrypted\u003Etrue\u003C/ServerEncrypted\u003E\u003C/Properties\u003E\u003COrMetadata /\u003E\u003C/Blob\u003E\u003CBlobPrefix\u003E\u003CName\u003Ebaz/\u003C/Name\u003E\u003C/BlobPrefix\u003E\u003CBlob\u003E\u003CName\u003Efoo\u003C/Name\u003E\u003CVersionId\u003E2020-06-10T19:56:54.0863329Z\u003C/VersionId\u003E\u003CIsCurrentVersion\u003Etrue\u003C/IsCurrentVersion\u003E\u003CProperties\u003E\u003CCreation-Time\u003EWed, 10 Jun 2020 19:56:54 GMT\u003C/Creation-Time\u003E\u003CLast-Modified\u003EWed, 10 Jun 2020 19:56:54 GMT\u003C/Last-Modified\u003E\u003CEtag\u003E0x8D80D786C858C49\u003C/Etag\u003E\u003CContent-Length\u003E1024\u003C/Content-Length\u003E\u003CContent-Type\u003Eapplication/octet-stream\u003C/Content-Type\u003E\u003CContent-Encoding /\u003E\u003CContent-Language /\u003E\u003CContent-CRC64 /\u003E\u003CContent-MD5\u003Ej3JO9AoMe7T03\u002BuXpaZf5w==\u003C/Content-MD5\u003E\u003CCache-Control /\u003E\u003CContent-Disposition /\u003E\u003CBlobType\u003EBlockBlob\u003C/BlobType\u003E\u003CAccessTier\u003EHot\u003C/AccessTier\u003E\u003CAccessTierInferred\u003Etrue\u003C/AccessTierInferred\u003E\u003CLeaseStatus\u003Eunlocked\u003C/LeaseStatus\u003E\u003CLeaseState\u003Eavailable\u003C/LeaseState\u003E\u003CServerEncrypted\u003Etrue\u003C/ServerEncrypted\u003E\u003C/Properties\u003E\u003COrMetadata /\u003E\u003C/Blob\u003E\u003CBlobPrefix\u003E\u003CName\u003Efoo/\u003C/Name\u003E\u003C/BlobPrefix\u003E\u003C/Blobs\u003E\u003CNextMarker /\u003E\u003C/EnumerationResults\u003E"
    },
    {
      "RequestUri": "https://seanmcccanary.blob.core.windows.net/test-container-8247fb6e-900d-cf50-91b3-bae6565ebdfe?restype=container",
      "RequestMethod": "DELETE",
      "RequestHeaders": {
        "Authorization": "Sanitized",
        "traceparent": "00-e448679d9c6ec74ca956dbe2b6fb97ca-61b63322db65314f-00",
        "User-Agent": [
          "azsdk-net-Storage.Blobs/12.5.0-dev.20200610.1",
          "(.NET Core 4.6.28801.04; Microsoft Windows 10.0.18362 )"
        ],
        "x-ms-client-request-id": "b0ba37a2-fd00-37db-da11-8d81dc0e6f46",
        "x-ms-date": "Wed, 10 Jun 2020 19:56:54 GMT",
        "x-ms-return-client-request-id": "true",
        "x-ms-version": "2019-12-12"
      },
      "RequestBody": null,
      "StatusCode": 202,
      "ResponseHeaders": {
        "Content-Length": "0",
        "Date": "Wed, 10 Jun 2020 19:56:54 GMT",
        "Server": [
          "Windows-Azure-Blob/1.0",
          "Microsoft-HTTPAPI/2.0"
        ],
<<<<<<< HEAD
        "x-ms-client-request-id": "1895b005-1775-2d67-7f60-d8bc773c535a",
        "x-ms-request-id": "64e30682-b01e-0003-4e32-f3735f000000",
=======
        "x-ms-client-request-id": "b0ba37a2-fd00-37db-da11-8d81dc0e6f46",
        "x-ms-request-id": "f4fb71c8-801e-007a-0261-3f50e0000000",
>>>>>>> 8d420312
        "x-ms-version": "2019-12-12"
      },
      "ResponseBody": []
    }
  ],
  "Variables": {
    "RandomSeed": "1851942372",
    "Storage_TestConfigDefault": "ProductionTenant\nseanmcccanary\nU2FuaXRpemVk\nhttps://seanmcccanary.blob.core.windows.net\nhttps://seanmcccanary.file.core.windows.net\nhttps://seanmcccanary.queue.core.windows.net\nhttps://seanmcccanary.table.core.windows.net\n\n\n\n\nhttps://seanmcccanary-secondary.blob.core.windows.net\nhttps://seanmcccanary-secondary.file.core.windows.net\nhttps://seanmcccanary-secondary.queue.core.windows.net\nhttps://seanmcccanary-secondary.table.core.windows.net\n\nSanitized\n\n\nCloud\nBlobEndpoint=https://seanmcccanary.blob.core.windows.net/;QueueEndpoint=https://seanmcccanary.queue.core.windows.net/;FileEndpoint=https://seanmcccanary.file.core.windows.net/;BlobSecondaryEndpoint=https://seanmcccanary-secondary.blob.core.windows.net/;QueueSecondaryEndpoint=https://seanmcccanary-secondary.queue.core.windows.net/;FileSecondaryEndpoint=https://seanmcccanary-secondary.file.core.windows.net/;AccountName=seanmcccanary;AccountKey=Sanitized\nseanscope1"
  }
}<|MERGE_RESOLUTION|>--- conflicted
+++ resolved
@@ -27,13 +27,8 @@
           "Windows-Azure-Blob/1.0",
           "Microsoft-HTTPAPI/2.0"
         ],
-<<<<<<< HEAD
-        "x-ms-client-request-id": "de930545-ad71-129e-eddc-95d011809f37",
-        "x-ms-request-id": "64e3066b-b01e-0003-3d32-f3735f000000",
-=======
         "x-ms-client-request-id": "730a3a5e-e9ad-2eae-d697-5853f569b855",
         "x-ms-request-id": "f4fb70ce-801e-007a-1961-3f50e0000000",
->>>>>>> 8d420312
         "x-ms-version": "2019-12-12"
       },
       "ResponseBody": []
@@ -71,12 +66,8 @@
         "x-ms-content-crc64": "8tisDSKuF/E=",
         "x-ms-request-id": "f4fb70ea-801e-007a-2f61-3f50e0000000",
         "x-ms-request-server-encrypted": "true",
-<<<<<<< HEAD
-        "x-ms-version": "2019-12-12"
-=======
         "x-ms-version": "2019-12-12",
         "x-ms-version-id": "2020-06-10T19:56:54.0863329Z"
->>>>>>> 8d420312
       },
       "ResponseBody": []
     },
@@ -113,12 +104,8 @@
         "x-ms-content-crc64": "8tisDSKuF/E=",
         "x-ms-request-id": "f4fb710b-801e-007a-4d61-3f50e0000000",
         "x-ms-request-server-encrypted": "true",
-<<<<<<< HEAD
-        "x-ms-version": "2019-12-12"
-=======
         "x-ms-version": "2019-12-12",
         "x-ms-version-id": "2020-06-10T19:56:54.1453752Z"
->>>>>>> 8d420312
       },
       "ResponseBody": []
     },
@@ -155,12 +142,8 @@
         "x-ms-content-crc64": "8tisDSKuF/E=",
         "x-ms-request-id": "f4fb7117-801e-007a-5961-3f50e0000000",
         "x-ms-request-server-encrypted": "true",
-<<<<<<< HEAD
-        "x-ms-version": "2019-12-12"
-=======
         "x-ms-version": "2019-12-12",
         "x-ms-version-id": "2020-06-10T19:56:54.2044176Z"
->>>>>>> 8d420312
       },
       "ResponseBody": []
     },
@@ -197,12 +180,8 @@
         "x-ms-content-crc64": "8tisDSKuF/E=",
         "x-ms-request-id": "f4fb7126-801e-007a-6761-3f50e0000000",
         "x-ms-request-server-encrypted": "true",
-<<<<<<< HEAD
-        "x-ms-version": "2019-12-12"
-=======
         "x-ms-version": "2019-12-12",
         "x-ms-version-id": "2020-06-10T19:56:54.2644615Z"
->>>>>>> 8d420312
       },
       "ResponseBody": []
     },
@@ -239,12 +218,8 @@
         "x-ms-content-crc64": "8tisDSKuF/E=",
         "x-ms-request-id": "f4fb7148-801e-007a-0861-3f50e0000000",
         "x-ms-request-server-encrypted": "true",
-<<<<<<< HEAD
-        "x-ms-version": "2019-12-12"
-=======
         "x-ms-version": "2019-12-12",
         "x-ms-version-id": "2020-06-10T19:56:54.3265052Z"
->>>>>>> 8d420312
       },
       "ResponseBody": []
     },
@@ -281,12 +256,8 @@
         "x-ms-content-crc64": "8tisDSKuF/E=",
         "x-ms-request-id": "f4fb714f-801e-007a-0f61-3f50e0000000",
         "x-ms-request-server-encrypted": "true",
-<<<<<<< HEAD
-        "x-ms-version": "2019-12-12"
-=======
         "x-ms-version": "2019-12-12",
         "x-ms-version-id": "2020-06-10T19:56:54.3865483Z"
->>>>>>> 8d420312
       },
       "ResponseBody": []
     },
@@ -323,12 +294,8 @@
         "x-ms-content-crc64": "8tisDSKuF/E=",
         "x-ms-request-id": "f4fb7156-801e-007a-1561-3f50e0000000",
         "x-ms-request-server-encrypted": "true",
-<<<<<<< HEAD
-        "x-ms-version": "2019-12-12"
-=======
         "x-ms-version": "2019-12-12",
         "x-ms-version-id": "2020-06-10T19:56:54.4485928Z"
->>>>>>> 8d420312
       },
       "ResponseBody": []
     },
@@ -365,12 +332,8 @@
         "x-ms-content-crc64": "8tisDSKuF/E=",
         "x-ms-request-id": "f4fb7170-801e-007a-2c61-3f50e0000000",
         "x-ms-request-server-encrypted": "true",
-<<<<<<< HEAD
-        "x-ms-version": "2019-12-12"
-=======
         "x-ms-version": "2019-12-12",
         "x-ms-version-id": "2020-06-10T19:56:54.5086359Z"
->>>>>>> 8d420312
       },
       "ResponseBody": []
     },
@@ -407,12 +370,8 @@
         "x-ms-client-request-id": "9a5b9869-ee84-77ce-ca42-84e5e370e611",
         "x-ms-request-id": "f4fb7186-801e-007a-4261-3f50e0000000",
         "x-ms-request-server-encrypted": "true",
-<<<<<<< HEAD
-        "x-ms-version": "2019-12-12"
-=======
         "x-ms-version": "2019-12-12",
         "x-ms-version-id": "2020-06-10T19:56:54.5706797Z"
->>>>>>> 8d420312
       },
       "ResponseBody": []
     },
@@ -440,14 +399,8 @@
           "Microsoft-HTTPAPI/2.0"
         ],
         "Transfer-Encoding": "chunked",
-<<<<<<< HEAD
-        "Vary": "Origin",
-        "x-ms-client-request-id": "9acfbd01-dd29-fad9-5898-6b2a138de92e",
-        "x-ms-request-id": "64e30681-b01e-0003-4d32-f3735f000000",
-=======
         "x-ms-client-request-id": "e86f322b-0535-9c78-c965-1743ed13b853",
         "x-ms-request-id": "f4fb7193-801e-007a-4f61-3f50e0000000",
->>>>>>> 8d420312
         "x-ms-version": "2019-12-12"
       },
       "ResponseBody": "\uFEFF\u003C?xml version=\u00221.0\u0022 encoding=\u0022utf-8\u0022?\u003E\u003CEnumerationResults ServiceEndpoint=\u0022https://seanmcccanary.blob.core.windows.net/\u0022 ContainerName=\u0022test-container-8247fb6e-900d-cf50-91b3-bae6565ebdfe\u0022\u003E\u003CDelimiter\u003E/\u003C/Delimiter\u003E\u003CBlobs\u003E\u003CBlob\u003E\u003CName\u003Ebar\u003C/Name\u003E\u003CVersionId\u003E2020-06-10T19:56:54.1453752Z\u003C/VersionId\u003E\u003CIsCurrentVersion\u003Etrue\u003C/IsCurrentVersion\u003E\u003CProperties\u003E\u003CCreation-Time\u003EWed, 10 Jun 2020 19:56:54 GMT\u003C/Creation-Time\u003E\u003CLast-Modified\u003EWed, 10 Jun 2020 19:56:54 GMT\u003C/Last-Modified\u003E\u003CEtag\u003E0x8D80D786C8EB5B8\u003C/Etag\u003E\u003CContent-Length\u003E1024\u003C/Content-Length\u003E\u003CContent-Type\u003Eapplication/octet-stream\u003C/Content-Type\u003E\u003CContent-Encoding /\u003E\u003CContent-Language /\u003E\u003CContent-CRC64 /\u003E\u003CContent-MD5\u003Ej3JO9AoMe7T03\u002BuXpaZf5w==\u003C/Content-MD5\u003E\u003CCache-Control /\u003E\u003CContent-Disposition /\u003E\u003CBlobType\u003EBlockBlob\u003C/BlobType\u003E\u003CAccessTier\u003EHot\u003C/AccessTier\u003E\u003CAccessTierInferred\u003Etrue\u003C/AccessTierInferred\u003E\u003CLeaseStatus\u003Eunlocked\u003C/LeaseStatus\u003E\u003CLeaseState\u003Eavailable\u003C/LeaseState\u003E\u003CServerEncrypted\u003Etrue\u003C/ServerEncrypted\u003E\u003C/Properties\u003E\u003COrMetadata /\u003E\u003C/Blob\u003E\u003CBlob\u003E\u003CName\u003Ebaz\u003C/Name\u003E\u003CVersionId\u003E2020-06-10T19:56:54.2044176Z\u003C/VersionId\u003E\u003CIsCurrentVersion\u003Etrue\u003C/IsCurrentVersion\u003E\u003CProperties\u003E\u003CCreation-Time\u003EWed, 10 Jun 2020 19:56:54 GMT\u003C/Creation-Time\u003E\u003CLast-Modified\u003EWed, 10 Jun 2020 19:56:54 GMT\u003C/Last-Modified\u003E\u003CEtag\u003E0x8D80D786C97B810\u003C/Etag\u003E\u003CContent-Length\u003E1024\u003C/Content-Length\u003E\u003CContent-Type\u003Eapplication/octet-stream\u003C/Content-Type\u003E\u003CContent-Encoding /\u003E\u003CContent-Language /\u003E\u003CContent-CRC64 /\u003E\u003CContent-MD5\u003Ej3JO9AoMe7T03\u002BuXpaZf5w==\u003C/Content-MD5\u003E\u003CCache-Control /\u003E\u003CContent-Disposition /\u003E\u003CBlobType\u003EBlockBlob\u003C/BlobType\u003E\u003CAccessTier\u003EHot\u003C/AccessTier\u003E\u003CAccessTierInferred\u003Etrue\u003C/AccessTierInferred\u003E\u003CLeaseStatus\u003Eunlocked\u003C/LeaseStatus\u003E\u003CLeaseState\u003Eavailable\u003C/LeaseState\u003E\u003CServerEncrypted\u003Etrue\u003C/ServerEncrypted\u003E\u003C/Properties\u003E\u003COrMetadata /\u003E\u003C/Blob\u003E\u003CBlobPrefix\u003E\u003CName\u003Ebaz/\u003C/Name\u003E\u003C/BlobPrefix\u003E\u003CBlob\u003E\u003CName\u003Efoo\u003C/Name\u003E\u003CVersionId\u003E2020-06-10T19:56:54.0863329Z\u003C/VersionId\u003E\u003CIsCurrentVersion\u003Etrue\u003C/IsCurrentVersion\u003E\u003CProperties\u003E\u003CCreation-Time\u003EWed, 10 Jun 2020 19:56:54 GMT\u003C/Creation-Time\u003E\u003CLast-Modified\u003EWed, 10 Jun 2020 19:56:54 GMT\u003C/Last-Modified\u003E\u003CEtag\u003E0x8D80D786C858C49\u003C/Etag\u003E\u003CContent-Length\u003E1024\u003C/Content-Length\u003E\u003CContent-Type\u003Eapplication/octet-stream\u003C/Content-Type\u003E\u003CContent-Encoding /\u003E\u003CContent-Language /\u003E\u003CContent-CRC64 /\u003E\u003CContent-MD5\u003Ej3JO9AoMe7T03\u002BuXpaZf5w==\u003C/Content-MD5\u003E\u003CCache-Control /\u003E\u003CContent-Disposition /\u003E\u003CBlobType\u003EBlockBlob\u003C/BlobType\u003E\u003CAccessTier\u003EHot\u003C/AccessTier\u003E\u003CAccessTierInferred\u003Etrue\u003C/AccessTierInferred\u003E\u003CLeaseStatus\u003Eunlocked\u003C/LeaseStatus\u003E\u003CLeaseState\u003Eavailable\u003C/LeaseState\u003E\u003CServerEncrypted\u003Etrue\u003C/ServerEncrypted\u003E\u003C/Properties\u003E\u003COrMetadata /\u003E\u003C/Blob\u003E\u003CBlobPrefix\u003E\u003CName\u003Efoo/\u003C/Name\u003E\u003C/BlobPrefix\u003E\u003C/Blobs\u003E\u003CNextMarker /\u003E\u003C/EnumerationResults\u003E"
@@ -476,13 +429,8 @@
           "Windows-Azure-Blob/1.0",
           "Microsoft-HTTPAPI/2.0"
         ],
-<<<<<<< HEAD
-        "x-ms-client-request-id": "1895b005-1775-2d67-7f60-d8bc773c535a",
-        "x-ms-request-id": "64e30682-b01e-0003-4e32-f3735f000000",
-=======
         "x-ms-client-request-id": "b0ba37a2-fd00-37db-da11-8d81dc0e6f46",
         "x-ms-request-id": "f4fb71c8-801e-007a-0261-3f50e0000000",
->>>>>>> 8d420312
         "x-ms-version": "2019-12-12"
       },
       "ResponseBody": []
