--- conflicted
+++ resolved
@@ -28,13 +28,8 @@
           "Microsoft-HTTPAPI/2.0"
         ],
         "x-ms-client-request-id": "325781b9-1fd0-e7de-5c3a-8902f8d359a2",
-<<<<<<< HEAD
-        "x-ms-request-id": "1cd124e3-c01e-0026-100e-1505b8000000",
+        "x-ms-request-id": "da5e8372-d01e-008e-5a17-a70c74000000",
         "x-ms-version": "2020-06-12"
-=======
-        "x-ms-request-id": "da5e8372-d01e-008e-5a17-a70c74000000",
-        "x-ms-version": "2020-04-08"
->>>>>>> 8bdff7ef
       },
       "ResponseBody": []
     },
@@ -70,12 +65,7 @@
         "x-ms-client-request-id": "8d716823-8590-a7e5-9f31-1424aabaadd3",
         "x-ms-request-id": "da5e8384-d01e-008e-6917-a70c74000000",
         "x-ms-request-server-encrypted": "true",
-<<<<<<< HEAD
-        "x-ms-version": "2020-06-12",
-        "x-ms-version-id": "2020-04-17T23:17:38.7620325Z"
-=======
-        "x-ms-version": "2020-04-08"
->>>>>>> 8bdff7ef
+        "x-ms-version": "2020-06-12"
       },
       "ResponseBody": []
     },
@@ -104,13 +94,8 @@
         ],
         "Transfer-Encoding": "chunked",
         "x-ms-client-request-id": "d100f3dc-7c17-789b-d671-c4180b6f46d2",
-<<<<<<< HEAD
-        "x-ms-request-id": "1a000bd1-201e-0073-2d0e-151533000000",
+        "x-ms-request-id": "6a2fe43e-f01e-0042-7917-a76342000000",
         "x-ms-version": "2020-06-12"
-=======
-        "x-ms-request-id": "6a2fe43e-f01e-0042-7917-a76342000000",
-        "x-ms-version": "2020-04-08"
->>>>>>> 8bdff7ef
       },
       "ResponseBody": [
         "\uFEFF\u003C?xml version=\u00221.0\u0022 encoding=\u0022utf-8\u0022?\u003E\n",
@@ -142,13 +127,8 @@
           "Microsoft-HTTPAPI/2.0"
         ],
         "x-ms-client-request-id": "b647e1d6-dcb9-b3bc-c28b-6648313f28f2",
-<<<<<<< HEAD
-        "x-ms-request-id": "1cd12727-c01e-0026-0c0e-1505b8000000",
+        "x-ms-request-id": "da5e85e8-d01e-008e-7e17-a70c74000000",
         "x-ms-version": "2020-06-12"
-=======
-        "x-ms-request-id": "da5e85e8-d01e-008e-7e17-a70c74000000",
-        "x-ms-version": "2020-04-08"
->>>>>>> 8bdff7ef
       },
       "ResponseBody": []
     }
