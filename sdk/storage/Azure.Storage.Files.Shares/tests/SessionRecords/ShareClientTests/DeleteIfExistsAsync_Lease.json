--- conflicted
+++ resolved
@@ -27,13 +27,8 @@
           "Microsoft-HTTPAPI/2.0"
         ],
         "x-ms-client-request-id": "cf9013b5-25fe-76c3-7175-5a3647d5980d",
-<<<<<<< HEAD
-        "x-ms-request-id": "5afd2c6b-d01a-0008-8077-6bc0cd000000",
+        "x-ms-request-id": "456ea900-501a-001c-1180-a2c3e2000000",
         "x-ms-version": "2020-04-08"
-=======
-        "x-ms-request-id": "456ea900-501a-001c-1180-a2c3e2000000",
-        "x-ms-version": "2020-02-10"
->>>>>>> 1891cfca
       },
       "ResponseBody": []
     },
@@ -68,13 +63,8 @@
         ],
         "x-ms-client-request-id": "96a7d2b7-2641-bc6f-e8a0-4555debd1ed0",
         "x-ms-lease-id": "cc9cf9a8-f8e1-f02a-8aa9-460558a1cc15",
-<<<<<<< HEAD
-        "x-ms-request-id": "5afd2c6e-d01a-0008-0177-6bc0cd000000",
+        "x-ms-request-id": "456ea904-501a-001c-1380-a2c3e2000000",
         "x-ms-version": "2020-04-08"
-=======
-        "x-ms-request-id": "456ea904-501a-001c-1380-a2c3e2000000",
-        "x-ms-version": "2020-02-10"
->>>>>>> 1891cfca
       },
       "ResponseBody": []
     },
@@ -104,13 +94,8 @@
           "Microsoft-HTTPAPI/2.0"
         ],
         "x-ms-client-request-id": "864ecec4-36f9-16d4-fae7-566b7e675f1c",
-<<<<<<< HEAD
-        "x-ms-request-id": "5afd2c71-d01a-0008-0477-6bc0cd000000",
+        "x-ms-request-id": "456ea906-501a-001c-1480-a2c3e2000000",
         "x-ms-version": "2020-04-08"
-=======
-        "x-ms-request-id": "456ea906-501a-001c-1480-a2c3e2000000",
-        "x-ms-version": "2020-02-10"
->>>>>>> 1891cfca
       },
       "ResponseBody": []
     }
