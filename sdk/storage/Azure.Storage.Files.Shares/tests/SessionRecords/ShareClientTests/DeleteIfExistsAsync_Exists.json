{
  "Entries": [
    {
      "RequestUri": "https://seanmcccanada.file.core.windows.net/test-share-d43706fb-f36d-deef-8a7a-a00beaf43269?restype=share",
      "RequestMethod": "PUT",
      "RequestHeaders": {
        "Authorization": "Sanitized",
        "traceparent": "00-ec6b762fc32e95459bf127c608727ba5-01531e9ae9a6654b-00",
        "User-Agent": [
          "azsdk-net-Storage.Files.Shares/12.5.0-alpha.20201014.1",
          "(.NET Core 4.6.29220.03; Microsoft Windows 10.0.19042 )"
        ],
        "x-ms-client-request-id": "d9c8db5d-0a8c-3f94-f9ef-063b5c4472ae",
        "x-ms-date": "Wed, 14 Oct 2020 23:18:43 GMT",
        "x-ms-return-client-request-id": "true",
        "x-ms-version": "2020-04-08"
      },
      "RequestBody": null,
      "StatusCode": 201,
      "ResponseHeaders": {
        "Content-Length": "0",
        "Date": "Wed, 14 Oct 2020 23:18:43 GMT",
        "ETag": "\u00220x8D870977EFB0FDF\u0022",
        "Last-Modified": "Wed, 14 Oct 2020 23:18:44 GMT",
        "Server": [
          "Windows-Azure-File/1.0",
          "Microsoft-HTTPAPI/2.0"
        ],
        "x-ms-client-request-id": "d9c8db5d-0a8c-3f94-f9ef-063b5c4472ae",
<<<<<<< HEAD
        "x-ms-request-id": "c9ef6de6-f01a-0012-3f37-f3e9eb000000",
        "x-ms-version": "2020-04-08"
=======
        "x-ms-request-id": "f6f27220-b01a-0049-5b80-a2d369000000",
        "x-ms-version": "2020-02-10"
>>>>>>> 1891cfca
      },
      "ResponseBody": []
    },
    {
      "RequestUri": "https://seanmcccanada.file.core.windows.net/test-share-d43706fb-f36d-deef-8a7a-a00beaf43269?restype=share",
      "RequestMethod": "DELETE",
      "RequestHeaders": {
        "Authorization": "Sanitized",
        "traceparent": "00-77cff40431122d479fdfd34af3dc01d5-d35d6d59d2779e4b-00",
        "User-Agent": [
          "azsdk-net-Storage.Files.Shares/12.5.0-alpha.20201014.1",
          "(.NET Core 4.6.29220.03; Microsoft Windows 10.0.19042 )"
        ],
        "x-ms-client-request-id": "0faec56b-592b-8ddc-61ba-3ae9f1a16519",
        "x-ms-date": "Wed, 14 Oct 2020 23:18:43 GMT",
        "x-ms-delete-snapshots": "include",
        "x-ms-return-client-request-id": "true",
        "x-ms-version": "2020-04-08"
      },
      "RequestBody": null,
      "StatusCode": 202,
      "ResponseHeaders": {
        "Content-Length": "0",
        "Date": "Wed, 14 Oct 2020 23:18:44 GMT",
        "Server": [
          "Windows-Azure-File/1.0",
          "Microsoft-HTTPAPI/2.0"
        ],
        "x-ms-client-request-id": "0faec56b-592b-8ddc-61ba-3ae9f1a16519",
<<<<<<< HEAD
        "x-ms-request-id": "c9ef6de8-f01a-0012-4037-f3e9eb000000",
        "x-ms-version": "2020-04-08"
=======
        "x-ms-request-id": "f6f27223-b01a-0049-5c80-a2d369000000",
        "x-ms-version": "2020-02-10"
>>>>>>> 1891cfca
      },
      "ResponseBody": []
    }
  ],
  "Variables": {
    "RandomSeed": "1627714530",
    "Storage_TestConfigDefault": "ProductionTenant\nseanmcccanada\nU2FuaXRpemVk\nhttps://seanmcccanada.blob.core.windows.net\nhttps://seanmcccanada.file.core.windows.net\nhttps://seanmcccanada.queue.core.windows.net\nhttps://seanmcccanada.table.core.windows.net\n\n\n\n\nhttps://seanmcccanada-secondary.blob.core.windows.net\nhttps://seanmcccanada-secondary.file.core.windows.net\nhttps://seanmcccanada-secondary.queue.core.windows.net\nhttps://seanmcccanada-secondary.table.core.windows.net\n\nSanitized\n\n\nCloud\nBlobEndpoint=https://seanmcccanada.blob.core.windows.net/;QueueEndpoint=https://seanmcccanada.queue.core.windows.net/;FileEndpoint=https://seanmcccanada.file.core.windows.net/;BlobSecondaryEndpoint=https://seanmcccanada-secondary.blob.core.windows.net/;QueueSecondaryEndpoint=https://seanmcccanada-secondary.queue.core.windows.net/;FileSecondaryEndpoint=https://seanmcccanada-secondary.file.core.windows.net/;AccountName=seanmcccanada;AccountKey=Kg==;\nseanscope1"
  }
}<|MERGE_RESOLUTION|>--- conflicted
+++ resolved
@@ -27,13 +27,8 @@
           "Microsoft-HTTPAPI/2.0"
         ],
         "x-ms-client-request-id": "d9c8db5d-0a8c-3f94-f9ef-063b5c4472ae",
-<<<<<<< HEAD
-        "x-ms-request-id": "c9ef6de6-f01a-0012-3f37-f3e9eb000000",
+        "x-ms-request-id": "f6f27220-b01a-0049-5b80-a2d369000000",
         "x-ms-version": "2020-04-08"
-=======
-        "x-ms-request-id": "f6f27220-b01a-0049-5b80-a2d369000000",
-        "x-ms-version": "2020-02-10"
->>>>>>> 1891cfca
       },
       "ResponseBody": []
     },
@@ -63,13 +58,8 @@
           "Microsoft-HTTPAPI/2.0"
         ],
         "x-ms-client-request-id": "0faec56b-592b-8ddc-61ba-3ae9f1a16519",
-<<<<<<< HEAD
-        "x-ms-request-id": "c9ef6de8-f01a-0012-4037-f3e9eb000000",
+        "x-ms-request-id": "f6f27223-b01a-0049-5c80-a2d369000000",
         "x-ms-version": "2020-04-08"
-=======
-        "x-ms-request-id": "f6f27223-b01a-0049-5c80-a2d369000000",
-        "x-ms-version": "2020-02-10"
->>>>>>> 1891cfca
       },
       "ResponseBody": []
     }
