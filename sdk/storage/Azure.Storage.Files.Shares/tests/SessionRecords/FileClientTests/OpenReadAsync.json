--- conflicted
+++ resolved
@@ -27,13 +27,8 @@
           "Microsoft-HTTPAPI/2.0"
         ],
         "x-ms-client-request-id": "c972333d-d5fb-3a18-04c1-4db7109208d7",
-<<<<<<< HEAD
-        "x-ms-request-id": "c1ce031d-801a-004b-3264-56afa7000000",
-        "x-ms-version": "2020-02-10"
-=======
         "x-ms-request-id": "721f5aa3-f01a-0041-61fa-850b10000000",
-        "x-ms-version": "2019-12-12"
->>>>>>> 548336e6
+        "x-ms-version": "2020-02-10"
       },
       "ResponseBody": []
     },
@@ -175,7 +170,7 @@
         "x-ms-client-request-id": "a29ffa09-bc6a-a2d7-d928-c99bba7499ee",
         "x-ms-date": "Tue, 08 Sep 2020 16:13:06 GMT",
         "x-ms-return-client-request-id": "true",
-        "x-ms-version": "2019-12-12"
+        "x-ms-version": "2020-02-10"
       },
       "RequestBody": null,
       "StatusCode": 200,
@@ -203,7 +198,7 @@
         "x-ms-request-id": "721f5aaa-f01a-0041-65fa-850b10000000",
         "x-ms-server-encrypted": "true",
         "x-ms-type": "File",
-        "x-ms-version": "2019-12-12"
+        "x-ms-version": "2020-02-10"
       },
       "ResponseBody": []
     },
@@ -279,15 +274,9 @@
           "Windows-Azure-File/1.0",
           "Microsoft-HTTPAPI/2.0"
         ],
-<<<<<<< HEAD
-        "x-ms-client-request-id": "aa990bd5-0739-597a-90d4-503825714363",
-        "x-ms-request-id": "c1ce0326-801a-004b-3764-56afa7000000",
-        "x-ms-version": "2020-02-10"
-=======
         "x-ms-client-request-id": "afc5252d-efda-e0b4-4c65-d8d2403bde94",
         "x-ms-request-id": "721f5aac-f01a-0041-67fa-850b10000000",
-        "x-ms-version": "2019-12-12"
->>>>>>> 548336e6
+        "x-ms-version": "2020-02-10"
       },
       "ResponseBody": []
     }
