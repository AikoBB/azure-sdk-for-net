--- conflicted
+++ resolved
@@ -1,19 +1,6 @@
 {
   "Entries": [
     {
-<<<<<<< HEAD
-      "RequestUri": "http://seanstagetest.file.core.windows.net/test-share-e1aef226-ce50-3e3c-0b9a-f4bad452dfd6/test-directory-62ae37d4-5267-9296-efa9-0923b3a78a07?restype=directory",
-      "RequestMethod": "GET",
-      "RequestHeaders": {
-        "Authorization": "Sanitized",
-        "traceparent": "00-1b8a7098d874834598f93a66346c2fc5-62f53ed5cb69fb4d-00",
-        "User-Agent": [
-          "azsdk-net-Storage.Files.Shares/12.2.0-dev.20200305.1",
-          "(.NET Core 4.6.28325.01; Microsoft Windows 10.0.18363 )"
-        ],
-        "x-ms-client-request-id": "8bf3d720-111e-d3d8-5b1c-f2a7c5198a64",
-        "x-ms-date": "Thu, 05 Mar 2020 21:42:36 GMT",
-=======
       "RequestUri": "https://amandadev2.file.core.windows.net/?sv=2019-12-12\u0026ss=f\u0026srt=s\u0026se=2020-08-07T00%3A10%3A26Z\u0026sp=r\u0026sig=Sanitized\u0026restype=directory",
       "RequestMethod": "GET",
       "RequestHeaders": {
@@ -23,7 +10,6 @@
           "(.NET Core 4.6.29017.01; Microsoft Windows 10.0.18363 )"
         ],
         "x-ms-client-request-id": "987b6494-ce95-070e-7149-83633bb86d80",
->>>>>>> 994efc63
         "x-ms-return-client-request-id": "true",
         "x-ms-version": "2019-12-12"
       },
@@ -33,22 +19,6 @@
         "Access-Control-Allow-Origin": "*",
         "Content-Length": "351",
         "Content-Type": "application/xml",
-<<<<<<< HEAD
-        "Date": "Thu, 05 Mar 2020 21:42:36 GMT",
-        "Server": [
-          "Windows-Azure-File/1.0",
-          "Microsoft-HTTPAPI/2.0"
-        ],
-        "x-ms-client-request-id": "8bf3d720-111e-d3d8-5b1c-f2a7c5198a64",
-        "x-ms-error-code": "ShareNotFound",
-        "x-ms-request-id": "c9ef5fe1-f01a-0012-3b36-f3e9eb000000",
-        "x-ms-version": "2019-12-12"
-      },
-      "ResponseBody": [
-        "\uFEFF\u003C?xml version=\u00221.0\u0022 encoding=\u0022utf-8\u0022?\u003E\u003CError\u003E\u003CCode\u003EShareNotFound\u003C/Code\u003E\u003CMessage\u003EThe specified share does not exist.\n",
-        "RequestId:c9ef5fe1-f01a-0012-3b36-f3e9eb000000\n",
-        "Time:2020-03-05T21:42:36.6935101Z\u003C/Message\u003E\u003C/Error\u003E"
-=======
         "Date": "Thu, 06 Aug 2020 23:10:26 GMT",
         "Server": "Microsoft-HTTPAPI/2.0",
         "x-ms-client-request-id": "987b6494-ce95-070e-7149-83633bb86d80",
@@ -59,17 +29,12 @@
         "\uFEFF\u003C?xml version=\u00221.0\u0022 encoding=\u0022utf-8\u0022?\u003E\u003CError\u003E\u003CCode\u003EInvalidQueryParameterValue\u003C/Code\u003E\u003CMessage\u003EValue for one of the query parameters specified in the request URI is invalid.\n",
         "RequestId:1a5976b0-801a-0121-1946-6cb97f000000\n",
         "Time:2020-08-06T23:10:26.7517968Z\u003C/Message\u003E\u003CQueryParameterName\u003Ecomp\u003C/QueryParameterName\u003E\u003CQueryParameterValue /\u003E\u003CReason /\u003E\u003C/Error\u003E"
->>>>>>> 994efc63
       ]
     }
   ],
   "Variables": {
     "DateTimeOffsetNow": "2020-08-06T16:10:26.0960782-07:00",
     "RandomSeed": "2042406956",
-<<<<<<< HEAD
-    "Storage_TestConfigDefault": "ProductionTenant\nseanstagetest\nU2FuaXRpemVk\nhttps://seanstagetest.blob.core.windows.net\nhttp://seanstagetest.file.core.windows.net\nhttp://seanstagetest.queue.core.windows.net\nhttp://seanstagetest.table.core.windows.net\n\n\n\n\nhttp://seanstagetest-secondary.blob.core.windows.net\nhttp://seanstagetest-secondary.file.core.windows.net\nhttp://seanstagetest-secondary.queue.core.windows.net\nhttp://seanstagetest-secondary.table.core.windows.net\n\nSanitized\n\n\nCloud\nBlobEndpoint=https://seanstagetest.blob.core.windows.net/;QueueEndpoint=http://seanstagetest.queue.core.windows.net/;FileEndpoint=http://seanstagetest.file.core.windows.net/;BlobSecondaryEndpoint=http://seanstagetest-secondary.blob.core.windows.net/;QueueSecondaryEndpoint=http://seanstagetest-secondary.queue.core.windows.net/;FileSecondaryEndpoint=http://seanstagetest-secondary.file.core.windows.net/;AccountName=seanstagetest;AccountKey=Sanitized\nseanscope1"
-=======
     "Storage_TestConfigDefault": "ProductionTenant\namandadev2\nU2FuaXRpemVk\nhttps://amandadev2.blob.core.windows.net\nhttps://amandadev2.file.core.windows.net\nhttps://amandadev2.queue.core.windows.net\nhttps://amandadev2.table.core.windows.net\n\n\n\n\nhttps://amandadev2-secondary.blob.core.windows.net\nhttps://amandadev2-secondary.file.core.windows.net\nhttps://amandadev2-secondary.queue.core.windows.net\nhttps://amandadev2-secondary.table.core.windows.net\n\nSanitized\n\n\nCloud\nBlobEndpoint=https://amandadev2.blob.core.windows.net/;QueueEndpoint=https://amandadev2.queue.core.windows.net/;FileEndpoint=https://amandadev2.file.core.windows.net/;BlobSecondaryEndpoint=https://amandadev2-secondary.blob.core.windows.net/;QueueSecondaryEndpoint=https://amandadev2-secondary.queue.core.windows.net/;FileSecondaryEndpoint=https://amandadev2-secondary.file.core.windows.net/;AccountName=amandadev2;AccountKey=Kg==;\n"
->>>>>>> 994efc63
   }
 }