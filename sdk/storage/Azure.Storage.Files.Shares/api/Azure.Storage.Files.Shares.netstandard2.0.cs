namespace Azure.Storage.Files.Shares
{
    public partial class ShareClient
    {
        protected ShareClient() { }
        public ShareClient(string connectionString, string shareName) { }
        public ShareClient(string connectionString, string shareName, Azure.Storage.Files.Shares.ShareClientOptions options) { }
        public ShareClient(System.Uri shareUri, Azure.Storage.Files.Shares.ShareClientOptions options = null) { }
        public ShareClient(System.Uri shareUri, Azure.Storage.StorageSharedKeyCredential credential, Azure.Storage.Files.Shares.ShareClientOptions options = null) { }
        public virtual string AccountName { get { throw null; } }
        public virtual string Name { get { throw null; } }
        public virtual System.Uri Uri { get { throw null; } }
        public virtual Azure.Response<Azure.Storage.Files.Shares.Models.ShareInfo> Create(System.Collections.Generic.IDictionary<string, string> metadata = null, int? quotaInGB = default(int?), System.Threading.CancellationToken cancellationToken = default(System.Threading.CancellationToken)) { throw null; }
        public virtual System.Threading.Tasks.Task<Azure.Response<Azure.Storage.Files.Shares.Models.ShareInfo>> CreateAsync(System.Collections.Generic.IDictionary<string, string> metadata = null, int? quotaInGB = default(int?), System.Threading.CancellationToken cancellationToken = default(System.Threading.CancellationToken)) { throw null; }
        public virtual Azure.Response<Azure.Storage.Files.Shares.ShareDirectoryClient> CreateDirectory(string directoryName, System.Collections.Generic.IDictionary<string, string> metadata = null, Azure.Storage.Files.Shares.Models.FileSmbProperties smbProperties = null, string filePermission = null, System.Threading.CancellationToken cancellationToken = default(System.Threading.CancellationToken)) { throw null; }
        public virtual System.Threading.Tasks.Task<Azure.Response<Azure.Storage.Files.Shares.ShareDirectoryClient>> CreateDirectoryAsync(string directoryName, System.Collections.Generic.IDictionary<string, string> metadata = null, Azure.Storage.Files.Shares.Models.FileSmbProperties smbProperties = null, string filePermission = null, System.Threading.CancellationToken cancellationToken = default(System.Threading.CancellationToken)) { throw null; }
        public virtual Azure.Response<Azure.Storage.Files.Shares.Models.ShareInfo> CreateIfNotExists(System.Collections.Generic.IDictionary<string, string> metadata = null, int? quotaInGB = default(int?), System.Threading.CancellationToken cancellationToken = default(System.Threading.CancellationToken)) { throw null; }
        public virtual System.Threading.Tasks.Task<Azure.Response<Azure.Storage.Files.Shares.Models.ShareInfo>> CreateIfNotExistsAsync(System.Collections.Generic.IDictionary<string, string> metadata = null, int? quotaInGB = default(int?), System.Threading.CancellationToken cancellationToken = default(System.Threading.CancellationToken)) { throw null; }
        public virtual Azure.Response<Azure.Storage.Files.Shares.Models.PermissionInfo> CreatePermission(string permission, System.Threading.CancellationToken cancellationToken = default(System.Threading.CancellationToken)) { throw null; }
        public virtual System.Threading.Tasks.Task<Azure.Response<Azure.Storage.Files.Shares.Models.PermissionInfo>> CreatePermissionAsync(string permission, System.Threading.CancellationToken cancellationToken = default(System.Threading.CancellationToken)) { throw null; }
        public virtual Azure.Response<Azure.Storage.Files.Shares.Models.ShareSnapshotInfo> CreateSnapshot(System.Collections.Generic.IDictionary<string, string> metadata = null, System.Threading.CancellationToken cancellationToken = default(System.Threading.CancellationToken)) { throw null; }
        public virtual System.Threading.Tasks.Task<Azure.Response<Azure.Storage.Files.Shares.Models.ShareSnapshotInfo>> CreateSnapshotAsync(System.Collections.Generic.IDictionary<string, string> metadata = null, System.Threading.CancellationToken cancellationToken = default(System.Threading.CancellationToken)) { throw null; }
        public virtual Azure.Response Delete(bool includeSnapshots = true, System.Threading.CancellationToken cancellationToken = default(System.Threading.CancellationToken)) { throw null; }
        public virtual System.Threading.Tasks.Task<Azure.Response> DeleteAsync(bool includeSnapshots = true, System.Threading.CancellationToken cancellationToken = default(System.Threading.CancellationToken)) { throw null; }
        public virtual Azure.Response DeleteDirectory(string directoryName, System.Threading.CancellationToken cancellationToken = default(System.Threading.CancellationToken)) { throw null; }
        public virtual System.Threading.Tasks.Task<Azure.Response> DeleteDirectoryAsync(string directoryName, System.Threading.CancellationToken cancellationToken = default(System.Threading.CancellationToken)) { throw null; }
        public virtual Azure.Response<bool> DeleteIfExists(bool includeSnapshots = true, System.Threading.CancellationToken cancellationToken = default(System.Threading.CancellationToken)) { throw null; }
        public virtual System.Threading.Tasks.Task<Azure.Response<bool>> DeleteIfExistsAsync(bool includeSnapshots = true, System.Threading.CancellationToken cancellationToken = default(System.Threading.CancellationToken)) { throw null; }
        public virtual Azure.Response<bool> Exists(System.Threading.CancellationToken cancellationToken = default(System.Threading.CancellationToken)) { throw null; }
        public virtual System.Threading.Tasks.Task<Azure.Response<bool>> ExistsAsync(System.Threading.CancellationToken cancellationToken = default(System.Threading.CancellationToken)) { throw null; }
        public virtual Azure.Response<System.Collections.Generic.IEnumerable<Azure.Storage.Files.Shares.Models.ShareSignedIdentifier>> GetAccessPolicy(System.Threading.CancellationToken cancellationToken = default(System.Threading.CancellationToken)) { throw null; }
        public virtual System.Threading.Tasks.Task<Azure.Response<System.Collections.Generic.IEnumerable<Azure.Storage.Files.Shares.Models.ShareSignedIdentifier>>> GetAccessPolicyAsync(System.Threading.CancellationToken cancellationToken = default(System.Threading.CancellationToken)) { throw null; }
        public virtual Azure.Storage.Files.Shares.ShareDirectoryClient GetDirectoryClient(string directoryName) { throw null; }
        public virtual Azure.Response<string> GetPermission(string filePermissionKey = null, System.Threading.CancellationToken cancellationToken = default(System.Threading.CancellationToken)) { throw null; }
        public virtual System.Threading.Tasks.Task<Azure.Response<string>> GetPermissionAsync(string filePermissionKey = null, System.Threading.CancellationToken cancellationToken = default(System.Threading.CancellationToken)) { throw null; }
        public virtual Azure.Response<Azure.Storage.Files.Shares.Models.ShareProperties> GetProperties(System.Threading.CancellationToken cancellationToken = default(System.Threading.CancellationToken)) { throw null; }
        public virtual System.Threading.Tasks.Task<Azure.Response<Azure.Storage.Files.Shares.Models.ShareProperties>> GetPropertiesAsync(System.Threading.CancellationToken cancellationToken = default(System.Threading.CancellationToken)) { throw null; }
        public virtual Azure.Storage.Files.Shares.ShareDirectoryClient GetRootDirectoryClient() { throw null; }
        public virtual Azure.Response<Azure.Storage.Files.Shares.Models.ShareStatistics> GetStatistics(System.Threading.CancellationToken cancellationToken = default(System.Threading.CancellationToken)) { throw null; }
        public virtual System.Threading.Tasks.Task<Azure.Response<Azure.Storage.Files.Shares.Models.ShareStatistics>> GetStatisticsAsync(System.Threading.CancellationToken cancellationToken = default(System.Threading.CancellationToken)) { throw null; }
        public virtual Azure.Response<Azure.Storage.Files.Shares.Models.ShareInfo> SetAccessPolicy(System.Collections.Generic.IEnumerable<Azure.Storage.Files.Shares.Models.ShareSignedIdentifier> permissions, System.Threading.CancellationToken cancellationToken = default(System.Threading.CancellationToken)) { throw null; }
        public virtual System.Threading.Tasks.Task<Azure.Response<Azure.Storage.Files.Shares.Models.ShareInfo>> SetAccessPolicyAsync(System.Collections.Generic.IEnumerable<Azure.Storage.Files.Shares.Models.ShareSignedIdentifier> permissions, System.Threading.CancellationToken cancellationToken = default(System.Threading.CancellationToken)) { throw null; }
        public virtual Azure.Response<Azure.Storage.Files.Shares.Models.ShareInfo> SetMetadata(System.Collections.Generic.IDictionary<string, string> metadata, System.Threading.CancellationToken cancellationToken = default(System.Threading.CancellationToken)) { throw null; }
        public virtual System.Threading.Tasks.Task<Azure.Response<Azure.Storage.Files.Shares.Models.ShareInfo>> SetMetadataAsync(System.Collections.Generic.IDictionary<string, string> metadata, System.Threading.CancellationToken cancellationToken = default(System.Threading.CancellationToken)) { throw null; }
        public virtual Azure.Response<Azure.Storage.Files.Shares.Models.ShareInfo> SetQuota(int quotaInGB = 0, System.Threading.CancellationToken cancellationToken = default(System.Threading.CancellationToken)) { throw null; }
        public virtual System.Threading.Tasks.Task<Azure.Response<Azure.Storage.Files.Shares.Models.ShareInfo>> SetQuotaAsync(int quotaInGB = 0, System.Threading.CancellationToken cancellationToken = default(System.Threading.CancellationToken)) { throw null; }
        public virtual Azure.Storage.Files.Shares.ShareClient WithSnapshot(string snapshot) { throw null; }
    }
    public partial class ShareClientOptions : Azure.Core.ClientOptions
    {
        public ShareClientOptions(Azure.Storage.Files.Shares.ShareClientOptions.ServiceVersion version = Azure.Storage.Files.Shares.ShareClientOptions.ServiceVersion.V2019_12_12) { }
        public Azure.Storage.Files.Shares.ShareClientOptions.ServiceVersion Version { get { throw null; } }
        public enum ServiceVersion
        {
            V2019_02_02 = 1,
            V2019_07_07 = 2,
            V2019_12_12 = 3,
        }
    }
    public partial class ShareDirectoryClient
    {
        protected ShareDirectoryClient() { }
        public ShareDirectoryClient(string connectionString, string shareName, string directoryPath) { }
        public ShareDirectoryClient(string connectionString, string shareName, string directoryPath, Azure.Storage.Files.Shares.ShareClientOptions options) { }
        public ShareDirectoryClient(System.Uri directoryUri, Azure.Storage.Files.Shares.ShareClientOptions options = null) { }
        public ShareDirectoryClient(System.Uri directoryUri, Azure.Storage.StorageSharedKeyCredential credential, Azure.Storage.Files.Shares.ShareClientOptions options = null) { }
        public virtual string AccountName { get { throw null; } }
        public virtual string Name { get { throw null; } }
        public virtual string Path { get { throw null; } }
        public virtual string ShareName { get { throw null; } }
        public virtual System.Uri Uri { get { throw null; } }
        public virtual Azure.Response<Azure.Storage.Files.Shares.Models.ShareDirectoryInfo> Create(System.Collections.Generic.IDictionary<string, string> metadata = null, Azure.Storage.Files.Shares.Models.FileSmbProperties smbProperties = null, string filePermission = null, System.Threading.CancellationToken cancellationToken = default(System.Threading.CancellationToken)) { throw null; }
        public virtual System.Threading.Tasks.Task<Azure.Response<Azure.Storage.Files.Shares.Models.ShareDirectoryInfo>> CreateAsync(System.Collections.Generic.IDictionary<string, string> metadata = null, Azure.Storage.Files.Shares.Models.FileSmbProperties smbProperties = null, string filePermission = null, System.Threading.CancellationToken cancellationToken = default(System.Threading.CancellationToken)) { throw null; }
        public virtual Azure.Response<Azure.Storage.Files.Shares.ShareFileClient> CreateFile(string fileName, long maxSize, Azure.Storage.Files.Shares.Models.ShareFileHttpHeaders httpHeaders = null, System.Collections.Generic.IDictionary<string, string> metadata = null, Azure.Storage.Files.Shares.Models.FileSmbProperties smbProperties = null, string filePermission = null, Azure.Storage.Files.Shares.Models.ShareFileRequestConditions conditions = null, System.Threading.CancellationToken cancellationToken = default(System.Threading.CancellationToken)) { throw null; }
        [System.ComponentModel.EditorBrowsableAttribute(System.ComponentModel.EditorBrowsableState.Never)]
        public virtual Azure.Response<Azure.Storage.Files.Shares.ShareFileClient> CreateFile(string fileName, long maxSize, Azure.Storage.Files.Shares.Models.ShareFileHttpHeaders httpHeaders, System.Collections.Generic.IDictionary<string, string> metadata, Azure.Storage.Files.Shares.Models.FileSmbProperties smbProperties, string filePermission, System.Threading.CancellationToken cancellationToken) { throw null; }
        public virtual System.Threading.Tasks.Task<Azure.Response<Azure.Storage.Files.Shares.ShareFileClient>> CreateFileAsync(string fileName, long maxSize, Azure.Storage.Files.Shares.Models.ShareFileHttpHeaders httpHeaders = null, System.Collections.Generic.IDictionary<string, string> metadata = null, Azure.Storage.Files.Shares.Models.FileSmbProperties smbProperties = null, string filePermission = null, Azure.Storage.Files.Shares.Models.ShareFileRequestConditions conditions = null, System.Threading.CancellationToken cancellationToken = default(System.Threading.CancellationToken)) { throw null; }
        [System.ComponentModel.EditorBrowsableAttribute(System.ComponentModel.EditorBrowsableState.Never)]
        public virtual System.Threading.Tasks.Task<Azure.Response<Azure.Storage.Files.Shares.ShareFileClient>> CreateFileAsync(string fileName, long maxSize, Azure.Storage.Files.Shares.Models.ShareFileHttpHeaders httpHeaders, System.Collections.Generic.IDictionary<string, string> metadata, Azure.Storage.Files.Shares.Models.FileSmbProperties smbProperties, string filePermission, System.Threading.CancellationToken cancellationToken) { throw null; }
        public virtual Azure.Response<Azure.Storage.Files.Shares.Models.ShareDirectoryInfo> CreateIfNotExists(System.Collections.Generic.IDictionary<string, string> metadata = null, Azure.Storage.Files.Shares.Models.FileSmbProperties smbProperties = null, string filePermission = null, System.Threading.CancellationToken cancellationToken = default(System.Threading.CancellationToken)) { throw null; }
        public virtual System.Threading.Tasks.Task<Azure.Response<Azure.Storage.Files.Shares.Models.ShareDirectoryInfo>> CreateIfNotExistsAsync(System.Collections.Generic.IDictionary<string, string> metadata = null, Azure.Storage.Files.Shares.Models.FileSmbProperties smbProperties = null, string filePermission = null, System.Threading.CancellationToken cancellationToken = default(System.Threading.CancellationToken)) { throw null; }
        public virtual Azure.Response<Azure.Storage.Files.Shares.ShareDirectoryClient> CreateSubdirectory(string subdirectoryName, System.Collections.Generic.IDictionary<string, string> metadata = null, Azure.Storage.Files.Shares.Models.FileSmbProperties smbProperties = null, string filePermission = null, System.Threading.CancellationToken cancellationToken = default(System.Threading.CancellationToken)) { throw null; }
        public virtual System.Threading.Tasks.Task<Azure.Response<Azure.Storage.Files.Shares.ShareDirectoryClient>> CreateSubdirectoryAsync(string subdirectoryName, System.Collections.Generic.IDictionary<string, string> metadata = null, Azure.Storage.Files.Shares.Models.FileSmbProperties smbProperties = null, string filePermission = null, System.Threading.CancellationToken cancellationToken = default(System.Threading.CancellationToken)) { throw null; }
        public virtual Azure.Response Delete(System.Threading.CancellationToken cancellationToken = default(System.Threading.CancellationToken)) { throw null; }
        public virtual System.Threading.Tasks.Task<Azure.Response> DeleteAsync(System.Threading.CancellationToken cancellationToken = default(System.Threading.CancellationToken)) { throw null; }
        public virtual Azure.Response DeleteFile(string fileName, Azure.Storage.Files.Shares.Models.ShareFileRequestConditions conditions = null, System.Threading.CancellationToken cancellationToken = default(System.Threading.CancellationToken)) { throw null; }
        [System.ComponentModel.EditorBrowsableAttribute(System.ComponentModel.EditorBrowsableState.Never)]
        public virtual Azure.Response DeleteFile(string fileName, System.Threading.CancellationToken cancellationToken) { throw null; }
        public virtual System.Threading.Tasks.Task<Azure.Response> DeleteFileAsync(string fileName, Azure.Storage.Files.Shares.Models.ShareFileRequestConditions conditions = null, System.Threading.CancellationToken cancellationToken = default(System.Threading.CancellationToken)) { throw null; }
        [System.ComponentModel.EditorBrowsableAttribute(System.ComponentModel.EditorBrowsableState.Never)]
        public virtual System.Threading.Tasks.Task<Azure.Response> DeleteFileAsync(string fileName, System.Threading.CancellationToken cancellationToken) { throw null; }
        public virtual Azure.Response<bool> DeleteIfExists(System.Threading.CancellationToken cancellationToken = default(System.Threading.CancellationToken)) { throw null; }
        public virtual System.Threading.Tasks.Task<Azure.Response<bool>> DeleteIfExistsAsync(System.Threading.CancellationToken cancellationToken = default(System.Threading.CancellationToken)) { throw null; }
        public virtual Azure.Response DeleteSubdirectory(string subdirectoryName, System.Threading.CancellationToken cancellationToken = default(System.Threading.CancellationToken)) { throw null; }
        public virtual System.Threading.Tasks.Task<Azure.Response> DeleteSubdirectoryAsync(string subdirectoryName, System.Threading.CancellationToken cancellationToken = default(System.Threading.CancellationToken)) { throw null; }
        public virtual Azure.Response<bool> Exists(System.Threading.CancellationToken cancellationToken = default(System.Threading.CancellationToken)) { throw null; }
        public virtual System.Threading.Tasks.Task<Azure.Response<bool>> ExistsAsync(System.Threading.CancellationToken cancellationToken = default(System.Threading.CancellationToken)) { throw null; }
        public virtual Azure.Storage.Files.Shares.Models.CloseHandlesResult ForceCloseAllHandles(bool? recursive = default(bool?), System.Threading.CancellationToken cancellationToken = default(System.Threading.CancellationToken)) { throw null; }
        public virtual System.Threading.Tasks.Task<Azure.Storage.Files.Shares.Models.CloseHandlesResult> ForceCloseAllHandlesAsync(bool? recursive = default(bool?), System.Threading.CancellationToken cancellationToken = default(System.Threading.CancellationToken)) { throw null; }
        public virtual Azure.Response<Azure.Storage.Files.Shares.Models.CloseHandlesResult> ForceCloseHandle(string handleId, System.Threading.CancellationToken cancellationToken = default(System.Threading.CancellationToken)) { throw null; }
        public virtual System.Threading.Tasks.Task<Azure.Response<Azure.Storage.Files.Shares.Models.CloseHandlesResult>> ForceCloseHandleAsync(string handleId, System.Threading.CancellationToken cancellationToken = default(System.Threading.CancellationToken)) { throw null; }
        public virtual Azure.Storage.Files.Shares.ShareFileClient GetFileClient(string fileName) { throw null; }
        public virtual Azure.Pageable<Azure.Storage.Files.Shares.Models.ShareFileItem> GetFilesAndDirectories(string prefix = null, System.Threading.CancellationToken cancellationToken = default(System.Threading.CancellationToken)) { throw null; }
        public virtual Azure.AsyncPageable<Azure.Storage.Files.Shares.Models.ShareFileItem> GetFilesAndDirectoriesAsync(string prefix = null, System.Threading.CancellationToken cancellationToken = default(System.Threading.CancellationToken)) { throw null; }
        public virtual Azure.Pageable<Azure.Storage.Files.Shares.Models.ShareFileHandle> GetHandles(bool? recursive = default(bool?), System.Threading.CancellationToken cancellationToken = default(System.Threading.CancellationToken)) { throw null; }
        public virtual Azure.AsyncPageable<Azure.Storage.Files.Shares.Models.ShareFileHandle> GetHandlesAsync(bool? recursive = default(bool?), System.Threading.CancellationToken cancellationToken = default(System.Threading.CancellationToken)) { throw null; }
        public virtual Azure.Response<Azure.Storage.Files.Shares.Models.ShareDirectoryProperties> GetProperties(System.Threading.CancellationToken cancellationToken = default(System.Threading.CancellationToken)) { throw null; }
        public virtual System.Threading.Tasks.Task<Azure.Response<Azure.Storage.Files.Shares.Models.ShareDirectoryProperties>> GetPropertiesAsync(System.Threading.CancellationToken cancellationToken = default(System.Threading.CancellationToken)) { throw null; }
        public virtual Azure.Storage.Files.Shares.ShareDirectoryClient GetSubdirectoryClient(string subdirectoryName) { throw null; }
        public virtual Azure.Response<Azure.Storage.Files.Shares.Models.ShareDirectoryInfo> SetHttpHeaders(Azure.Storage.Files.Shares.Models.FileSmbProperties smbProperties = null, string filePermission = null, System.Threading.CancellationToken cancellationToken = default(System.Threading.CancellationToken)) { throw null; }
        public virtual System.Threading.Tasks.Task<Azure.Response<Azure.Storage.Files.Shares.Models.ShareDirectoryInfo>> SetHttpHeadersAsync(Azure.Storage.Files.Shares.Models.FileSmbProperties smbProperties = null, string filePermission = null, System.Threading.CancellationToken cancellationToken = default(System.Threading.CancellationToken)) { throw null; }
        public virtual Azure.Response<Azure.Storage.Files.Shares.Models.ShareDirectoryInfo> SetMetadata(System.Collections.Generic.IDictionary<string, string> metadata, System.Threading.CancellationToken cancellationToken = default(System.Threading.CancellationToken)) { throw null; }
        public virtual System.Threading.Tasks.Task<Azure.Response<Azure.Storage.Files.Shares.Models.ShareDirectoryInfo>> SetMetadataAsync(System.Collections.Generic.IDictionary<string, string> metadata, System.Threading.CancellationToken cancellationToken = default(System.Threading.CancellationToken)) { throw null; }
        public virtual Azure.Storage.Files.Shares.ShareDirectoryClient WithSnapshot(string snapshot) { throw null; }
    }
    public partial class ShareFileClient
    {
        protected ShareFileClient() { }
        public ShareFileClient(string connectionString, string shareName, string filePath) { }
        public ShareFileClient(string connectionString, string shareName, string filePath, Azure.Storage.Files.Shares.ShareClientOptions options) { }
        public ShareFileClient(System.Uri fileUri, Azure.Storage.Files.Shares.ShareClientOptions options = null) { }
        public ShareFileClient(System.Uri fileUri, Azure.Storage.StorageSharedKeyCredential credential, Azure.Storage.Files.Shares.ShareClientOptions options = null) { }
        public virtual string AccountName { get { throw null; } }
        public virtual string Name { get { throw null; } }
        public virtual string Path { get { throw null; } }
        public virtual string ShareName { get { throw null; } }
        public virtual System.Uri Uri { get { throw null; } }
        public virtual Azure.Response AbortCopy(string copyId, Azure.Storage.Files.Shares.Models.ShareFileRequestConditions conditions = null, System.Threading.CancellationToken cancellationToken = default(System.Threading.CancellationToken)) { throw null; }
        [System.ComponentModel.EditorBrowsableAttribute(System.ComponentModel.EditorBrowsableState.Never)]
        public virtual Azure.Response AbortCopy(string copyId, System.Threading.CancellationToken cancellationToken) { throw null; }
        public virtual System.Threading.Tasks.Task<Azure.Response> AbortCopyAsync(string copyId, Azure.Storage.Files.Shares.Models.ShareFileRequestConditions conditions = null, System.Threading.CancellationToken cancellationToken = default(System.Threading.CancellationToken)) { throw null; }
        [System.ComponentModel.EditorBrowsableAttribute(System.ComponentModel.EditorBrowsableState.Never)]
        public virtual System.Threading.Tasks.Task<Azure.Response> AbortCopyAsync(string copyId, System.Threading.CancellationToken cancellationToken) { throw null; }
        public virtual Azure.Response<Azure.Storage.Files.Shares.Models.ShareFileUploadInfo> ClearRange(Azure.HttpRange range, Azure.Storage.Files.Shares.Models.ShareFileRequestConditions conditions = null, System.Threading.CancellationToken cancellationToken = default(System.Threading.CancellationToken)) { throw null; }
        public virtual System.Threading.Tasks.Task<Azure.Response<Azure.Storage.Files.Shares.Models.ShareFileUploadInfo>> ClearRangeAsync(Azure.HttpRange range, Azure.Storage.Files.Shares.Models.ShareFileRequestConditions conditions = null, System.Threading.CancellationToken cancellationToken = default(System.Threading.CancellationToken)) { throw null; }
        public virtual Azure.Response<Azure.Storage.Files.Shares.Models.ShareFileInfo> Create(long maxSize, Azure.Storage.Files.Shares.Models.ShareFileHttpHeaders httpHeaders = null, System.Collections.Generic.IDictionary<string, string> metadata = null, Azure.Storage.Files.Shares.Models.FileSmbProperties smbProperties = null, string filePermission = null, Azure.Storage.Files.Shares.Models.ShareFileRequestConditions conditions = null, System.Threading.CancellationToken cancellationToken = default(System.Threading.CancellationToken)) { throw null; }
        [System.ComponentModel.EditorBrowsableAttribute(System.ComponentModel.EditorBrowsableState.Never)]
        public virtual Azure.Response<Azure.Storage.Files.Shares.Models.ShareFileInfo> Create(long maxSize, Azure.Storage.Files.Shares.Models.ShareFileHttpHeaders httpHeaders, System.Collections.Generic.IDictionary<string, string> metadata, Azure.Storage.Files.Shares.Models.FileSmbProperties smbProperties, string filePermission, System.Threading.CancellationToken cancellationToken) { throw null; }
        public virtual System.Threading.Tasks.Task<Azure.Response<Azure.Storage.Files.Shares.Models.ShareFileInfo>> CreateAsync(long maxSize, Azure.Storage.Files.Shares.Models.ShareFileHttpHeaders httpHeaders = null, System.Collections.Generic.IDictionary<string, string> metadata = null, Azure.Storage.Files.Shares.Models.FileSmbProperties smbProperties = null, string filePermission = null, Azure.Storage.Files.Shares.Models.ShareFileRequestConditions conditions = null, System.Threading.CancellationToken cancellationToken = default(System.Threading.CancellationToken)) { throw null; }
        [System.ComponentModel.EditorBrowsableAttribute(System.ComponentModel.EditorBrowsableState.Never)]
        public virtual System.Threading.Tasks.Task<Azure.Response<Azure.Storage.Files.Shares.Models.ShareFileInfo>> CreateAsync(long maxSize, Azure.Storage.Files.Shares.Models.ShareFileHttpHeaders httpHeaders, System.Collections.Generic.IDictionary<string, string> metadata, Azure.Storage.Files.Shares.Models.FileSmbProperties smbProperties, string filePermission, System.Threading.CancellationToken cancellationToken) { throw null; }
        public virtual Azure.Response Delete(Azure.Storage.Files.Shares.Models.ShareFileRequestConditions conditions = null, System.Threading.CancellationToken cancellationToken = default(System.Threading.CancellationToken)) { throw null; }
        [System.ComponentModel.EditorBrowsableAttribute(System.ComponentModel.EditorBrowsableState.Never)]
        public virtual Azure.Response Delete(System.Threading.CancellationToken cancellationToken) { throw null; }
        public virtual System.Threading.Tasks.Task<Azure.Response> DeleteAsync(Azure.Storage.Files.Shares.Models.ShareFileRequestConditions conditions = null, System.Threading.CancellationToken cancellationToken = default(System.Threading.CancellationToken)) { throw null; }
        [System.ComponentModel.EditorBrowsableAttribute(System.ComponentModel.EditorBrowsableState.Never)]
        public virtual System.Threading.Tasks.Task<Azure.Response> DeleteAsync(System.Threading.CancellationToken cancellationToken) { throw null; }
        public virtual Azure.Response<bool> DeleteIfExists(Azure.Storage.Files.Shares.Models.ShareFileRequestConditions conditions = null, System.Threading.CancellationToken cancellationToken = default(System.Threading.CancellationToken)) { throw null; }
        public virtual System.Threading.Tasks.Task<Azure.Response<bool>> DeleteIfExistsAsync(Azure.Storage.Files.Shares.Models.ShareFileRequestConditions conditions = null, System.Threading.CancellationToken cancellationToken = default(System.Threading.CancellationToken)) { throw null; }
        public virtual Azure.Response<Azure.Storage.Files.Shares.Models.ShareFileDownloadInfo> Download(Azure.HttpRange range = default(Azure.HttpRange), bool rangeGetContentHash = false, Azure.Storage.Files.Shares.Models.ShareFileRequestConditions conditions = null, System.Threading.CancellationToken cancellationToken = default(System.Threading.CancellationToken)) { throw null; }
        [System.ComponentModel.EditorBrowsableAttribute(System.ComponentModel.EditorBrowsableState.Never)]
        public virtual Azure.Response<Azure.Storage.Files.Shares.Models.ShareFileDownloadInfo> Download(Azure.HttpRange range, bool rangeGetContentHash, System.Threading.CancellationToken cancellationToken) { throw null; }
        public virtual System.Threading.Tasks.Task<Azure.Response<Azure.Storage.Files.Shares.Models.ShareFileDownloadInfo>> DownloadAsync(Azure.HttpRange range = default(Azure.HttpRange), bool rangeGetContentHash = false, Azure.Storage.Files.Shares.Models.ShareFileRequestConditions conditions = null, System.Threading.CancellationToken cancellationToken = default(System.Threading.CancellationToken)) { throw null; }
        [System.ComponentModel.EditorBrowsableAttribute(System.ComponentModel.EditorBrowsableState.Never)]
        public virtual System.Threading.Tasks.Task<Azure.Response<Azure.Storage.Files.Shares.Models.ShareFileDownloadInfo>> DownloadAsync(Azure.HttpRange range, bool rangeGetContentHash, System.Threading.CancellationToken cancellationToken) { throw null; }
        public virtual Azure.Response<bool> Exists(System.Threading.CancellationToken cancellationToken = default(System.Threading.CancellationToken)) { throw null; }
        public virtual System.Threading.Tasks.Task<Azure.Response<bool>> ExistsAsync(System.Threading.CancellationToken cancellationToken = default(System.Threading.CancellationToken)) { throw null; }
        public virtual Azure.Storage.Files.Shares.Models.CloseHandlesResult ForceCloseAllHandles(System.Threading.CancellationToken cancellationToken = default(System.Threading.CancellationToken)) { throw null; }
        public virtual System.Threading.Tasks.Task<Azure.Storage.Files.Shares.Models.CloseHandlesResult> ForceCloseAllHandlesAsync(System.Threading.CancellationToken cancellationToken = default(System.Threading.CancellationToken)) { throw null; }
        public virtual Azure.Response<Azure.Storage.Files.Shares.Models.CloseHandlesResult> ForceCloseHandle(string handleId, System.Threading.CancellationToken cancellationToken = default(System.Threading.CancellationToken)) { throw null; }
        public virtual System.Threading.Tasks.Task<Azure.Response<Azure.Storage.Files.Shares.Models.CloseHandlesResult>> ForceCloseHandleAsync(string handleId, System.Threading.CancellationToken cancellationToken = default(System.Threading.CancellationToken)) { throw null; }
        public virtual Azure.Pageable<Azure.Storage.Files.Shares.Models.ShareFileHandle> GetHandles(System.Threading.CancellationToken cancellationToken = default(System.Threading.CancellationToken)) { throw null; }
        public virtual Azure.AsyncPageable<Azure.Storage.Files.Shares.Models.ShareFileHandle> GetHandlesAsync(System.Threading.CancellationToken cancellationToken = default(System.Threading.CancellationToken)) { throw null; }
        public virtual Azure.Response<Azure.Storage.Files.Shares.Models.ShareFileProperties> GetProperties(Azure.Storage.Files.Shares.Models.ShareFileRequestConditions conditions = null, System.Threading.CancellationToken cancellationToken = default(System.Threading.CancellationToken)) { throw null; }
        [System.ComponentModel.EditorBrowsableAttribute(System.ComponentModel.EditorBrowsableState.Never)]
        public virtual Azure.Response<Azure.Storage.Files.Shares.Models.ShareFileProperties> GetProperties(System.Threading.CancellationToken cancellationToken) { throw null; }
        public virtual System.Threading.Tasks.Task<Azure.Response<Azure.Storage.Files.Shares.Models.ShareFileProperties>> GetPropertiesAsync(Azure.Storage.Files.Shares.Models.ShareFileRequestConditions conditions = null, System.Threading.CancellationToken cancellationToken = default(System.Threading.CancellationToken)) { throw null; }
        [System.ComponentModel.EditorBrowsableAttribute(System.ComponentModel.EditorBrowsableState.Never)]
        public virtual System.Threading.Tasks.Task<Azure.Response<Azure.Storage.Files.Shares.Models.ShareFileProperties>> GetPropertiesAsync(System.Threading.CancellationToken cancellationToken) { throw null; }
        public virtual Azure.Response<Azure.Storage.Files.Shares.Models.ShareFileRangeInfo> GetRangeList(Azure.HttpRange range, Azure.Storage.Files.Shares.Models.ShareFileRequestConditions conditions = null, System.Threading.CancellationToken cancellationToken = default(System.Threading.CancellationToken)) { throw null; }
        [System.ComponentModel.EditorBrowsableAttribute(System.ComponentModel.EditorBrowsableState.Never)]
        public virtual Azure.Response<Azure.Storage.Files.Shares.Models.ShareFileRangeInfo> GetRangeList(Azure.HttpRange range, System.Threading.CancellationToken cancellationToken) { throw null; }
        public virtual System.Threading.Tasks.Task<Azure.Response<Azure.Storage.Files.Shares.Models.ShareFileRangeInfo>> GetRangeListAsync(Azure.HttpRange range, Azure.Storage.Files.Shares.Models.ShareFileRequestConditions conditions = null, System.Threading.CancellationToken cancellationToken = default(System.Threading.CancellationToken)) { throw null; }
        [System.ComponentModel.EditorBrowsableAttribute(System.ComponentModel.EditorBrowsableState.Never)]
        public virtual System.Threading.Tasks.Task<Azure.Response<Azure.Storage.Files.Shares.Models.ShareFileRangeInfo>> GetRangeListAsync(Azure.HttpRange range, System.Threading.CancellationToken cancellationToken) { throw null; }
        public virtual System.IO.Stream OpenRead(bool allowfileModifications, long position = (long)0, int? bufferSize = default(int?), System.Threading.CancellationToken cancellationToken = default(System.Threading.CancellationToken)) { throw null; }
        public virtual System.IO.Stream OpenRead(long position = (long)0, int? bufferSize = default(int?), Azure.Storage.Files.Shares.Models.ShareFileRequestConditions conditions = null, System.Threading.CancellationToken cancellationToken = default(System.Threading.CancellationToken)) { throw null; }
        public virtual System.Threading.Tasks.Task<System.IO.Stream> OpenReadAsync(bool allowfileModifications, long position = (long)0, int? bufferSize = default(int?), System.Threading.CancellationToken cancellationToken = default(System.Threading.CancellationToken)) { throw null; }
        public virtual System.Threading.Tasks.Task<System.IO.Stream> OpenReadAsync(long position = (long)0, int? bufferSize = default(int?), Azure.Storage.Files.Shares.Models.ShareFileRequestConditions conditions = null, System.Threading.CancellationToken cancellationToken = default(System.Threading.CancellationToken)) { throw null; }
        public virtual Azure.Response<Azure.Storage.Files.Shares.Models.ShareFileInfo> SetHttpHeaders(long? newSize = default(long?), Azure.Storage.Files.Shares.Models.ShareFileHttpHeaders httpHeaders = null, Azure.Storage.Files.Shares.Models.FileSmbProperties smbProperties = null, string filePermission = null, Azure.Storage.Files.Shares.Models.ShareFileRequestConditions conditions = null, System.Threading.CancellationToken cancellationToken = default(System.Threading.CancellationToken)) { throw null; }
        [System.ComponentModel.EditorBrowsableAttribute(System.ComponentModel.EditorBrowsableState.Never)]
        public virtual Azure.Response<Azure.Storage.Files.Shares.Models.ShareFileInfo> SetHttpHeaders(long? newSize, Azure.Storage.Files.Shares.Models.ShareFileHttpHeaders httpHeaders, Azure.Storage.Files.Shares.Models.FileSmbProperties smbProperties, string filePermission, System.Threading.CancellationToken cancellationToken) { throw null; }
        public virtual System.Threading.Tasks.Task<Azure.Response<Azure.Storage.Files.Shares.Models.ShareFileInfo>> SetHttpHeadersAsync(long? newSize = default(long?), Azure.Storage.Files.Shares.Models.ShareFileHttpHeaders httpHeaders = null, Azure.Storage.Files.Shares.Models.FileSmbProperties smbProperties = null, string filePermission = null, Azure.Storage.Files.Shares.Models.ShareFileRequestConditions conditions = null, System.Threading.CancellationToken cancellationToken = default(System.Threading.CancellationToken)) { throw null; }
        [System.ComponentModel.EditorBrowsableAttribute(System.ComponentModel.EditorBrowsableState.Never)]
        public virtual System.Threading.Tasks.Task<Azure.Response<Azure.Storage.Files.Shares.Models.ShareFileInfo>> SetHttpHeadersAsync(long? newSize, Azure.Storage.Files.Shares.Models.ShareFileHttpHeaders httpHeaders, Azure.Storage.Files.Shares.Models.FileSmbProperties smbProperties, string filePermission, System.Threading.CancellationToken cancellationToken) { throw null; }
        public virtual Azure.Response<Azure.Storage.Files.Shares.Models.ShareFileInfo> SetMetadata(System.Collections.Generic.IDictionary<string, string> metadata, Azure.Storage.Files.Shares.Models.ShareFileRequestConditions conditions = null, System.Threading.CancellationToken cancellationToken = default(System.Threading.CancellationToken)) { throw null; }
        [System.ComponentModel.EditorBrowsableAttribute(System.ComponentModel.EditorBrowsableState.Never)]
        public virtual Azure.Response<Azure.Storage.Files.Shares.Models.ShareFileInfo> SetMetadata(System.Collections.Generic.IDictionary<string, string> metadata, System.Threading.CancellationToken cancellationToken) { throw null; }
        public virtual System.Threading.Tasks.Task<Azure.Response<Azure.Storage.Files.Shares.Models.ShareFileInfo>> SetMetadataAsync(System.Collections.Generic.IDictionary<string, string> metadata, Azure.Storage.Files.Shares.Models.ShareFileRequestConditions conditions = null, System.Threading.CancellationToken cancellationToken = default(System.Threading.CancellationToken)) { throw null; }
        [System.ComponentModel.EditorBrowsableAttribute(System.ComponentModel.EditorBrowsableState.Never)]
        public virtual System.Threading.Tasks.Task<Azure.Response<Azure.Storage.Files.Shares.Models.ShareFileInfo>> SetMetadataAsync(System.Collections.Generic.IDictionary<string, string> metadata, System.Threading.CancellationToken cancellationToken) { throw null; }
        public virtual Azure.Response<Azure.Storage.Files.Shares.Models.ShareFileCopyInfo> StartCopy(System.Uri sourceUri, System.Collections.Generic.IDictionary<string, string> metadata = null, Azure.Storage.Files.Shares.Models.FileSmbProperties smbProperties = null, string filePermission = null, Azure.Storage.Files.Shares.Models.PermissionCopyMode? filePermissionCopyMode = default(Azure.Storage.Files.Shares.Models.PermissionCopyMode?), bool? ignoreReadOnly = default(bool?), bool? setArchiveAttribute = default(bool?), Azure.Storage.Files.Shares.Models.ShareFileRequestConditions conditions = null, System.Threading.CancellationToken cancellationToken = default(System.Threading.CancellationToken)) { throw null; }
        [System.ComponentModel.EditorBrowsableAttribute(System.ComponentModel.EditorBrowsableState.Never)]
        public virtual Azure.Response<Azure.Storage.Files.Shares.Models.ShareFileCopyInfo> StartCopy(System.Uri sourceUri, System.Collections.Generic.IDictionary<string, string> metadata, System.Threading.CancellationToken cancellationToken) { throw null; }
        public virtual System.Threading.Tasks.Task<Azure.Response<Azure.Storage.Files.Shares.Models.ShareFileCopyInfo>> StartCopyAsync(System.Uri sourceUri, System.Collections.Generic.IDictionary<string, string> metadata = null, Azure.Storage.Files.Shares.Models.FileSmbProperties smbProperties = null, string filePermission = null, Azure.Storage.Files.Shares.Models.PermissionCopyMode? filePermissionCopyMode = default(Azure.Storage.Files.Shares.Models.PermissionCopyMode?), bool? ignoreReadOnly = default(bool?), bool? setArchiveAttribute = default(bool?), Azure.Storage.Files.Shares.Models.ShareFileRequestConditions conditions = null, System.Threading.CancellationToken cancellationToken = default(System.Threading.CancellationToken)) { throw null; }
        [System.ComponentModel.EditorBrowsableAttribute(System.ComponentModel.EditorBrowsableState.Never)]
        public virtual System.Threading.Tasks.Task<Azure.Response<Azure.Storage.Files.Shares.Models.ShareFileCopyInfo>> StartCopyAsync(System.Uri sourceUri, System.Collections.Generic.IDictionary<string, string> metadata, System.Threading.CancellationToken cancellationToken) { throw null; }
        public virtual Azure.Response<Azure.Storage.Files.Shares.Models.ShareFileUploadInfo> Upload(System.IO.Stream content, System.IProgress<long> progressHandler = null, Azure.Storage.Files.Shares.Models.ShareFileRequestConditions conditions = null, System.Threading.CancellationToken cancellationToken = default(System.Threading.CancellationToken)) { throw null; }
        [System.ComponentModel.EditorBrowsableAttribute(System.ComponentModel.EditorBrowsableState.Never)]
        public virtual Azure.Response<Azure.Storage.Files.Shares.Models.ShareFileUploadInfo> Upload(System.IO.Stream content, System.IProgress<long> progressHandler, System.Threading.CancellationToken cancellationToken) { throw null; }
        public virtual System.Threading.Tasks.Task<Azure.Response<Azure.Storage.Files.Shares.Models.ShareFileUploadInfo>> UploadAsync(System.IO.Stream content, System.IProgress<long> progressHandler = null, Azure.Storage.Files.Shares.Models.ShareFileRequestConditions conditions = null, System.Threading.CancellationToken cancellationToken = default(System.Threading.CancellationToken)) { throw null; }
        [System.ComponentModel.EditorBrowsableAttribute(System.ComponentModel.EditorBrowsableState.Never)]
        public virtual System.Threading.Tasks.Task<Azure.Response<Azure.Storage.Files.Shares.Models.ShareFileUploadInfo>> UploadAsync(System.IO.Stream content, System.IProgress<long> progressHandler, System.Threading.CancellationToken cancellationToken) { throw null; }
        public virtual Azure.Response<Azure.Storage.Files.Shares.Models.ShareFileUploadInfo> UploadRange(Azure.HttpRange range, System.IO.Stream content, byte[] transactionalContentHash = null, System.IProgress<long> progressHandler = null, Azure.Storage.Files.Shares.Models.ShareFileRequestConditions conditions = null, System.Threading.CancellationToken cancellationToken = default(System.Threading.CancellationToken)) { throw null; }
        [System.ComponentModel.EditorBrowsableAttribute(System.ComponentModel.EditorBrowsableState.Never)]
        public virtual Azure.Response<Azure.Storage.Files.Shares.Models.ShareFileUploadInfo> UploadRange(Azure.Storage.Files.Shares.Models.ShareFileRangeWriteType writeType, Azure.HttpRange range, System.IO.Stream content, byte[] transactionalContentHash = null, System.IProgress<long> progressHandler = null, System.Threading.CancellationToken cancellationToken = default(System.Threading.CancellationToken)) { throw null; }
        public virtual System.Threading.Tasks.Task<Azure.Response<Azure.Storage.Files.Shares.Models.ShareFileUploadInfo>> UploadRangeAsync(Azure.HttpRange range, System.IO.Stream content, byte[] transactionalContentHash = null, System.IProgress<long> progressHandler = null, Azure.Storage.Files.Shares.Models.ShareFileRequestConditions conditions = null, System.Threading.CancellationToken cancellationToken = default(System.Threading.CancellationToken)) { throw null; }
        [System.ComponentModel.EditorBrowsableAttribute(System.ComponentModel.EditorBrowsableState.Never)]
        public virtual System.Threading.Tasks.Task<Azure.Response<Azure.Storage.Files.Shares.Models.ShareFileUploadInfo>> UploadRangeAsync(Azure.Storage.Files.Shares.Models.ShareFileRangeWriteType writeType, Azure.HttpRange range, System.IO.Stream content, byte[] transactionalContentHash = null, System.IProgress<long> progressHandler = null, System.Threading.CancellationToken cancellationToken = default(System.Threading.CancellationToken)) { throw null; }
        public virtual Azure.Response<Azure.Storage.Files.Shares.Models.ShareFileUploadInfo> UploadRangeFromUri(System.Uri sourceUri, Azure.HttpRange range, Azure.HttpRange sourceRange, Azure.Storage.Files.Shares.Models.ShareFileRequestConditions conditions = null, System.Threading.CancellationToken cancellationToken = default(System.Threading.CancellationToken)) { throw null; }
        [System.ComponentModel.EditorBrowsableAttribute(System.ComponentModel.EditorBrowsableState.Never)]
        public virtual Azure.Response<Azure.Storage.Files.Shares.Models.ShareFileUploadInfo> UploadRangeFromUri(System.Uri sourceUri, Azure.HttpRange range, Azure.HttpRange sourceRange, System.Threading.CancellationToken cancellationToken) { throw null; }
        public virtual System.Threading.Tasks.Task<Azure.Response<Azure.Storage.Files.Shares.Models.ShareFileUploadInfo>> UploadRangeFromUriAsync(System.Uri sourceUri, Azure.HttpRange range, Azure.HttpRange sourceRange, Azure.Storage.Files.Shares.Models.ShareFileRequestConditions conditions = null, System.Threading.CancellationToken cancellationToken = default(System.Threading.CancellationToken)) { throw null; }
        [System.ComponentModel.EditorBrowsableAttribute(System.ComponentModel.EditorBrowsableState.Never)]
        public virtual System.Threading.Tasks.Task<Azure.Response<Azure.Storage.Files.Shares.Models.ShareFileUploadInfo>> UploadRangeFromUriAsync(System.Uri sourceUri, Azure.HttpRange range, Azure.HttpRange sourceRange, System.Threading.CancellationToken cancellationToken) { throw null; }
        public virtual Azure.Storage.Files.Shares.ShareFileClient WithSnapshot(string shareSnapshot) { throw null; }
    }
    public partial class ShareServiceClient
    {
        protected ShareServiceClient() { }
        public ShareServiceClient(string connectionString) { }
        public ShareServiceClient(string connectionString, Azure.Storage.Files.Shares.ShareClientOptions options) { }
        public ShareServiceClient(System.Uri serviceUri, Azure.Storage.Files.Shares.ShareClientOptions options = null) { }
        public ShareServiceClient(System.Uri serviceUri, Azure.Storage.StorageSharedKeyCredential credential, Azure.Storage.Files.Shares.ShareClientOptions options = null) { }
        public virtual string AccountName { get { throw null; } }
        public virtual System.Uri Uri { get { throw null; } }
        public virtual Azure.Response<Azure.Storage.Files.Shares.ShareClient> CreateShare(string shareName, System.Collections.Generic.IDictionary<string, string> metadata = null, int? quotaInGB = default(int?), System.Threading.CancellationToken cancellationToken = default(System.Threading.CancellationToken)) { throw null; }
        public virtual System.Threading.Tasks.Task<Azure.Response<Azure.Storage.Files.Shares.ShareClient>> CreateShareAsync(string shareName, System.Collections.Generic.IDictionary<string, string> metadata = null, int? quotaInGB = default(int?), System.Threading.CancellationToken cancellationToken = default(System.Threading.CancellationToken)) { throw null; }
        public virtual Azure.Response DeleteShare(string shareName, bool includeSnapshots = true, System.Threading.CancellationToken cancellationToken = default(System.Threading.CancellationToken)) { throw null; }
        public virtual System.Threading.Tasks.Task<Azure.Response> DeleteShareAsync(string shareName, bool includeSnapshots = true, System.Threading.CancellationToken cancellationToken = default(System.Threading.CancellationToken)) { throw null; }
        public virtual Azure.Response<Azure.Storage.Files.Shares.Models.ShareServiceProperties> GetProperties(System.Threading.CancellationToken cancellationToken = default(System.Threading.CancellationToken)) { throw null; }
        public virtual System.Threading.Tasks.Task<Azure.Response<Azure.Storage.Files.Shares.Models.ShareServiceProperties>> GetPropertiesAsync(System.Threading.CancellationToken cancellationToken = default(System.Threading.CancellationToken)) { throw null; }
        public virtual Azure.Storage.Files.Shares.ShareClient GetShareClient(string shareName) { throw null; }
        public virtual Azure.Pageable<Azure.Storage.Files.Shares.Models.ShareItem> GetShares(Azure.Storage.Files.Shares.Models.ShareTraits traits = Azure.Storage.Files.Shares.Models.ShareTraits.None, Azure.Storage.Files.Shares.Models.ShareStates states = Azure.Storage.Files.Shares.Models.ShareStates.None, string prefix = null, System.Threading.CancellationToken cancellationToken = default(System.Threading.CancellationToken)) { throw null; }
        public virtual Azure.AsyncPageable<Azure.Storage.Files.Shares.Models.ShareItem> GetSharesAsync(Azure.Storage.Files.Shares.Models.ShareTraits traits = Azure.Storage.Files.Shares.Models.ShareTraits.None, Azure.Storage.Files.Shares.Models.ShareStates states = Azure.Storage.Files.Shares.Models.ShareStates.None, string prefix = null, System.Threading.CancellationToken cancellationToken = default(System.Threading.CancellationToken)) { throw null; }
        public virtual Azure.Response SetProperties(Azure.Storage.Files.Shares.Models.ShareServiceProperties properties, System.Threading.CancellationToken cancellationToken = default(System.Threading.CancellationToken)) { throw null; }
        public virtual System.Threading.Tasks.Task<Azure.Response> SetPropertiesAsync(Azure.Storage.Files.Shares.Models.ShareServiceProperties properties, System.Threading.CancellationToken cancellationToken = default(System.Threading.CancellationToken)) { throw null; }
        public virtual Azure.Response<Azure.Storage.Files.Shares.ShareClient> UndeleteShare(string deletedShareName, string deletedShareVersion, System.Threading.CancellationToken cancellationToken = default(System.Threading.CancellationToken)) { throw null; }
        public virtual System.Threading.Tasks.Task<Azure.Response<Azure.Storage.Files.Shares.ShareClient>> UndeleteShareAsync(string deletedShareName, string deletedShareVersion, System.Threading.CancellationToken cancellationToken = default(System.Threading.CancellationToken)) { throw null; }
    }
    public partial class ShareUriBuilder
    {
        public ShareUriBuilder(System.Uri uri) { }
        public string AccountName { get { throw null; } set { } }
        public string DirectoryOrFilePath { get { throw null; } set { } }
        public string Host { get { throw null; } set { } }
        public int Port { get { throw null; } set { } }
        public string Query { get { throw null; } set { } }
        public Azure.Storage.Sas.SasQueryParameters Sas { get { throw null; } set { } }
        public string Scheme { get { throw null; } set { } }
        public string ShareName { get { throw null; } set { } }
        public string Snapshot { get { throw null; } set { } }
        public override string ToString() { throw null; }
        public System.Uri ToUri() { throw null; }
    }
}
namespace Azure.Storage.Files.Shares.Models
{
    public partial class CloseHandlesResult
    {
        internal CloseHandlesResult() { }
        public int ClosedHandlesCount { get { throw null; } }
        public int FailedHandlesCount { get { throw null; } }
    }
    public enum CopyStatus
    {
        Pending = 0,
        Success = 1,
        Aborted = 2,
        Failed = 3,
    }
    public partial class FileLeaseReleaseInfo
    {
        internal FileLeaseReleaseInfo() { }
        public Azure.ETag ETag { get { throw null; } }
        public System.DateTimeOffset LastModified { get { throw null; } }
    }
    public static partial class FileModelFactory
    {
        public static Azure.Storage.Files.Shares.Models.CloseHandlesResult ClosedHandlesInfo(int closedHandlesCount) { throw null; }
        public static Azure.Storage.Files.Shares.Models.CloseHandlesResult ClosedHandlesInfo(int closedHandlesCount, int failedHandlesCount) { throw null; }
    }
    public partial class FileSmbProperties
    {
        internal FileSmbProperties() { }
        public Azure.Storage.Files.Shares.Models.NtfsFileAttributes? FileAttributes { get { throw null; } set { } }
        public System.DateTimeOffset? FileChangedOn { get { throw null; } }
        public System.DateTimeOffset? FileCreatedOn { get { throw null; } set { } }
        public string FileId { get { throw null; } }
        public System.DateTimeOffset? FileLastWrittenOn { get { throw null; } set { } }
        public string FilePermissionKey { get { throw null; } set { } }
        public string ParentId { get { throw null; } }
        [System.ComponentModel.EditorBrowsableAttribute(System.ComponentModel.EditorBrowsableState.Never)]
        public override bool Equals(object other) { throw null; }
        [System.ComponentModel.EditorBrowsableAttribute(System.ComponentModel.EditorBrowsableState.Never)]
        public override int GetHashCode() { throw null; }
    }
    public static partial class FilesModelFactory
    {
        public static Azure.Storage.Files.Shares.Models.ShareDirectoryProperties StorageDirectoryProperties(System.Collections.Generic.IDictionary<string, string> metadata, Azure.ETag eTag, System.DateTimeOffset lastModified, bool isServerEncrypted, string fileAttributes, System.DateTimeOffset fileCreationTime, System.DateTimeOffset fileLastWriteTime, System.DateTimeOffset fileChangeTime, string filePermissionKey, string fileId, string fileParentId) { throw null; }
        public static Azure.Storage.Files.Shares.Models.ShareFileDownloadInfo StorageFileDownloadInfo(System.DateTimeOffset lastModified = default(System.DateTimeOffset), System.Collections.Generic.IEnumerable<string> contentLanguage = null, string acceptRanges = null, System.DateTimeOffset copyCompletionTime = default(System.DateTimeOffset), string copyStatusDescription = null, string contentDisposition = null, string copyProgress = null, System.Uri copySource = null, Azure.Storage.Files.Shares.Models.CopyStatus copyStatus = Azure.Storage.Files.Shares.Models.CopyStatus.Pending, byte[] fileContentHash = null, bool isServerEncrypted = false, string cacheControl = null, string fileAttributes = null, System.Collections.Generic.IEnumerable<string> contentEncoding = null, System.DateTimeOffset fileCreationTime = default(System.DateTimeOffset), byte[] contentHash = null, System.DateTimeOffset fileLastWriteTime = default(System.DateTimeOffset), Azure.ETag eTag = default(Azure.ETag), System.DateTimeOffset fileChangeTime = default(System.DateTimeOffset), string contentRange = null, string filePermissionKey = null, string contentType = null, string fileId = null, long contentLength = (long)0, string fileParentId = null, System.Collections.Generic.IDictionary<string, string> metadata = null, System.IO.Stream content = null, string copyId = null) { throw null; }
        public static Azure.Storage.Files.Shares.Models.ShareFileDownloadDetails StorageFileDownloadProperties(System.DateTimeOffset lastModified, System.Collections.Generic.IDictionary<string, string> metadata, string contentType, string contentRange, Azure.ETag eTag, System.Collections.Generic.IEnumerable<string> contentEncoding, string cacheControl, string contentDisposition, System.Collections.Generic.IEnumerable<string> contentLanguage, string acceptRanges, System.DateTimeOffset copyCompletedOn, string copyStatusDescription, string copyId, string copyProgress, System.Uri copySource, Azure.Storage.Files.Shares.Models.CopyStatus copyStatus, byte[] fileContentHash, bool isServiceEncrypted) { throw null; }
        public static Azure.Storage.Files.Shares.Models.ShareFileInfo StorageFileInfo(Azure.ETag eTag, System.DateTimeOffset lastModified, bool isServerEncrypted, string filePermissionKey, string fileAttributes, System.DateTimeOffset fileCreationTime, System.DateTimeOffset fileLastWriteTime, System.DateTimeOffset fileChangeTime, string fileId, string fileParentId) { throw null; }
        public static Azure.Storage.Files.Shares.Models.ShareFileItem StorageFileItem(bool isDirectory, string name, long? fileSize) { throw null; }
        public static Azure.Storage.Files.Shares.Models.ShareFileProperties StorageFileProperties(System.DateTimeOffset lastModified, System.Collections.Generic.IDictionary<string, string> metadata, long contentLength, string contentType, Azure.ETag eTag, byte[] contentHash, System.Collections.Generic.IEnumerable<string> contentEncoding, string cacheControl, string contentDisposition, System.Collections.Generic.IEnumerable<string> contentLanguage, System.DateTimeOffset copyCompletedOn, string copyStatusDescription, string copyId, string copyProgress, string copySource, Azure.Storage.Files.Shares.Models.CopyStatus copyStatus, bool isServerEncrypted, string fileAttributes, System.DateTimeOffset fileCreationTime, System.DateTimeOffset fileLastWriteTime, System.DateTimeOffset fileChangeTime, string filePermissionKey, string fileId, string fileParentId) { throw null; }
    }
    [System.FlagsAttribute]
    public enum NtfsFileAttributes
    {
        ReadOnly = 1,
        Hidden = 2,
        System = 4,
        None = 8,
        Directory = 16,
        Archive = 32,
        Temporary = 64,
        Offline = 128,
        NotContentIndexed = 256,
        NoScrubData = 512,
    }
    public enum PermissionCopyMode
    {
        Source = 0,
        Override = 1,
    }
    public partial class PermissionInfo
    {
        internal PermissionInfo() { }
        public string FilePermissionKey { get { throw null; } }
    }
    public partial class ShareAccessPolicy
    {
        public ShareAccessPolicy() { }
        [System.ComponentModel.EditorBrowsableAttribute(System.ComponentModel.EditorBrowsableState.Never)]
        public System.DateTimeOffset ExpiresOn { get { throw null; } set { } }
        public string Permissions { get { throw null; } set { } }
        public System.DateTimeOffset? PolicyExpiresOn { get { throw null; } set { } }
        public System.DateTimeOffset? PolicyStartsOn { get { throw null; } set { } }
        [System.ComponentModel.EditorBrowsableAttribute(System.ComponentModel.EditorBrowsableState.Never)]
        public System.DateTimeOffset StartsOn { get { throw null; } set { } }
    }
    public partial class ShareCorsRule
    {
        public ShareCorsRule() { }
        public string AllowedHeaders { get { throw null; } set { } }
        public string AllowedMethods { get { throw null; } set { } }
        public string AllowedOrigins { get { throw null; } set { } }
        public string ExposedHeaders { get { throw null; } set { } }
        public int MaxAgeInSeconds { get { throw null; } set { } }
    }
    public partial class ShareDirectoryInfo
    {
        internal ShareDirectoryInfo() { }
        public Azure.ETag ETag { get { throw null; } }
        public System.DateTimeOffset LastModified { get { throw null; } }
        public Azure.Storage.Files.Shares.Models.FileSmbProperties SmbProperties { get { throw null; } set { } }
    }
    public partial class ShareDirectoryProperties
    {
        internal ShareDirectoryProperties() { }
        public Azure.ETag ETag { get { throw null; } }
        public bool IsServerEncrypted { get { throw null; } }
        public System.DateTimeOffset LastModified { get { throw null; } }
        public System.Collections.Generic.IDictionary<string, string> Metadata { get { throw null; } }
        public Azure.Storage.Files.Shares.Models.FileSmbProperties SmbProperties { get { throw null; } set { } }
    }
    [System.Runtime.InteropServices.StructLayoutAttribute(System.Runtime.InteropServices.LayoutKind.Sequential)]
    public readonly partial struct ShareErrorCode : System.IEquatable<Azure.Storage.Files.Shares.Models.ShareErrorCode>
    {
        private readonly object _dummy;
        private readonly int _dummyPrimitive;
        public ShareErrorCode(string value) { throw null; }
        public static Azure.Storage.Files.Shares.Models.ShareErrorCode AccountAlreadyExists { get { throw null; } }
        public static Azure.Storage.Files.Shares.Models.ShareErrorCode AccountBeingCreated { get { throw null; } }
        public static Azure.Storage.Files.Shares.Models.ShareErrorCode AccountIsDisabled { get { throw null; } }
        public static Azure.Storage.Files.Shares.Models.ShareErrorCode AuthenticationFailed { get { throw null; } }
        public static Azure.Storage.Files.Shares.Models.ShareErrorCode AuthorizationFailure { get { throw null; } }
        public static Azure.Storage.Files.Shares.Models.ShareErrorCode AuthorizationPermissionMismatch { get { throw null; } }
        public static Azure.Storage.Files.Shares.Models.ShareErrorCode AuthorizationProtocolMismatch { get { throw null; } }
        public static Azure.Storage.Files.Shares.Models.ShareErrorCode AuthorizationResourceTypeMismatch { get { throw null; } }
        public static Azure.Storage.Files.Shares.Models.ShareErrorCode AuthorizationServiceMismatch { get { throw null; } }
        public static Azure.Storage.Files.Shares.Models.ShareErrorCode AuthorizationSourceIPMismatch { get { throw null; } }
        public static Azure.Storage.Files.Shares.Models.ShareErrorCode CannotDeleteFileOrDirectory { get { throw null; } }
        public static Azure.Storage.Files.Shares.Models.ShareErrorCode ClientCacheFlushDelay { get { throw null; } }
        public static Azure.Storage.Files.Shares.Models.ShareErrorCode ConditionHeadersNotSupported { get { throw null; } }
        public static Azure.Storage.Files.Shares.Models.ShareErrorCode ConditionNotMet { get { throw null; } }
        public static Azure.Storage.Files.Shares.Models.ShareErrorCode ContainerQuotaDowngradeNotAllowed { get { throw null; } }
        public static Azure.Storage.Files.Shares.Models.ShareErrorCode DeletePending { get { throw null; } }
        public static Azure.Storage.Files.Shares.Models.ShareErrorCode DirectoryNotEmpty { get { throw null; } }
        public static Azure.Storage.Files.Shares.Models.ShareErrorCode EmptyMetadataKey { get { throw null; } }
        public static Azure.Storage.Files.Shares.Models.ShareErrorCode FeatureVersionMismatch { get { throw null; } }
        public static Azure.Storage.Files.Shares.Models.ShareErrorCode FileLockConflict { get { throw null; } }
        public static Azure.Storage.Files.Shares.Models.ShareErrorCode InsufficientAccountPermissions { get { throw null; } }
        public static Azure.Storage.Files.Shares.Models.ShareErrorCode InternalError { get { throw null; } }
        public static Azure.Storage.Files.Shares.Models.ShareErrorCode InvalidAuthenticationInfo { get { throw null; } }
        public static Azure.Storage.Files.Shares.Models.ShareErrorCode InvalidFileOrDirectoryPathName { get { throw null; } }
        public static Azure.Storage.Files.Shares.Models.ShareErrorCode InvalidHeaderValue { get { throw null; } }
        public static Azure.Storage.Files.Shares.Models.ShareErrorCode InvalidHttpVerb { get { throw null; } }
        public static Azure.Storage.Files.Shares.Models.ShareErrorCode InvalidInput { get { throw null; } }
        public static Azure.Storage.Files.Shares.Models.ShareErrorCode InvalidMd5 { get { throw null; } }
        public static Azure.Storage.Files.Shares.Models.ShareErrorCode InvalidMetadata { get { throw null; } }
        public static Azure.Storage.Files.Shares.Models.ShareErrorCode InvalidQueryParameterValue { get { throw null; } }
        public static Azure.Storage.Files.Shares.Models.ShareErrorCode InvalidRange { get { throw null; } }
        public static Azure.Storage.Files.Shares.Models.ShareErrorCode InvalidResourceName { get { throw null; } }
        public static Azure.Storage.Files.Shares.Models.ShareErrorCode InvalidUri { get { throw null; } }
        public static Azure.Storage.Files.Shares.Models.ShareErrorCode InvalidXmlDocument { get { throw null; } }
        public static Azure.Storage.Files.Shares.Models.ShareErrorCode InvalidXmlNodeValue { get { throw null; } }
        public static Azure.Storage.Files.Shares.Models.ShareErrorCode Md5Mismatch { get { throw null; } }
        public static Azure.Storage.Files.Shares.Models.ShareErrorCode MetadataTooLarge { get { throw null; } }
        public static Azure.Storage.Files.Shares.Models.ShareErrorCode MissingContentLengthHeader { get { throw null; } }
        public static Azure.Storage.Files.Shares.Models.ShareErrorCode MissingRequiredHeader { get { throw null; } }
        public static Azure.Storage.Files.Shares.Models.ShareErrorCode MissingRequiredQueryParameter { get { throw null; } }
        public static Azure.Storage.Files.Shares.Models.ShareErrorCode MissingRequiredXmlNode { get { throw null; } }
        public static Azure.Storage.Files.Shares.Models.ShareErrorCode MultipleConditionHeadersNotSupported { get { throw null; } }
        public static Azure.Storage.Files.Shares.Models.ShareErrorCode OperationTimedOut { get { throw null; } }
        public static Azure.Storage.Files.Shares.Models.ShareErrorCode OutOfRangeInput { get { throw null; } }
        public static Azure.Storage.Files.Shares.Models.ShareErrorCode OutOfRangeQueryParameterValue { get { throw null; } }
        public static Azure.Storage.Files.Shares.Models.ShareErrorCode ParentNotFound { get { throw null; } }
        public static Azure.Storage.Files.Shares.Models.ShareErrorCode ReadOnlyAttribute { get { throw null; } }
        public static Azure.Storage.Files.Shares.Models.ShareErrorCode RequestBodyTooLarge { get { throw null; } }
        public static Azure.Storage.Files.Shares.Models.ShareErrorCode RequestUrlFailedToParse { get { throw null; } }
        public static Azure.Storage.Files.Shares.Models.ShareErrorCode ResourceAlreadyExists { get { throw null; } }
        public static Azure.Storage.Files.Shares.Models.ShareErrorCode ResourceNotFound { get { throw null; } }
        public static Azure.Storage.Files.Shares.Models.ShareErrorCode ResourceTypeMismatch { get { throw null; } }
        public static Azure.Storage.Files.Shares.Models.ShareErrorCode ServerBusy { get { throw null; } }
        public static Azure.Storage.Files.Shares.Models.ShareErrorCode ShareAlreadyExists { get { throw null; } }
        public static Azure.Storage.Files.Shares.Models.ShareErrorCode ShareBeingDeleted { get { throw null; } }
        public static Azure.Storage.Files.Shares.Models.ShareErrorCode ShareDisabled { get { throw null; } }
        public static Azure.Storage.Files.Shares.Models.ShareErrorCode ShareHasSnapshots { get { throw null; } }
        public static Azure.Storage.Files.Shares.Models.ShareErrorCode ShareNotFound { get { throw null; } }
        public static Azure.Storage.Files.Shares.Models.ShareErrorCode ShareSnapshotCountExceeded { get { throw null; } }
        public static Azure.Storage.Files.Shares.Models.ShareErrorCode ShareSnapshotInProgress { get { throw null; } }
        public static Azure.Storage.Files.Shares.Models.ShareErrorCode ShareSnapshotOperationNotSupported { get { throw null; } }
        public static Azure.Storage.Files.Shares.Models.ShareErrorCode SharingViolation { get { throw null; } }
        public static Azure.Storage.Files.Shares.Models.ShareErrorCode UnsupportedHeader { get { throw null; } }
        public static Azure.Storage.Files.Shares.Models.ShareErrorCode UnsupportedHttpVerb { get { throw null; } }
        public static Azure.Storage.Files.Shares.Models.ShareErrorCode UnsupportedQueryParameter { get { throw null; } }
        public static Azure.Storage.Files.Shares.Models.ShareErrorCode UnsupportedXmlNode { get { throw null; } }
        public bool Equals(Azure.Storage.Files.Shares.Models.ShareErrorCode other) { throw null; }
        [System.ComponentModel.EditorBrowsableAttribute(System.ComponentModel.EditorBrowsableState.Never)]
        public override bool Equals(object obj) { throw null; }
        [System.ComponentModel.EditorBrowsableAttribute(System.ComponentModel.EditorBrowsableState.Never)]
        public override int GetHashCode() { throw null; }
        public static bool operator ==(Azure.Storage.Files.Shares.Models.ShareErrorCode left, Azure.Storage.Files.Shares.Models.ShareErrorCode right) { throw null; }
        public static implicit operator Azure.Storage.Files.Shares.Models.ShareErrorCode (string value) { throw null; }
        public static bool operator !=(Azure.Storage.Files.Shares.Models.ShareErrorCode left, Azure.Storage.Files.Shares.Models.ShareErrorCode right) { throw null; }
        public override string ToString() { throw null; }
    }
    public partial class ShareFileCopyInfo
    {
        internal ShareFileCopyInfo() { }
        public string CopyId { get { throw null; } }
        public Azure.Storage.Files.Shares.Models.CopyStatus CopyStatus { get { throw null; } }
        public Azure.ETag ETag { get { throw null; } }
        public System.DateTimeOffset LastModified { get { throw null; } }
    }
    public partial class ShareFileDownloadDetails
    {
        internal ShareFileDownloadDetails() { }
        public string AcceptRanges { get { throw null; } }
        public string CacheControl { get { throw null; } }
        public string ContentDisposition { get { throw null; } }
        public System.Collections.Generic.IEnumerable<string> ContentEncoding { get { throw null; } }
        public System.Collections.Generic.IEnumerable<string> ContentLanguage { get { throw null; } }
        public string ContentRange { get { throw null; } }
        public System.DateTimeOffset CopyCompletedOn { get { throw null; } }
        public string CopyId { get { throw null; } }
        public string CopyProgress { get { throw null; } }
        public System.Uri CopySource { get { throw null; } }
        public Azure.Storage.Files.Shares.Models.CopyStatus CopyStatus { get { throw null; } }
        public string CopyStatusDescription { get { throw null; } }
        public Azure.ETag ETag { get { throw null; } }
        public byte[] FileContentHash { get { throw null; } }
        public bool IsServerEncrypted { get { throw null; } }
        public System.DateTimeOffset LastModified { get { throw null; } }
        public Azure.Storage.Files.Shares.Models.ShareLeaseDuration LeaseDuration { get { throw null; } }
        public Azure.Storage.Files.Shares.Models.ShareLeaseState LeaseState { get { throw null; } }
        public Azure.Storage.Files.Shares.Models.ShareLeaseStatus LeaseStatus { get { throw null; } }
        public System.Collections.Generic.IDictionary<string, string> Metadata { get { throw null; } }
        public Azure.Storage.Files.Shares.Models.FileSmbProperties SmbProperties { get { throw null; } set { } }
    }
    public partial class ShareFileDownloadInfo : System.IDisposable
    {
        internal ShareFileDownloadInfo() { }
        public System.IO.Stream Content { get { throw null; } }
        public byte[] ContentHash { get { throw null; } }
        public long ContentLength { get { throw null; } }
        public string ContentType { get { throw null; } }
        public Azure.Storage.Files.Shares.Models.ShareFileDownloadDetails Details { get { throw null; } }
        public void Dispose() { }
    }
    public partial class ShareFileHandle
    {
        internal ShareFileHandle() { }
        public string ClientIp { get { throw null; } }
        public string FileId { get { throw null; } }
        public string HandleId { get { throw null; } }
        public System.DateTimeOffset? LastReconnectedOn { get { throw null; } }
        public System.DateTimeOffset? OpenedOn { get { throw null; } }
        public string ParentId { get { throw null; } }
        public string Path { get { throw null; } }
        public string SessionId { get { throw null; } }
    }
    public partial class ShareFileHttpHeaders
    {
        public ShareFileHttpHeaders() { }
        public string CacheControl { get { throw null; } set { } }
        public string ContentDisposition { get { throw null; } set { } }
        public string[] ContentEncoding { get { throw null; } set { } }
        public byte[] ContentHash { get { throw null; } set { } }
        public string[] ContentLanguage { get { throw null; } set { } }
        public string ContentType { get { throw null; } set { } }
        [System.ComponentModel.EditorBrowsableAttribute(System.ComponentModel.EditorBrowsableState.Never)]
        public override bool Equals(object obj) { throw null; }
        [System.ComponentModel.EditorBrowsableAttribute(System.ComponentModel.EditorBrowsableState.Never)]
        public override int GetHashCode() { throw null; }
    }
    public partial class ShareFileInfo
    {
        internal ShareFileInfo() { }
        public Azure.ETag ETag { get { throw null; } }
        public bool IsServerEncrypted { get { throw null; } }
        public System.DateTimeOffset LastModified { get { throw null; } }
        public Azure.Storage.Files.Shares.Models.FileSmbProperties SmbProperties { get { throw null; } set { } }
    }
    public partial class ShareFileItem
    {
        internal ShareFileItem() { }
        public long? FileSize { get { throw null; } }
        public bool IsDirectory { get { throw null; } }
        public string Name { get { throw null; } }
    }
    public partial class ShareFileLease
    {
        internal ShareFileLease() { }
        public Azure.ETag ETag { get { throw null; } }
        public System.DateTimeOffset LastModified { get { throw null; } }
        public string LeaseId { get { throw null; } }
    }
    public partial class ShareFileProperties
    {
        internal ShareFileProperties() { }
        public string CacheControl { get { throw null; } }
        public string ContentDisposition { get { throw null; } }
        public System.Collections.Generic.IEnumerable<string> ContentEncoding { get { throw null; } }
        public byte[] ContentHash { get { throw null; } }
        public System.Collections.Generic.IEnumerable<string> ContentLanguage { get { throw null; } }
        public long ContentLength { get { throw null; } }
        public string ContentType { get { throw null; } }
        public System.DateTimeOffset CopyCompletedOn { get { throw null; } }
        public string CopyId { get { throw null; } }
        public string CopyProgress { get { throw null; } }
        public string CopySource { get { throw null; } }
        public Azure.Storage.Files.Shares.Models.CopyStatus CopyStatus { get { throw null; } }
        public string CopyStatusDescription { get { throw null; } }
        public Azure.ETag ETag { get { throw null; } }
        public bool IsServerEncrypted { get { throw null; } }
        public System.DateTimeOffset LastModified { get { throw null; } }
        public Azure.Storage.Files.Shares.Models.ShareLeaseDuration LeaseDuration { get { throw null; } }
        public Azure.Storage.Files.Shares.Models.ShareLeaseState LeaseState { get { throw null; } }
        public Azure.Storage.Files.Shares.Models.ShareLeaseStatus LeaseStatus { get { throw null; } }
        public System.Collections.Generic.IDictionary<string, string> Metadata { get { throw null; } }
        public Azure.Storage.Files.Shares.Models.FileSmbProperties SmbProperties { get { throw null; } set { } }
    }
    public partial class ShareFileRangeInfo
    {
        internal ShareFileRangeInfo() { }
        public Azure.ETag ETag { get { throw null; } }
        public long FileContentLength { get { throw null; } }
        public System.DateTimeOffset LastModified { get { throw null; } }
        public System.Collections.Generic.IEnumerable<Azure.HttpRange> Ranges { get { throw null; } }
    }
    public enum ShareFileRangeWriteType
    {
        Update = 0,
        Clear = 1,
    }
    public partial class ShareFileRequestConditions
    {
        public ShareFileRequestConditions() { }
        public string LeaseId { get { throw null; } set { } }
        public override string ToString() { throw null; }
    }
    public partial class ShareFileUploadInfo
    {
        internal ShareFileUploadInfo() { }
        public byte[] ContentHash { get { throw null; } }
        public Azure.ETag ETag { get { throw null; } }
        public bool IsServerEncrypted { get { throw null; } }
        public System.DateTimeOffset LastModified { get { throw null; } }
    }
    public partial class ShareInfo
    {
        internal ShareInfo() { }
        public Azure.ETag ETag { get { throw null; } }
        public System.DateTimeOffset LastModified { get { throw null; } }
    }
    public partial class ShareItem
    {
        internal ShareItem() { }
<<<<<<< HEAD
        public bool? Deleted { get { throw null; } }
        public string Name { get { throw null; } }
        public Azure.Storage.Files.Shares.Models.ShareProperties Properties { get { throw null; } }
        public string Snapshot { get { throw null; } }
        public string Version { get { throw null; } }
=======
        public bool? IsDeleted { get { throw null; } }
        public string Name { get { throw null; } }
        public Azure.Storage.Files.Shares.Models.ShareProperties Properties { get { throw null; } }
        public string Snapshot { get { throw null; } }
        public string VersionId { get { throw null; } }
>>>>>>> 994efc63
    }
    public enum ShareLeaseDuration
    {
        Infinite = 0,
        Fixed = 1,
    }
    public enum ShareLeaseState
    {
        Available = 0,
        Leased = 1,
        Expired = 2,
        Breaking = 3,
        Broken = 4,
    }
    public enum ShareLeaseStatus
    {
        Locked = 0,
        Unlocked = 1,
    }
    public partial class ShareMetrics
    {
        public ShareMetrics() { }
        public bool Enabled { get { throw null; } set { } }
        public bool? IncludeApis { get { throw null; } set { } }
        public Azure.Storage.Files.Shares.Models.ShareRetentionPolicy RetentionPolicy { get { throw null; } set { } }
        public string Version { get { throw null; } set { } }
    }
    public static partial class ShareModelFactory
    {
        public static Azure.Storage.Files.Shares.Models.FileLeaseReleaseInfo FileLeaseReleaseInfo(Azure.ETag eTag, System.DateTimeOffset lastModified) { throw null; }
        public static Azure.Storage.Files.Shares.Models.PermissionInfo PermissionInfo(string filePermissionKey) { throw null; }
        public static Azure.Storage.Files.Shares.Models.ShareFileCopyInfo ShareFileCopyInfo(Azure.ETag eTag, System.DateTimeOffset lastModified, string copyId, Azure.Storage.Files.Shares.Models.CopyStatus copyStatus) { throw null; }
        public static Azure.Storage.Files.Shares.Models.ShareFileHandle ShareFileHandle(string handleId, string path, string fileId, string sessionId, string clientIp, string parentId = null, System.DateTimeOffset? openedOn = default(System.DateTimeOffset?), System.DateTimeOffset? lastReconnectedOn = default(System.DateTimeOffset?)) { throw null; }
        public static Azure.Storage.Files.Shares.Models.ShareFileLease ShareFileLease(Azure.ETag eTag, System.DateTimeOffset lastModified, string leaseId) { throw null; }
        public static Azure.Storage.Files.Shares.Models.ShareFileRangeInfo ShareFileRangeInfo(System.DateTimeOffset lastModified, Azure.ETag eTag, long fileContentLength, System.Collections.Generic.IEnumerable<Azure.HttpRange> ranges) { throw null; }
        public static Azure.Storage.Files.Shares.Models.ShareFileUploadInfo ShareFileUploadInfo(Azure.ETag eTag, System.DateTimeOffset lastModified, byte[] contentHash, bool isServerEncrypted) { throw null; }
        public static Azure.Storage.Files.Shares.Models.ShareInfo ShareInfo(Azure.ETag eTag, System.DateTimeOffset lastModified) { throw null; }
        [System.ComponentModel.EditorBrowsableAttribute(System.ComponentModel.EditorBrowsableState.Never)]
        public static Azure.Storage.Files.Shares.Models.ShareItem ShareItem(string name, Azure.Storage.Files.Shares.Models.ShareProperties properties, string snapshot) { throw null; }
<<<<<<< HEAD
        public static Azure.Storage.Files.Shares.Models.ShareItem ShareItem(string name, Azure.Storage.Files.Shares.Models.ShareProperties properties, string snapshot = null, bool? deleted = default(bool?), string version = null) { throw null; }
        [System.ComponentModel.EditorBrowsableAttribute(System.ComponentModel.EditorBrowsableState.Never)]
        public static Azure.Storage.Files.Shares.Models.ShareProperties ShareProperties(System.DateTimeOffset? lastModified, Azure.ETag? eTag, int? quotaInGB, System.Collections.Generic.IDictionary<string, string> metadata) { throw null; }
        public static Azure.Storage.Files.Shares.Models.ShareProperties ShareProperties(System.DateTimeOffset? lastModified = default(System.DateTimeOffset?), Azure.ETag? eTag = default(Azure.ETag?), int? provisionedIops = default(int?), int? provisionedIngressMBps = default(int?), int? provisionedEgressMBps = default(int?), System.DateTimeOffset? nextAllowedQuotaDowngradeTime = default(System.DateTimeOffset?), System.DateTimeOffset? deletedTime = default(System.DateTimeOffset?), int? remainingRetentionDays = default(int?), int? quotaInGB = default(int?), System.Collections.Generic.IDictionary<string, string> metadata = null) { throw null; }
=======
        public static Azure.Storage.Files.Shares.Models.ShareItem ShareItem(string name, Azure.Storage.Files.Shares.Models.ShareProperties properties, string snapshot = null, bool? isDeleted = default(bool?), string versionId = null) { throw null; }
        [System.ComponentModel.EditorBrowsableAttribute(System.ComponentModel.EditorBrowsableState.Never)]
        public static Azure.Storage.Files.Shares.Models.ShareProperties ShareProperties(System.DateTimeOffset? lastModified, Azure.ETag? eTag, int? quotaInGB, System.Collections.Generic.IDictionary<string, string> metadata) { throw null; }
        public static Azure.Storage.Files.Shares.Models.ShareProperties ShareProperties(System.DateTimeOffset? lastModified = default(System.DateTimeOffset?), Azure.ETag? eTag = default(Azure.ETag?), int? provisionedIops = default(int?), int? provisionedIngressMBps = default(int?), int? provisionedEgressMBps = default(int?), System.DateTimeOffset? nextAllowedQuotaDowngradeTime = default(System.DateTimeOffset?), System.DateTimeOffset? deletedOn = default(System.DateTimeOffset?), int? remainingRetentionDays = default(int?), int? quotaInGB = default(int?), System.Collections.Generic.IDictionary<string, string> metadata = null) { throw null; }
        [System.ComponentModel.EditorBrowsableAttribute(System.ComponentModel.EditorBrowsableState.Never)]
        public static Azure.Storage.Files.Shares.Models.ShareProperties ShareProperties(System.DateTimeOffset? lastModified, Azure.ETag? eTag, int? provisionedIops, int? provisionedIngressMBps, int? provisionedEgressMBps, System.DateTimeOffset? nextAllowedQuotaDowngradeTime, int? quotaInGB, System.Collections.Generic.IDictionary<string, string> metadata) { throw null; }
>>>>>>> 994efc63
        public static Azure.Storage.Files.Shares.Models.ShareSnapshotInfo ShareSnapshotInfo(string snapshot, Azure.ETag eTag, System.DateTimeOffset lastModified) { throw null; }
        [System.ComponentModel.EditorBrowsableAttribute(System.ComponentModel.EditorBrowsableState.Never)]
        public static Azure.Storage.Files.Shares.Models.ShareStatistics ShareStatistics(int shareUsageBytes) { throw null; }
        public static Azure.Storage.Files.Shares.Models.ShareStatistics ShareStatistics(long shareUsageInBytes) { throw null; }
        [System.ComponentModel.EditorBrowsableAttribute(System.ComponentModel.EditorBrowsableState.Never)]
        public static Azure.Storage.Files.Shares.Models.StorageClosedHandlesSegment StorageClosedHandlesSegment(string marker, int numberOfHandlesClosed) { throw null; }
        public static Azure.Storage.Files.Shares.Models.StorageClosedHandlesSegment StorageClosedHandlesSegment(string marker, int numberOfHandlesClosed, int numberOfHandlesFailedToClose) { throw null; }
    }
    public partial class ShareProperties
    {
        internal ShareProperties() { }
<<<<<<< HEAD
        public System.DateTimeOffset? DeletedTime { get { throw null; } }
=======
        public System.DateTimeOffset? DeletedOn { get { throw null; } }
>>>>>>> 994efc63
        public Azure.ETag? ETag { get { throw null; } }
        public System.DateTimeOffset? LastModified { get { throw null; } }
        public System.Collections.Generic.IDictionary<string, string> Metadata { get { throw null; } }
        public System.DateTimeOffset? NextAllowedQuotaDowngradeTime { get { throw null; } }
        public int? ProvisionedEgressMBps { get { throw null; } }
        public int? ProvisionedIngressMBps { get { throw null; } }
        public int? ProvisionedIops { get { throw null; } }
        public int? QuotaInGB { get { throw null; } }
        public int? RemainingRetentionDays { get { throw null; } }
    }
    public partial class ShareRetentionPolicy
    {
        public ShareRetentionPolicy() { }
        public int? Days { get { throw null; } set { } }
        public bool Enabled { get { throw null; } set { } }
    }
    public partial class ShareServiceProperties
    {
        public ShareServiceProperties() { }
        public System.Collections.Generic.IList<Azure.Storage.Files.Shares.Models.ShareCorsRule> Cors { get { throw null; } set { } }
        public Azure.Storage.Files.Shares.Models.ShareMetrics HourMetrics { get { throw null; } set { } }
        public Azure.Storage.Files.Shares.Models.ShareMetrics MinuteMetrics { get { throw null; } set { } }
    }
    public partial class ShareSignedIdentifier
    {
        public ShareSignedIdentifier() { }
        public Azure.Storage.Files.Shares.Models.ShareAccessPolicy AccessPolicy { get { throw null; } set { } }
        public string Id { get { throw null; } set { } }
    }
    public static partial class SharesModelFactory
    {
        public static Azure.Storage.Files.Shares.Models.FileSmbProperties FileSmbProperties(System.DateTimeOffset? fileChangedOn, string fileId, string parentId) { throw null; }
        public static Azure.Storage.Files.Shares.Models.ShareDirectoryInfo StorageDirectoryInfo(Azure.ETag eTag, System.DateTimeOffset lastModified, string filePermissionKey, string fileAttributes, System.DateTimeOffset fileCreationTime, System.DateTimeOffset fileLastWriteTime, System.DateTimeOffset fileChangeTime, string fileId, string fileParentId) { throw null; }
    }
    public partial class ShareSnapshotInfo
    {
        internal ShareSnapshotInfo() { }
        public Azure.ETag ETag { get { throw null; } }
        public System.DateTimeOffset LastModified { get { throw null; } }
        public string Snapshot { get { throw null; } }
    }
    [System.FlagsAttribute]
    public enum ShareStates
    {
        All = -1,
        None = 0,
        Snapshots = 1,
        Deleted = 2,
    }
    public partial class ShareStatistics
    {
        internal ShareStatistics() { }
        [System.ComponentModel.EditorBrowsableAttribute(System.ComponentModel.EditorBrowsableState.Never)]
        public int ShareUsageBytes { get { throw null; } }
        public long ShareUsageInBytes { get { throw null; } }
    }
    [System.FlagsAttribute]
    public enum ShareTraits
    {
        All = -1,
        None = 0,
        Metadata = 1,
    }
    public partial class StorageClosedHandlesSegment
    {
        internal StorageClosedHandlesSegment() { }
        public string Marker { get { throw null; } }
        public int NumberOfHandlesClosed { get { throw null; } }
        public int NumberOfHandlesFailedToClose { get { throw null; } }
    }
}
namespace Azure.Storage.Files.Shares.Specialized
{
    public partial class ShareLeaseClient
    {
        protected ShareLeaseClient() { }
        public ShareLeaseClient(Azure.Storage.Files.Shares.ShareFileClient client, string leaseId = null) { }
        protected virtual Azure.Storage.Files.Shares.ShareFileClient FileClient { get { throw null; } }
        public virtual string LeaseId { get { throw null; } }
        public System.Uri Uri { get { throw null; } }
        public virtual Azure.Response<Azure.Storage.Files.Shares.Models.ShareFileLease> Acquire(System.Threading.CancellationToken cancellationToken = default(System.Threading.CancellationToken)) { throw null; }
        public virtual System.Threading.Tasks.Task<Azure.Response<Azure.Storage.Files.Shares.Models.ShareFileLease>> AcquireAsync(System.Threading.CancellationToken cancellationToken = default(System.Threading.CancellationToken)) { throw null; }
        public virtual Azure.Response<Azure.Storage.Files.Shares.Models.ShareFileLease> Break(System.Threading.CancellationToken cancellationToken = default(System.Threading.CancellationToken)) { throw null; }
        public virtual System.Threading.Tasks.Task<Azure.Response<Azure.Storage.Files.Shares.Models.ShareFileLease>> BreakAsync(System.Threading.CancellationToken cancellationToken = default(System.Threading.CancellationToken)) { throw null; }
        public virtual Azure.Response<Azure.Storage.Files.Shares.Models.ShareFileLease> Change(string proposedId, System.Threading.CancellationToken cancellationToken = default(System.Threading.CancellationToken)) { throw null; }
        public virtual System.Threading.Tasks.Task<Azure.Response<Azure.Storage.Files.Shares.Models.ShareFileLease>> ChangeAsync(string proposedId, System.Threading.CancellationToken cancellationToken = default(System.Threading.CancellationToken)) { throw null; }
        public virtual Azure.Response<Azure.Storage.Files.Shares.Models.FileLeaseReleaseInfo> Release(System.Threading.CancellationToken cancellationToken = default(System.Threading.CancellationToken)) { throw null; }
        public virtual System.Threading.Tasks.Task<Azure.Response<Azure.Storage.Files.Shares.Models.FileLeaseReleaseInfo>> ReleaseAsync(System.Threading.CancellationToken cancellationToken = default(System.Threading.CancellationToken)) { throw null; }
    }
    public static partial class SpecializedFileExtensions
    {
        public static Azure.Storage.Files.Shares.Specialized.ShareLeaseClient GetShareLeaseClient(this Azure.Storage.Files.Shares.ShareFileClient client, string leaseId = null) { throw null; }
    }
}
namespace Azure.Storage.Sas
{
    [System.FlagsAttribute]
    public enum ShareAccountSasPermissions
    {
        All = -1,
        Read = 1,
        Add = 2,
        Create = 4,
        Write = 8,
        Delete = 16,
        List = 32,
    }
    [System.FlagsAttribute]
    public enum ShareFileSasPermissions
    {
        All = -1,
        Read = 1,
        Create = 2,
        Write = 4,
        Delete = 8,
    }
    public partial class ShareSasBuilder
    {
        public ShareSasBuilder() { }
        public string CacheControl { get { throw null; } set { } }
        public string ContentDisposition { get { throw null; } set { } }
        public string ContentEncoding { get { throw null; } set { } }
        public string ContentLanguage { get { throw null; } set { } }
        public string ContentType { get { throw null; } set { } }
        public System.DateTimeOffset ExpiresOn { get { throw null; } set { } }
        public string FilePath { get { throw null; } set { } }
        public string Identifier { get { throw null; } set { } }
        public Azure.Storage.Sas.SasIPRange IPRange { get { throw null; } set { } }
        public string Permissions { get { throw null; } }
        public Azure.Storage.Sas.SasProtocol Protocol { get { throw null; } set { } }
        public string Resource { get { throw null; } set { } }
        public string ShareName { get { throw null; } set { } }
        public System.DateTimeOffset StartsOn { get { throw null; } set { } }
        public string Version { get { throw null; } set { } }
        [System.ComponentModel.EditorBrowsableAttribute(System.ComponentModel.EditorBrowsableState.Never)]
        public override bool Equals(object obj) { throw null; }
        [System.ComponentModel.EditorBrowsableAttribute(System.ComponentModel.EditorBrowsableState.Never)]
        public override int GetHashCode() { throw null; }
        public void SetPermissions(Azure.Storage.Sas.ShareAccountSasPermissions permissions) { }
        public void SetPermissions(Azure.Storage.Sas.ShareFileSasPermissions permissions) { }
        public void SetPermissions(Azure.Storage.Sas.ShareSasPermissions permissions) { }
        public void SetPermissions(string rawPermissions) { }
        public void SetPermissions(string rawPermissions, bool normalize = false) { }
        public Azure.Storage.Sas.SasQueryParameters ToSasQueryParameters(Azure.Storage.StorageSharedKeyCredential sharedKeyCredential) { throw null; }
        [System.ComponentModel.EditorBrowsableAttribute(System.ComponentModel.EditorBrowsableState.Never)]
        public override string ToString() { throw null; }
    }
    [System.FlagsAttribute]
    public enum ShareSasPermissions
    {
        All = -1,
        Read = 1,
        Create = 2,
        Write = 4,
        Delete = 8,
        List = 16,
    }
}
namespace Microsoft.Extensions.Azure
{
    public static partial class ShareClientBuilderExtensions
    {
        public static Azure.Core.Extensions.IAzureClientBuilder<Azure.Storage.Files.Shares.ShareServiceClient, Azure.Storage.Files.Shares.ShareClientOptions> AddFileServiceClient<TBuilder>(this TBuilder builder, string connectionString) where TBuilder : Azure.Core.Extensions.IAzureClientFactoryBuilder { throw null; }
        public static Azure.Core.Extensions.IAzureClientBuilder<Azure.Storage.Files.Shares.ShareServiceClient, Azure.Storage.Files.Shares.ShareClientOptions> AddFileServiceClient<TBuilder>(this TBuilder builder, System.Uri serviceUri) where TBuilder : Azure.Core.Extensions.IAzureClientFactoryBuilder { throw null; }
        public static Azure.Core.Extensions.IAzureClientBuilder<Azure.Storage.Files.Shares.ShareServiceClient, Azure.Storage.Files.Shares.ShareClientOptions> AddFileServiceClient<TBuilder>(this TBuilder builder, System.Uri serviceUri, Azure.Storage.StorageSharedKeyCredential sharedKeyCredential) where TBuilder : Azure.Core.Extensions.IAzureClientFactoryBuilder { throw null; }
        public static Azure.Core.Extensions.IAzureClientBuilder<Azure.Storage.Files.Shares.ShareServiceClient, Azure.Storage.Files.Shares.ShareClientOptions> AddFileServiceClient<TBuilder, TConfiguration>(this TBuilder builder, TConfiguration configuration) where TBuilder : Azure.Core.Extensions.IAzureClientFactoryBuilderWithConfiguration<TConfiguration> { throw null; }
    }
}<|MERGE_RESOLUTION|>--- conflicted
+++ resolved
@@ -598,19 +598,11 @@
     public partial class ShareItem
     {
         internal ShareItem() { }
-<<<<<<< HEAD
-        public bool? Deleted { get { throw null; } }
-        public string Name { get { throw null; } }
-        public Azure.Storage.Files.Shares.Models.ShareProperties Properties { get { throw null; } }
-        public string Snapshot { get { throw null; } }
-        public string Version { get { throw null; } }
-=======
         public bool? IsDeleted { get { throw null; } }
         public string Name { get { throw null; } }
         public Azure.Storage.Files.Shares.Models.ShareProperties Properties { get { throw null; } }
         public string Snapshot { get { throw null; } }
         public string VersionId { get { throw null; } }
->>>>>>> 994efc63
     }
     public enum ShareLeaseDuration
     {
@@ -650,19 +642,12 @@
         public static Azure.Storage.Files.Shares.Models.ShareInfo ShareInfo(Azure.ETag eTag, System.DateTimeOffset lastModified) { throw null; }
         [System.ComponentModel.EditorBrowsableAttribute(System.ComponentModel.EditorBrowsableState.Never)]
         public static Azure.Storage.Files.Shares.Models.ShareItem ShareItem(string name, Azure.Storage.Files.Shares.Models.ShareProperties properties, string snapshot) { throw null; }
-<<<<<<< HEAD
-        public static Azure.Storage.Files.Shares.Models.ShareItem ShareItem(string name, Azure.Storage.Files.Shares.Models.ShareProperties properties, string snapshot = null, bool? deleted = default(bool?), string version = null) { throw null; }
-        [System.ComponentModel.EditorBrowsableAttribute(System.ComponentModel.EditorBrowsableState.Never)]
-        public static Azure.Storage.Files.Shares.Models.ShareProperties ShareProperties(System.DateTimeOffset? lastModified, Azure.ETag? eTag, int? quotaInGB, System.Collections.Generic.IDictionary<string, string> metadata) { throw null; }
-        public static Azure.Storage.Files.Shares.Models.ShareProperties ShareProperties(System.DateTimeOffset? lastModified = default(System.DateTimeOffset?), Azure.ETag? eTag = default(Azure.ETag?), int? provisionedIops = default(int?), int? provisionedIngressMBps = default(int?), int? provisionedEgressMBps = default(int?), System.DateTimeOffset? nextAllowedQuotaDowngradeTime = default(System.DateTimeOffset?), System.DateTimeOffset? deletedTime = default(System.DateTimeOffset?), int? remainingRetentionDays = default(int?), int? quotaInGB = default(int?), System.Collections.Generic.IDictionary<string, string> metadata = null) { throw null; }
-=======
         public static Azure.Storage.Files.Shares.Models.ShareItem ShareItem(string name, Azure.Storage.Files.Shares.Models.ShareProperties properties, string snapshot = null, bool? isDeleted = default(bool?), string versionId = null) { throw null; }
         [System.ComponentModel.EditorBrowsableAttribute(System.ComponentModel.EditorBrowsableState.Never)]
         public static Azure.Storage.Files.Shares.Models.ShareProperties ShareProperties(System.DateTimeOffset? lastModified, Azure.ETag? eTag, int? quotaInGB, System.Collections.Generic.IDictionary<string, string> metadata) { throw null; }
         public static Azure.Storage.Files.Shares.Models.ShareProperties ShareProperties(System.DateTimeOffset? lastModified = default(System.DateTimeOffset?), Azure.ETag? eTag = default(Azure.ETag?), int? provisionedIops = default(int?), int? provisionedIngressMBps = default(int?), int? provisionedEgressMBps = default(int?), System.DateTimeOffset? nextAllowedQuotaDowngradeTime = default(System.DateTimeOffset?), System.DateTimeOffset? deletedOn = default(System.DateTimeOffset?), int? remainingRetentionDays = default(int?), int? quotaInGB = default(int?), System.Collections.Generic.IDictionary<string, string> metadata = null) { throw null; }
         [System.ComponentModel.EditorBrowsableAttribute(System.ComponentModel.EditorBrowsableState.Never)]
         public static Azure.Storage.Files.Shares.Models.ShareProperties ShareProperties(System.DateTimeOffset? lastModified, Azure.ETag? eTag, int? provisionedIops, int? provisionedIngressMBps, int? provisionedEgressMBps, System.DateTimeOffset? nextAllowedQuotaDowngradeTime, int? quotaInGB, System.Collections.Generic.IDictionary<string, string> metadata) { throw null; }
->>>>>>> 994efc63
         public static Azure.Storage.Files.Shares.Models.ShareSnapshotInfo ShareSnapshotInfo(string snapshot, Azure.ETag eTag, System.DateTimeOffset lastModified) { throw null; }
         [System.ComponentModel.EditorBrowsableAttribute(System.ComponentModel.EditorBrowsableState.Never)]
         public static Azure.Storage.Files.Shares.Models.ShareStatistics ShareStatistics(int shareUsageBytes) { throw null; }
@@ -674,11 +659,7 @@
     public partial class ShareProperties
     {
         internal ShareProperties() { }
-<<<<<<< HEAD
-        public System.DateTimeOffset? DeletedTime { get { throw null; } }
-=======
         public System.DateTimeOffset? DeletedOn { get { throw null; } }
->>>>>>> 994efc63
         public Azure.ETag? ETag { get { throw null; } }
         public System.DateTimeOffset? LastModified { get { throw null; } }
         public System.Collections.Generic.IDictionary<string, string> Metadata { get { throw null; } }
