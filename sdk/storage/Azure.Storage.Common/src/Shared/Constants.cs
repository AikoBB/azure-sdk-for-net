﻿// Copyright (c) Microsoft Corporation. All rights reserved.
// Licensed under the MIT License.

using System.Collections.Generic;

namespace Azure.Storage
{
    internal static class Constants
    {
        public const int KB = 1024;
        public const int MB = KB * 1024;
        public const int GB = MB * 1024;
        public const long TB = GB * 1024L;
        public const int Base16 = 16;

        public const int MaxReliabilityRetries = 5;

        /// <summary>
        /// The maximum allowed time between read or write calls to the stream for IdleCancellingStream.
        /// </summary>
        public const int MaxIdleTimeMs = 120000;

        /// <summary>
        /// Gets the default service version to use when building shared access
        /// signatures.
        /// </summary>
        public const string DefaultSasVersion = "2020-06-12";

        /// <summary>
        /// The default size of staged blocks when uploading small blobs.
        /// </summary>
        public const int DefaultBufferSize = 4 * Constants.MB;

        /// <summary>
        /// The size of staged blocks when uploading large blobs.
        /// </summary>
        public const int LargeBufferSize = 8 * Constants.MB;

        /// <summary>
        /// The threshold where we switch from staging <see cref="DefaultBufferSize"/>
        /// buffers to staging <see cref="LargeBufferSize"/> buffers.
        /// </summary>
        public const int LargeUploadThreshold = 100 * Constants.MB;

        /// <summary>
        /// The minimum number of bytes to download in Open Read.
        /// </summary>
        public const int DefaultStreamingDownloadSize = 4 * Constants.MB;

        /// <summary>
        /// Different .NET implementations have different default sizes for <see cref="System.IO.Stream.CopyTo(System.IO.Stream)"/>
        /// and it's overloads. This is the default for .NET Core to be applied everywhere for test consistency.
        /// </summary>
        public const int DefaultStreamCopyBufferSize = 81920;

        /// <summary>
        /// The size of the buffer to use when copying streams during a
        /// download operation.
        /// </summary>
        public const int DefaultDownloadCopyBufferSize = 16384;

        public const string CloseAllHandles = "*";
        public const string Wildcard = "*";

        /// <summary>
        /// The default format we use for block names.  There are 50,000
        /// maximum blocks so we pad the size with up to 4 leading zeros.
        /// </summary>
        public const string BlockNameFormat = "Block_{0:D5}";

        // SASTimeFormat represents the format of a SAS start or expiry time. Use it when formatting/parsing a time.Time.
        // ISO 8601 uses "yyyy'-'MM'-'dd'T'HH':'mm':'ss"
        public const string SasTimeFormatSeconds = "yyyy-MM-ddTHH:mm:ssZ";
        public const string SasTimeFormatSubSeconds = "yyyy-MM-ddTHH:mm:ss.fffffffZ";
        public const string SasTimeFormatMinutes = "yyyy-MM-ddTHH:mmZ";
        public const string SasTimeFormatDays = "yyyy-MM-dd";

        public const string SnapshotParameterName = "snapshot";
        public const string VersionIdParameterName = "versionid";
        public const string ShareSnapshotParameterName = "sharesnapshot";

        public const string Https = "https";
        public const string Http = "http";

        public const string PercentSign = "%";
        public const string EncodedPercentSign = "%25";

        public const string FalseName = "false";
        public const string TrueName = "true";

        /// <summary>
        /// Storage Connection String constant values.
        /// </summary>
        internal static class ConnectionStrings
        {
            /// <summary>
            /// The default port numbers for development storage credentials
            /// </summary>
            internal const int BlobEndpointPortNumber = 10000;
            internal const int QueueEndpointPortNumber = 10001;
            internal const int TableEndpointPortNumber = 10002;

            internal const string UseDevelopmentSetting = "UseDevelopmentStorage";
            internal const string DevelopmentProxyUriSetting = "DevelopmentStorageProxyUri";
            internal const string DefaultEndpointsProtocolSetting = "DefaultEndpointsProtocol";
            internal const string AccountNameSetting = "AccountName";
            internal const string AccountKeyNameSetting = "AccountKeyName";
            internal const string AccountKeySetting = "AccountKey";
            internal const string BlobEndpointSetting = "BlobEndpoint";
            internal const string QueueEndpointSetting = "QueueEndpoint";
            internal const string TableEndpointSetting = "TableEndpoint";
            internal const string FileEndpointSetting = "FileEndpoint";
            internal const string BlobSecondaryEndpointSetting = "BlobSecondaryEndpoint";
            internal const string QueueSecondaryEndpointSetting = "QueueSecondaryEndpoint";
            internal const string TableSecondaryEndpointSetting = "TableSecondaryEndpoint";
            internal const string FileSecondaryEndpointSetting = "FileSecondaryEndpoint";
            internal const string EndpointSuffixSetting = "EndpointSuffix";
            internal const string SharedAccessSignatureSetting = "SharedAccessSignature";
            internal const string DevStoreAccountName = "devstoreaccount1";
            internal const string DevStoreAccountKey =
                "Eby8vdM02xNOcqFlqUwJPLlmEtlCDXJ1OUzFT50uSRZ6IFsuFq2UVErCz4I6tq/K1SZFPTOtr/KBHBeksoGMGw==";
            internal const string SecondaryLocationAccountSuffix = "-secondary";
            internal const string DefaultEndpointSuffix = "core.windows.net";
            internal const string DefaultBlobHostnamePrefix = "blob";
            internal const string DefaultQueueHostnamePrefix = "queue";
            internal const string DefaultTableHostnamePrefix = "table";
            internal const string DefaultFileHostnamePrefix = "file";
        }

        /// <summary>
        /// Header Name constant values.
        /// </summary>
        internal static class HeaderNames
        {
            public const string XMsPrefix = "x-ms-";
            public const string MetadataPrefix = "x-ms-meta-";
            public const string ErrorCode = "x-ms-error-code";
            public const string RequestId = "x-ms-request-id";
            public const string ClientRequestId = "x-ms-client-request-id";
            public const string Date = "x-ms-date";
            public const string SharedKey = "SharedKey";
            public const string Authorization = "Authorization";
            public const string ContentEncoding = "Content-Encoding";
            public const string ContentLanguage = "Content-Language";
            public const string ContentLength = "Content-Length";
            public const string ContentMD5 = "Content-MD5";
            public const string ContentType = "Content-Type";
            public const string IfModifiedSince = "If-Modified-Since";
            public const string IfMatch = "If-Match";
            public const string IfNoneMatch = "If-None-Match";
            public const string IfUnmodifiedSince = "If-Unmodified-Since";
            public const string Range = "Range";
            public const string ContentRange = "Content-Range";
            public const string VersionId = "x-ms-version-id";
        }

        internal static class ErrorCodes
        {
            public const string InternalError = "InternalError";
            public const string OperationTimedOut = "OperationTimedOut";
            public const string ServerBusy = "ServerBusy";
        }

        /// <summary>
        /// Blob constant values.
        /// </summary>
        internal static class Blob
        {
            public const int HttpsPort = 443;
            public const string UriSubDomain = "blob";
            public const int QuickQueryDownloadSize = 4 * Constants.MB;

            internal static class Append
            {
                public const int MaxAppendBlockBytes = 4 * Constants.MB; // 4MB
                public const int MaxBlocks = 50000;
            }

            internal static class Block
            {
                public const int DefaultConcurrentTransfersCount = 5;
                public const int DefaultInitalDownloadRangeSize = 256 * Constants.MB; // 256 MB
                public const int Pre_2019_12_12_MaxUploadBytes = 256 * Constants.MB; // 256 MB
                public const long MaxUploadBytes = 5000L * Constants.MB; // 5000MB
                public const int MaxDownloadBytes = 256 * Constants.MB; // 256MB
                public const int Pre_2019_12_12_MaxStageBytes = 100 * Constants.MB; // 100 MB
                public const long MaxStageBytes = 4000L * Constants.MB; // 4000MB
                public const int MaxBlocks = 50000;
            }

            internal static class Page
            {
                public const int PageSizeBytes = 512;
            }

            internal static class Container
            {
                public const string Name = "Blob Container";
                /// <summary>
                /// The Azure Storage name used to identify a storage account's root container.
                /// </summary>
                public const string RootName = "$root";

                /// <summary>
                /// The Azure Storage name used to identify a storage account's logs container.
                /// </summary>
                public const string LogsName = "$logs";

                /// <summary>
                /// The Azure Storage name used to identify a storage account's web content container.
                /// </summary>
                public const string WebName = "$web";
            }

            internal static class Lease
            {
                /// <summary>
                /// Lease Duration is set as infinite when passed -1.
                /// </summary>
                public const int InfiniteLeaseDuration = -1;
            }
        }

        /// <summary>
        /// File constant values.
        /// </summary>
        internal static class File
        {
            public const string UriSubDomain = "file";
            public const string FileAttributesNone = "None";
            public const string FileTimeNow = "Now";
            public const string Preserve = "Preserve";
            public const string FilePermissionInherit = "Inherit";
            public const int MaxFilePermissionHeaderSize = 8 * KB;
            public const int MaxFileUpdateRange = 4 * MB;
            public const string FileTimeFormat = "yyyy'-'MM'-'dd'T'HH':'mm':'ss'.'fffffff'Z'";
            public const string SnapshotParameterName = "sharesnapshot";

            public const string SmbProtocol = "SMB";
            public const string NfsProtocol = "NFS";

            internal static class Lease
            {
                /// <summary>
                /// Lease Duration is set as infinite when passed -1.
                /// </summary>
                public const long InfiniteLeaseDuration = -1;
            }

            internal static class Errors
            {
                public const string ShareUsageBytesOverflow =
                    "ShareUsageBytes exceeds int.MaxValue. Use ShareUsageInBytes instead.";

                public const string LeaseNotPresentWithFileOperation =
                    "LeaseNotPresentWithFileOperation";
            }

            internal static class Share
            {
                public const string Name = "Share";
            }
        }

        /// <summary>
        /// Data Lake constant values.
        /// </summary>
        internal static class DataLake
        {
            /// <summary>
            /// The blob URI suffix.
            /// </summary>
            public const string BlobUriSuffix = Blob.UriSubDomain;

            /// <summary>
            /// The DFS URI suffix.
            /// </summary>
            public const string DfsUriSuffix = "dfs";

            /// <summary>
            /// The key of the object json object returned for errors.
            /// </summary>
            public const string ErrorKey = "error";

            /// <summary>
            /// The key of the error code returned for errors.
            /// </summary>
            public const string ErrorCodeKey = "code";

            /// <summary>
            /// The key of the error message returned for errors.
            /// </summary>
            public const string ErrorMessageKey = "message";

            /// <summary>
            /// The Azure Storage error codes for Datalake Client.
            /// </summary>
            public const string AlreadyExists = "ContainerAlreadyExists";
            public const string FilesystemNotFound = "FilesystemNotFound";
            public const string PathNotFound = "PathNotFound";

            /// <summary>
            /// Default concurrent transfers count.
            /// </summary>
            public const int DefaultConcurrentTransfersCount = 5;

            /// <summary>
            /// Max upload bytes for less than Service Version 2019-12-12.
            /// </summary>
            public const int Pre_2019_12_12_MaxAppendBytes = 100 * Constants.MB; // 100 MB

            /// <summary>
            /// Max upload bytes.
            /// </summary>
            public const long MaxAppendBytes = 4000L * Constants.MB; // 4000MB;

            /// <summary>
            /// Metadata key for isFolder property.
            /// </summary>
            public const string IsDirectoryKey = "hdi_isFolder";

<<<<<<< HEAD
            public const string DeletionId = "deletionid";
=======
            public const string FileSystemName = "FileSystem";
>>>>>>> bf92b0b6
        }

        /// <summary>
        /// Queue constant values.
        /// </summary>
        internal static class Queue
        {
            /// <summary>
            /// QueueMaxMessagesDequeue indicates the maximum number of messages
            /// you can retrieve with each call to Dequeue.
            /// </summary>
            public const int MaxMessagesDequeue = 32;

            /// <summary>
            /// QueueMessageMaxBytes indicates the maximum number of bytes allowed for a message's UTF-8 text.
            /// </summary>
            public const int QueueMessageMaxBytes = 64 * Constants.KB;

            public const int StatusCodeNoContent = 204;

            public const string MessagesUri = "messages";

            public const string UriSubDomain = "queue";
        }

        /// <summary>
        /// ChangeFeed constant values.
        /// </summary>
        internal static class ChangeFeed
        {
            public const string ChangeFeedContainerName = "$blobchangefeed";
            public const string SegmentPrefix = "idx/segments/";
            public const string InitalizationManifestPath = "/0000/";
            public const string InitalizationSegment = "1601";
            public const string MetaSegmentsPath = "meta/segments.json";
            public const long ChunkBlockDownloadSize = MB;
            public const int DefaultPageSize = 5000;
            public const int LazyLoadingBlobStreamBlockSize = 3 * Constants.KB;

            internal static class Event
            {
                public const string Topic = "topic";
                public const string Subject = "subject";
                public const string EventType = "eventType";
                public const string EventTime = "eventTime";
                public const string EventId = "id";
                public const string Data = "data";
                public const string SchemaVersion = "schemaVersion";
                public const string MetadataVersion = "metadataVersion";
            }

            internal static class EventData
            {
                public const string Api = "api";
                public const string ClientRequestId = "clientRequestId";
                public const string RequestId = "requestId";
                public const string Etag = "etag";
                public const string ContentType = "contentType";
                public const string ContentLength = "contentLength";
                public const string BlobType = "blobType";
                public const string BlockBlob = "BlockBlob";
                public const string PageBlob = "pageBlob";
                public const string AppendBlob = "AppendBlob";
                public const string ContentOffset = "contentOffset";
                public const string DestinationUrl = "destinationUrl";
                public const string SourceUrl = "sourceUrl";
                public const string Url = "url";
                public const string Recursive = "recursive";
                public const string Sequencer = "sequencer";
            }
        }

        /// <summary>
        /// Quick Query constant values.
        /// </summary>
        internal static class QuickQuery
        {
            public const string SqlQueryType = "SQL";

            public const string Data = "data";
            public const string BytesScanned = "bytesScanned";
            public const string TotalBytes = "totalBytes";
            public const string Fatal = "fatal";
            public const string Name = "name";
            public const string Description = "description";
            public const string Position = "position";

            public const string DataRecordName = "com.microsoft.azure.storage.queryBlobContents.resultData";
            public const string ProgressRecordName = "com.microsoft.azure.storage.queryBlobContents.progress";
            public const string ErrorRecordName = "com.microsoft.azure.storage.queryBlobContents.error";
            public const string EndRecordName = "com.microsoft.azure.storage.queryBlobContents.end";

            public const string ArrowFieldTypeInt64 = "int64";
            public const string ArrowFieldTypeBool = "bool";
            public const string ArrowFieldTypeTimestamp = "timestamp[ms]";
            public const string ArrowFieldTypeString = "string";
            public const string ArrowFieldTypeDouble = "double";
            public const string ArrowFieldTypeDecimal = "decimal";
        }

        /// <summary>
        /// Sas constant values.
        /// </summary>
        internal static class Sas
        {
            internal static class Permissions
            {
                public const char Read = 'r';
                public const char Write = 'w';
                public const char Delete = 'd';
                public const char DeleteBlobVersion = 'x';
                public const char List = 'l';
                public const char Add = 'a';
                public const char Update = 'u';
                public const char Process = 'p';
                public const char Create = 'c';
                public const char Tag = 't';
                public const char FilterByTags = 'f';
                public const char Move = 'm';
                public const char Execute = 'e';
                public const char ManageOwnership = 'o';
                public const char ManageAccessControl = 'p';
            }

            internal static class Parameters
            {
                public const string Version = "sv";
                public const string VersionUpper = "SV";
                public const string Services = "ss";
                public const string ServicesUpper = "SS";
                public const string ResourceTypes = "srt";
                public const string ResourceTypesUpper = "SRT";
                public const string Protocol = "spr";
                public const string ProtocolUpper = "SPR";
                public const string StartTime = "st";
                public const string StartTimeUpper = "ST";
                public const string ExpiryTime = "se";
                public const string ExpiryTimeUpper = "SE";
                public const string IPRange = "sip";
                public const string IPRangeUpper = "SIP";
                public const string Identifier = "si";
                public const string IdentifierUpper = "SI";
                public const string Resource = "sr";
                public const string ResourceUpper = "SR";
                public const string Permissions = "sp";
                public const string PermissionsUpper = "SP";
                public const string Signature = "sig";
                public const string SignatureUpper = "SIG";
                public const string KeyObjectId = "skoid";
                public const string KeyObjectIdUpper = "SKOID";
                public const string KeyTenantId = "sktid";
                public const string KeyTenantIdUpper = "SKTID";
                public const string KeyStart = "skt";
                public const string KeyStartUpper = "SKT";
                public const string KeyExpiry = "ske";
                public const string KeyExpiryUpper = "SKE";
                public const string KeyService = "sks";
                public const string KeyServiceUpper = "SKS";
                public const string KeyVersion = "skv";
                public const string KeyVersionUpper = "SKV";
                public const string CacheControl = "rscc";
                public const string CacheControlUpper = "RSCC";
                public const string ContentDisposition = "rscd";
                public const string ContentDispositionUpper = "RSCD";
                public const string ContentEncoding = "rsce";
                public const string ContentEncodingUpper = "RSCE";
                public const string ContentLanguage = "rscl";
                public const string ContentLanguageUpper = "RSCL";
                public const string ContentType = "rsct";
                public const string ContentTypeUpper = "RSCT";
                public const string PreauthorizedAgentObjectId = "saoid";
                public const string PreauthorizedAgentObjectIdUpper = "SAOID";
                public const string AgentObjectId = "suoid";
                public const string AgentObjectIdUpper = "SUOID";
                public const string CorrelationId = "scid";
                public const string CorrelationIdUpper = "SCID";
                public const string DirectoryDepth = "sdd";
                public const string DirectoryDepthUpper = "SDD";
            }

            internal static class Resource
            {
                public const string BlobSnapshot = "bs";
                public const string BlobVersion = "bv";
                public const string Blob = "b";
                public const string Container = "c";
                public const string File = "f";
                public const string Share = "s";
                public const string Directory = "d";
            }

            internal static class AccountServices
            {
                public const char Blob = 'b';
                public const char Queue = 'q';
                public const char File = 'f';
                public const char Table = 't';
            }

            internal static class AccountResources
            {
                public const char Service = 's';
                public const char Container = 'c';
                public const char Object = 'o';
            }

            public static readonly List<char> ValidPermissionsInOrder = new List<char>
            {
                Sas.Permissions.Read,
                Sas.Permissions.Add,
                Sas.Permissions.Create,
                Sas.Permissions.Write,
                Sas.Permissions.Delete,
                Sas.Permissions.DeleteBlobVersion,
                Sas.Permissions.List,
                Sas.Permissions.Tag,
                Sas.Permissions.Update,
                Sas.Permissions.Process,
                Sas.Permissions.FilterByTags,
                Sas.Permissions.Move,
                Sas.Permissions.Execute
            };

            /// <summary>
            /// List of ports used for path style addressing.
            /// Copied from Microsoft.Azure.Storage.Core.Util
            /// </summary>
            internal static readonly int[] PathStylePorts = { 10000, 10001, 10002, 10003, 10004, 10100, 10101, 10102, 10103, 10104, 11000, 11001, 11002, 11003, 11004, 11100, 11101, 11102, 11103, 11104 };
        }

        internal static class ClientSideEncryption
        {
            public const ClientSideEncryptionVersion CurrentVersion = ClientSideEncryptionVersion.V1_0;

            public const string AgentMetadataKey = "EncryptionLibrary";

            public const string AesCbcPkcs5Padding = "AES/CBC/PKCS5Padding";

            public const string AesCbcNoPadding = "AES/CBC/NoPadding";

            public const string Aes = "AES";

            public const string EncryptionDataKey = "encryptiondata";

            public const string EncryptionMode = "FullBlob";

            public const int EncryptionBlockSize = 16;

            public const int EncryptionKeySizeBits = 256;

            public const string XMsRange = "x-ms-range";
        }

        /// <summary>
        /// XML Element Name constant values.
        /// </summary>
        internal static class Xml
        {
            internal const string Code = "Code";
            internal const string Message = "Message";
        }

        internal static class GeoRedundantRead
        {
            internal const string AlternateHostKey = "AlternateHostKey";
            internal const string ResourceNotReplicated = "ResourceNotReplicated";
        }

        internal static class HttpStatusCode
        {
            internal const int NotFound = 404;
        }
    }
}<|MERGE_RESOLUTION|>--- conflicted
+++ resolved
@@ -319,11 +319,10 @@
             /// </summary>
             public const string IsDirectoryKey = "hdi_isFolder";
 
-<<<<<<< HEAD
+            public const string FileSystemName = "FileSystem";
+
             public const string DeletionId = "deletionid";
-=======
-            public const string FileSystemName = "FileSystem";
->>>>>>> bf92b0b6
+
         }
 
         /// <summary>
