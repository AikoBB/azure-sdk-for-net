// Copyright (c) Microsoft Corporation. All rights reserved.
// Licensed under the MIT License.

// <auto-generated/>

#nullable disable

using System;
using System.Collections;
using System.Collections.Generic;

namespace Azure.Search.Documents.Models
{
    /// <summary> A result containing a document found by a suggestion query, plus associated metadata. </summary>
    internal partial class SuggestResult : IReadOnlyDictionary<string, object>
    {
        /// <summary> Initializes a new instance of SuggestResult. </summary>
        /// <param name="text"> The text of the suggestion result. </param>
        internal SuggestResult(string text)
        {
<<<<<<< HEAD
            Text = text;
=======
            if (text == null)
            {
                throw new ArgumentNullException(nameof(text));
            }

            Text = text;
            AdditionalProperties = new Dictionary<string, object>();
>>>>>>> 8d420312
        }

        /// <summary> Initializes a new instance of SuggestResult. </summary>
        /// <param name="text"> The text of the suggestion result. </param>
        /// <param name="additionalProperties"> . </param>
<<<<<<< HEAD
        internal SuggestResult(string text, IDictionary<string, object> additionalProperties)
        {
            Text = text;
            AdditionalProperties = additionalProperties;
=======
        internal SuggestResult(string text, IReadOnlyDictionary<string, object> additionalProperties)
        {
            Text = text;
            AdditionalProperties = additionalProperties ?? new Dictionary<string, object>();
>>>>>>> 8d420312
        }

        /// <summary> The text of the suggestion result. </summary>
        public string Text { get; }
<<<<<<< HEAD
        internal IDictionary<string, object> AdditionalProperties { get; } = new Dictionary<string, object>();
        /// <inheritdoc />
        public IEnumerator<KeyValuePair<string, object>> GetEnumerator() => AdditionalProperties.GetEnumerator();
        /// <inheritdoc />
        IEnumerator IEnumerable.GetEnumerator() => AdditionalProperties.GetEnumerator();
        /// <inheritdoc />
        public ICollection<string> Keys => AdditionalProperties.Keys;
        /// <inheritdoc />
        public ICollection<object> Values => AdditionalProperties.Values;
        /// <inheritdoc />
        public bool TryGetValue(string key, out object value) => AdditionalProperties.TryGetValue(key, out value);
        /// <inheritdoc />
        public void Add(string key, object value) => AdditionalProperties.Add(key, value);
        /// <inheritdoc />
        public bool ContainsKey(string key) => AdditionalProperties.ContainsKey(key);
        /// <inheritdoc />
        public bool Remove(string key) => AdditionalProperties.Remove(key);
        /// <inheritdoc />
        int ICollection<KeyValuePair<string, object>>.Count => AdditionalProperties.Count;
        /// <inheritdoc />
        bool ICollection<KeyValuePair<string, object>>.IsReadOnly => AdditionalProperties.IsReadOnly;
        /// <inheritdoc />
        void ICollection<KeyValuePair<string, object>>.Add(KeyValuePair<string, object> value) => AdditionalProperties.Add(value);
        /// <inheritdoc />
        bool ICollection<KeyValuePair<string, object>>.Remove(KeyValuePair<string, object> value) => AdditionalProperties.Remove(value);
        /// <inheritdoc />
        bool ICollection<KeyValuePair<string, object>>.Contains(KeyValuePair<string, object> value) => AdditionalProperties.Contains(value);
        /// <inheritdoc />
        void ICollection<KeyValuePair<string, object>>.CopyTo(KeyValuePair<string, object>[] destination, int offset) => AdditionalProperties.CopyTo(destination, offset);
        /// <inheritdoc />
        void ICollection<KeyValuePair<string, object>>.Clear() => AdditionalProperties.Clear();
=======
        internal IReadOnlyDictionary<string, object> AdditionalProperties { get; }
        /// <inheritdoc />
        public IEnumerator<KeyValuePair<string, object>> GetEnumerator() => AdditionalProperties.GetEnumerator();
        /// <inheritdoc />
        IEnumerator IEnumerable.GetEnumerator() => AdditionalProperties.GetEnumerator();
        /// <inheritdoc />
        public bool TryGetValue(string key, out object value) => AdditionalProperties.TryGetValue(key, out value);
        /// <inheritdoc />
        public bool ContainsKey(string key) => AdditionalProperties.ContainsKey(key);
        /// <inheritdoc />
        public IEnumerable<string> Keys => AdditionalProperties.Keys;
        /// <inheritdoc />
        public IEnumerable<object> Values => AdditionalProperties.Values;
        /// <inheritdoc />
        int IReadOnlyCollection<KeyValuePair<string, object>>.Count => AdditionalProperties.Count;
>>>>>>> 8d420312
        /// <inheritdoc />
        public object this[string key]
        {
            get => AdditionalProperties[key];
<<<<<<< HEAD
            set => AdditionalProperties[key] = value;
=======
>>>>>>> 8d420312
        }
    }
}<|MERGE_RESOLUTION|>--- conflicted
+++ resolved
@@ -18,9 +18,6 @@
         /// <param name="text"> The text of the suggestion result. </param>
         internal SuggestResult(string text)
         {
-<<<<<<< HEAD
-            Text = text;
-=======
             if (text == null)
             {
                 throw new ArgumentNullException(nameof(text));
@@ -28,60 +25,19 @@
 
             Text = text;
             AdditionalProperties = new Dictionary<string, object>();
->>>>>>> 8d420312
         }
 
         /// <summary> Initializes a new instance of SuggestResult. </summary>
         /// <param name="text"> The text of the suggestion result. </param>
         /// <param name="additionalProperties"> . </param>
-<<<<<<< HEAD
-        internal SuggestResult(string text, IDictionary<string, object> additionalProperties)
-        {
-            Text = text;
-            AdditionalProperties = additionalProperties;
-=======
         internal SuggestResult(string text, IReadOnlyDictionary<string, object> additionalProperties)
         {
             Text = text;
             AdditionalProperties = additionalProperties ?? new Dictionary<string, object>();
->>>>>>> 8d420312
         }
 
         /// <summary> The text of the suggestion result. </summary>
         public string Text { get; }
-<<<<<<< HEAD
-        internal IDictionary<string, object> AdditionalProperties { get; } = new Dictionary<string, object>();
-        /// <inheritdoc />
-        public IEnumerator<KeyValuePair<string, object>> GetEnumerator() => AdditionalProperties.GetEnumerator();
-        /// <inheritdoc />
-        IEnumerator IEnumerable.GetEnumerator() => AdditionalProperties.GetEnumerator();
-        /// <inheritdoc />
-        public ICollection<string> Keys => AdditionalProperties.Keys;
-        /// <inheritdoc />
-        public ICollection<object> Values => AdditionalProperties.Values;
-        /// <inheritdoc />
-        public bool TryGetValue(string key, out object value) => AdditionalProperties.TryGetValue(key, out value);
-        /// <inheritdoc />
-        public void Add(string key, object value) => AdditionalProperties.Add(key, value);
-        /// <inheritdoc />
-        public bool ContainsKey(string key) => AdditionalProperties.ContainsKey(key);
-        /// <inheritdoc />
-        public bool Remove(string key) => AdditionalProperties.Remove(key);
-        /// <inheritdoc />
-        int ICollection<KeyValuePair<string, object>>.Count => AdditionalProperties.Count;
-        /// <inheritdoc />
-        bool ICollection<KeyValuePair<string, object>>.IsReadOnly => AdditionalProperties.IsReadOnly;
-        /// <inheritdoc />
-        void ICollection<KeyValuePair<string, object>>.Add(KeyValuePair<string, object> value) => AdditionalProperties.Add(value);
-        /// <inheritdoc />
-        bool ICollection<KeyValuePair<string, object>>.Remove(KeyValuePair<string, object> value) => AdditionalProperties.Remove(value);
-        /// <inheritdoc />
-        bool ICollection<KeyValuePair<string, object>>.Contains(KeyValuePair<string, object> value) => AdditionalProperties.Contains(value);
-        /// <inheritdoc />
-        void ICollection<KeyValuePair<string, object>>.CopyTo(KeyValuePair<string, object>[] destination, int offset) => AdditionalProperties.CopyTo(destination, offset);
-        /// <inheritdoc />
-        void ICollection<KeyValuePair<string, object>>.Clear() => AdditionalProperties.Clear();
-=======
         internal IReadOnlyDictionary<string, object> AdditionalProperties { get; }
         /// <inheritdoc />
         public IEnumerator<KeyValuePair<string, object>> GetEnumerator() => AdditionalProperties.GetEnumerator();
@@ -97,15 +53,10 @@
         public IEnumerable<object> Values => AdditionalProperties.Values;
         /// <inheritdoc />
         int IReadOnlyCollection<KeyValuePair<string, object>>.Count => AdditionalProperties.Count;
->>>>>>> 8d420312
         /// <inheritdoc />
         public object this[string key]
         {
             get => AdditionalProperties[key];
-<<<<<<< HEAD
-            set => AdditionalProperties[key] = value;
-=======
->>>>>>> 8d420312
         }
     }
 }