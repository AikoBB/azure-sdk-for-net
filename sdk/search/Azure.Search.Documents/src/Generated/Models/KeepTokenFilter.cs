// Copyright (c) Microsoft Corporation. All rights reserved.
// Licensed under the MIT License.

// <auto-generated/>

#nullable disable

using System;
using System.Collections.Generic;
using System.Linq;

namespace Azure.Search.Documents.Indexes.Models
{
    /// <summary> A token filter that only keeps tokens with text contained in a specified list of words. This token filter is implemented using Apache Lucene. </summary>
    public partial class KeepTokenFilter : TokenFilter
    {
        /// <summary> Initializes a new instance of KeepTokenFilter. </summary>
<<<<<<< HEAD
        /// <param name="keepWords"> The list of words to keep. </param>
        /// <param name="name"> The name of the token filter. It must only contain letters, digits, spaces, dashes or underscores, can only start and end with alphanumeric characters, and is limited to 128 characters. </param>
        public KeepTokenFilter(IList<string> keepWords, string name) : base(name)
        {
            KeepWords = keepWords;
=======
        /// <param name="name"> The name of the token filter. It must only contain letters, digits, spaces, dashes or underscores, can only start and end with alphanumeric characters, and is limited to 128 characters. </param>
        /// <param name="keepWords"> The list of words to keep. </param>
        public KeepTokenFilter(string name, IEnumerable<string> keepWords) : base(name)
        {
            if (name == null)
            {
                throw new ArgumentNullException(nameof(name));
            }
            if (keepWords == null)
            {
                throw new ArgumentNullException(nameof(keepWords));
            }

            KeepWords = keepWords.ToArray();
>>>>>>> 8d420312
            ODataType = "#Microsoft.Azure.Search.KeepTokenFilter";
        }

        /// <summary> Initializes a new instance of KeepTokenFilter. </summary>
        /// <param name="oDataType"> Identifies the concrete type of the token filter. </param>
        /// <param name="name"> The name of the token filter. It must only contain letters, digits, spaces, dashes or underscores, can only start and end with alphanumeric characters, and is limited to 128 characters. </param>
        /// <param name="keepWords"> The list of words to keep. </param>
        /// <param name="lowerCaseKeepWords"> A value indicating whether to lower case all words first. Default is false. </param>
        internal KeepTokenFilter(string oDataType, string name, IList<string> keepWords, bool? lowerCaseKeepWords) : base(oDataType, name)
        {
            KeepWords = keepWords ?? new List<string>();
            LowerCaseKeepWords = lowerCaseKeepWords;
            ODataType = oDataType ?? "#Microsoft.Azure.Search.KeepTokenFilter";
        }
<<<<<<< HEAD

        /// <summary> The list of words to keep. </summary>
        public IList<string> KeepWords { get; } = new List<string>();
=======
>>>>>>> 8d420312
        /// <summary> A value indicating whether to lower case all words first. Default is false. </summary>
        public bool? LowerCaseKeepWords { get; set; }
    }
}<|MERGE_RESOLUTION|>--- conflicted
+++ resolved
@@ -15,13 +15,6 @@
     public partial class KeepTokenFilter : TokenFilter
     {
         /// <summary> Initializes a new instance of KeepTokenFilter. </summary>
-<<<<<<< HEAD
-        /// <param name="keepWords"> The list of words to keep. </param>
-        /// <param name="name"> The name of the token filter. It must only contain letters, digits, spaces, dashes or underscores, can only start and end with alphanumeric characters, and is limited to 128 characters. </param>
-        public KeepTokenFilter(IList<string> keepWords, string name) : base(name)
-        {
-            KeepWords = keepWords;
-=======
         /// <param name="name"> The name of the token filter. It must only contain letters, digits, spaces, dashes or underscores, can only start and end with alphanumeric characters, and is limited to 128 characters. </param>
         /// <param name="keepWords"> The list of words to keep. </param>
         public KeepTokenFilter(string name, IEnumerable<string> keepWords) : base(name)
@@ -36,7 +29,6 @@
             }
 
             KeepWords = keepWords.ToArray();
->>>>>>> 8d420312
             ODataType = "#Microsoft.Azure.Search.KeepTokenFilter";
         }
 
@@ -51,12 +43,6 @@
             LowerCaseKeepWords = lowerCaseKeepWords;
             ODataType = oDataType ?? "#Microsoft.Azure.Search.KeepTokenFilter";
         }
-<<<<<<< HEAD
-
-        /// <summary> The list of words to keep. </summary>
-        public IList<string> KeepWords { get; } = new List<string>();
-=======
->>>>>>> 8d420312
         /// <summary> A value indicating whether to lower case all words first. Default is false. </summary>
         public bool? LowerCaseKeepWords { get; set; }
     }
