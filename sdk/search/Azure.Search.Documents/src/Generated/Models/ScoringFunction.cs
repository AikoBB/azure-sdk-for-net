--- conflicted
+++ resolved
@@ -12,18 +12,6 @@
     /// <summary> Base type for functions that can modify document scores during ranking. </summary>
     public partial class ScoringFunction
     {
-<<<<<<< HEAD
-        /// <summary> Initializes a new instance of ScoringFunction. </summary>
-        /// <param name="fieldName"> The name of the field used as input to the scoring function. </param>
-        /// <param name="boost"> A multiplier for the raw score. Must be a positive number not equal to 1.0. </param>
-        public ScoringFunction(string fieldName, double boost)
-        {
-            FieldName = fieldName;
-            Boost = boost;
-            Type = null;
-        }
-=======
->>>>>>> 8d420312
 
         /// <summary> Initializes a new instance of ScoringFunction. </summary>
         /// <param name="type"> Indicates the type of function to use. Valid values include magnitude, freshness, distance, and tag. The function type must be lower case. </param>
@@ -32,22 +20,18 @@
         /// <param name="interpolation"> A value indicating how boosting will be interpolated across document scores; defaults to &quot;Linear&quot;. </param>
         internal ScoringFunction(string type, string fieldName, double boost, ScoringFunctionInterpolation? interpolation)
         {
-            Type = type ?? null;
+            Type = type;
             FieldName = fieldName;
             Boost = boost;
             Interpolation = interpolation;
         }
 
-<<<<<<< HEAD
-        /// <summary> Required for scoring functions. Indicates the type of function to use. Valid values include magnitude, freshness, distance, and tag. You can include more than one function in each scoring profile. The function name must be lower case. </summary>
-=======
         /// <summary> Indicates the type of function to use. Valid values include magnitude, freshness, distance, and tag. The function type must be lower case. </summary>
->>>>>>> 8d420312
         internal string Type { get; set; }
         /// <summary> The name of the field used as input to the scoring function. </summary>
-        public string FieldName { get; }
+        public string FieldName { get; set; }
         /// <summary> A multiplier for the raw score. Must be a positive number not equal to 1.0. </summary>
-        public double Boost { get; }
+        public double Boost { get; set; }
         /// <summary> A value indicating how boosting will be interpolated across document scores; defaults to &quot;Linear&quot;. </summary>
         public ScoringFunctionInterpolation? Interpolation { get; set; }
     }
