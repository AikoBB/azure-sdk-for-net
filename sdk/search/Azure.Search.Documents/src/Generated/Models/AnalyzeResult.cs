// Copyright (c) Microsoft Corporation. All rights reserved.
// Licensed under the MIT License.

// <auto-generated/>

#nullable disable

using System;
using System.Collections.Generic;
using System.Linq;

namespace Azure.Search.Documents.Indexes.Models
{
    /// <summary> The result of testing an analyzer on text. </summary>
    internal partial class AnalyzeResult
    {
        /// <summary> Initializes a new instance of AnalyzeResult. </summary>
<<<<<<< HEAD
        /// <param name="tokens"> The list of tokens returned by the analyzer specified in the request. </param>
        internal AnalyzeResult(IReadOnlyList<TokenInfo> tokens)
=======
        /// <param name="tokens"> The list of tokens returned by the analyzer specified in the request. </param>
        internal AnalyzeResult(IEnumerable<AnalyzedTokenInfo> tokens)
        {
            if (tokens == null)
            {
                throw new ArgumentNullException(nameof(tokens));
            }

            Tokens = tokens.ToArray();
        }

        /// <summary> Initializes a new instance of AnalyzeResult. </summary>
        /// <param name="tokens"> The list of tokens returned by the analyzer specified in the request. </param>
        internal AnalyzeResult(IReadOnlyList<AnalyzedTokenInfo> tokens)
>>>>>>> 8d420312
        {
            Tokens = tokens;
        }

        /// <summary> The list of tokens returned by the analyzer specified in the request. </summary>
<<<<<<< HEAD
        public IReadOnlyList<TokenInfo> Tokens { get; } = new List<TokenInfo>();
=======
        public IReadOnlyList<AnalyzedTokenInfo> Tokens { get; }
>>>>>>> 8d420312
    }
}<|MERGE_RESOLUTION|>--- conflicted
+++ resolved
@@ -15,10 +15,6 @@
     internal partial class AnalyzeResult
     {
         /// <summary> Initializes a new instance of AnalyzeResult. </summary>
-<<<<<<< HEAD
-        /// <param name="tokens"> The list of tokens returned by the analyzer specified in the request. </param>
-        internal AnalyzeResult(IReadOnlyList<TokenInfo> tokens)
-=======
         /// <param name="tokens"> The list of tokens returned by the analyzer specified in the request. </param>
         internal AnalyzeResult(IEnumerable<AnalyzedTokenInfo> tokens)
         {
@@ -33,16 +29,11 @@
         /// <summary> Initializes a new instance of AnalyzeResult. </summary>
         /// <param name="tokens"> The list of tokens returned by the analyzer specified in the request. </param>
         internal AnalyzeResult(IReadOnlyList<AnalyzedTokenInfo> tokens)
->>>>>>> 8d420312
         {
             Tokens = tokens;
         }
 
         /// <summary> The list of tokens returned by the analyzer specified in the request. </summary>
-<<<<<<< HEAD
-        public IReadOnlyList<TokenInfo> Tokens { get; } = new List<TokenInfo>();
-=======
         public IReadOnlyList<AnalyzedTokenInfo> Tokens { get; }
->>>>>>> 8d420312
     }
 }