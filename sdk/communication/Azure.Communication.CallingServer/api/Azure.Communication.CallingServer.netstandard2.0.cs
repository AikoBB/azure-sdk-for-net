namespace Azure.Communication.CallingServer
{
    public static partial class AzureCommunicationCallingServerServiceModelFactory
    {
        public static Azure.Communication.CallingServer.CancelAllMediaOperationsResponse CancelAllMediaOperationsResponse(string id = null, Azure.Communication.CallingServer.OperationStatus? status = default(Azure.Communication.CallingServer.OperationStatus?), string operationContext = null, Azure.Communication.CallingServer.ResultInfo resultInfo = null) { throw null; }
        public static Azure.Communication.CallingServer.CreateCallResponse CreateCallResponse(string callConnectionId = null) { throw null; }
        public static Azure.Communication.CallingServer.GetCallRecordingStateResponse GetCallRecordingStateResponse(Azure.Communication.CallingServer.CallRecordingState? recordingState = default(Azure.Communication.CallingServer.CallRecordingState?)) { throw null; }
        public static Azure.Communication.CallingServer.JoinCallResponse JoinCallResponse(string callConnectionId = null) { throw null; }
        public static Azure.Communication.CallingServer.PlayAudioResponse PlayAudioResponse(string id = null, Azure.Communication.CallingServer.OperationStatus? status = default(Azure.Communication.CallingServer.OperationStatus?), string operationContext = null, Azure.Communication.CallingServer.ResultInfo resultInfo = null) { throw null; }
        public static Azure.Communication.CallingServer.ResultInfo ResultInfo(int? code = default(int?), int? subcode = default(int?), string message = null) { throw null; }
        public static Azure.Communication.CallingServer.StartCallRecordingResponse StartCallRecordingResponse(string recordingId = null) { throw null; }
    }
    public partial class CallConnection
    {
        protected CallConnection() { }
        public virtual string CallConnectionId { get { throw null; } }
        public virtual Azure.Response AddParticipant(Azure.Communication.CommunicationIdentifier participant, string alternateCallerId = null, string operationContext = null, System.Threading.CancellationToken cancellationToken = default(System.Threading.CancellationToken)) { throw null; }
        public virtual System.Threading.Tasks.Task<Azure.Response> AddParticipantAsync(Azure.Communication.CommunicationIdentifier participant, string alternateCallerId = null, string operationContext = null, System.Threading.CancellationToken cancellationToken = default(System.Threading.CancellationToken)) { throw null; }
        public virtual Azure.Response<Azure.Communication.CallingServer.CancelAllMediaOperationsResponse> CancelAllMediaOperations(string operationContext = null, System.Threading.CancellationToken cancellationToken = default(System.Threading.CancellationToken)) { throw null; }
        public virtual System.Threading.Tasks.Task<Azure.Response<Azure.Communication.CallingServer.CancelAllMediaOperationsResponse>> CancelAllMediaOperationsAsync(string operationContext = null, System.Threading.CancellationToken cancellationToken = default(System.Threading.CancellationToken)) { throw null; }
        public virtual Azure.Response Hangup(System.Threading.CancellationToken cancellationToken = default(System.Threading.CancellationToken)) { throw null; }
        public virtual System.Threading.Tasks.Task<Azure.Response> HangupAsync(System.Threading.CancellationToken cancellationToken = default(System.Threading.CancellationToken)) { throw null; }
        public virtual Azure.Response<Azure.Communication.CallingServer.PlayAudioResponse> PlayAudio(Azure.Communication.CallingServer.PlayAudioOptions options, System.Threading.CancellationToken cancellationToken = default(System.Threading.CancellationToken)) { throw null; }
        public virtual Azure.Response<Azure.Communication.CallingServer.PlayAudioResponse> PlayAudio(System.Uri audioFileUri, bool? loop, string audioFileId, System.Uri callbackUri, string operationContext = null, System.Threading.CancellationToken cancellationToken = default(System.Threading.CancellationToken)) { throw null; }
        public virtual System.Threading.Tasks.Task<Azure.Response<Azure.Communication.CallingServer.PlayAudioResponse>> PlayAudioAsync(Azure.Communication.CallingServer.PlayAudioOptions options, System.Threading.CancellationToken cancellationToken = default(System.Threading.CancellationToken)) { throw null; }
        public virtual System.Threading.Tasks.Task<Azure.Response<Azure.Communication.CallingServer.PlayAudioResponse>> PlayAudioAsync(System.Uri audioFileUri, bool? loop, string audioFileId, System.Uri callbackUri, string operationContext = null, System.Threading.CancellationToken cancellationToken = default(System.Threading.CancellationToken)) { throw null; }
        public virtual Azure.Response RemoveParticipant(string participantId, System.Threading.CancellationToken cancellationToken = default(System.Threading.CancellationToken)) { throw null; }
        public virtual System.Threading.Tasks.Task<Azure.Response> RemoveParticipantAsync(string participantId, System.Threading.CancellationToken cancellationToken = default(System.Threading.CancellationToken)) { throw null; }
    }
    [System.Runtime.InteropServices.StructLayoutAttribute(System.Runtime.InteropServices.LayoutKind.Sequential)]
    public readonly partial struct CallConnectionState : System.IEquatable<Azure.Communication.CallingServer.CallConnectionState>
    {
        private readonly object _dummy;
        private readonly int _dummyPrimitive;
        public CallConnectionState(string value) { throw null; }
        public static Azure.Communication.CallingServer.CallConnectionState Established { get { throw null; } }
        public static Azure.Communication.CallingServer.CallConnectionState Establishing { get { throw null; } }
        public static Azure.Communication.CallingServer.CallConnectionState Hold { get { throw null; } }
        public static Azure.Communication.CallingServer.CallConnectionState Idle { get { throw null; } }
        public static Azure.Communication.CallingServer.CallConnectionState Incoming { get { throw null; } }
        public static Azure.Communication.CallingServer.CallConnectionState Redirecting { get { throw null; } }
        public static Azure.Communication.CallingServer.CallConnectionState Terminated { get { throw null; } }
        public static Azure.Communication.CallingServer.CallConnectionState Terminating { get { throw null; } }
        public static Azure.Communication.CallingServer.CallConnectionState Transferring { get { throw null; } }
        public static Azure.Communication.CallingServer.CallConnectionState Unhold { get { throw null; } }
        public static Azure.Communication.CallingServer.CallConnectionState Unknown { get { throw null; } }
        public bool Equals(Azure.Communication.CallingServer.CallConnectionState other) { throw null; }
        [System.ComponentModel.EditorBrowsableAttribute(System.ComponentModel.EditorBrowsableState.Never)]
        public override bool Equals(object obj) { throw null; }
        [System.ComponentModel.EditorBrowsableAttribute(System.ComponentModel.EditorBrowsableState.Never)]
        public override int GetHashCode() { throw null; }
        public static bool operator ==(Azure.Communication.CallingServer.CallConnectionState left, Azure.Communication.CallingServer.CallConnectionState right) { throw null; }
        public static implicit operator Azure.Communication.CallingServer.CallConnectionState (string value) { throw null; }
        public static bool operator !=(Azure.Communication.CallingServer.CallConnectionState left, Azure.Communication.CallingServer.CallConnectionState right) { throw null; }
        public override string ToString() { throw null; }
    }
    public partial class CallConnectionStateChangedEvent : Azure.Communication.CallingServer.CallingServerEventBase
    {
        public CallConnectionStateChangedEvent() { }
        public string CallConnectionId { get { throw null; } set { } }
        public Azure.Communication.CallingServer.CallConnectionState? CallConnectionState { get { throw null; } set { } }
        public string ServerCallId { get { throw null; } set { } }
        public static Azure.Communication.CallingServer.CallConnectionStateChangedEvent Deserialize(string content) { throw null; }
    }
    public partial class CallingServerClient
    {
        protected CallingServerClient() { }
        public CallingServerClient(string connectionString, Azure.Communication.CallingServer.CallingServerClientOptions options = null) { }
        public CallingServerClient(System.Uri endpoint, Azure.AzureKeyCredential keyCredential, Azure.Communication.CallingServer.CallingServerClientOptions options = null) { }
        public CallingServerClient(System.Uri endpoint, Azure.Core.TokenCredential tokenCredential, Azure.Communication.CallingServer.CallingServerClientOptions options = null) { }
        public virtual Azure.Response<Azure.Communication.CallingServer.CallConnection> CreateCallConnection(Azure.Communication.CommunicationIdentifier source, System.Collections.Generic.IEnumerable<Azure.Communication.CommunicationIdentifier> targets, Azure.Communication.CallingServer.CreateCallOptions options, System.Threading.CancellationToken cancellationToken = default(System.Threading.CancellationToken)) { throw null; }
        public virtual System.Threading.Tasks.Task<Azure.Response<Azure.Communication.CallingServer.CallConnection>> CreateCallConnectionAsync(Azure.Communication.CommunicationIdentifier source, System.Collections.Generic.IEnumerable<Azure.Communication.CommunicationIdentifier> targets, Azure.Communication.CallingServer.CreateCallOptions options, System.Threading.CancellationToken cancellationToken = default(System.Threading.CancellationToken)) { throw null; }
        public virtual Azure.Communication.CallingServer.CallConnection GetCallConnection(string callConnectionId) { throw null; }
        public virtual Azure.Communication.CallingServer.ServerCall InitializeServerCall(string serverCallId) { throw null; }
        public virtual Azure.Response<Azure.Communication.CallingServer.CallConnection> JoinCallConnection(string serverCallId, Azure.Communication.CommunicationIdentifier source, Azure.Communication.CallingServer.JoinCallOptions callOptions, System.Threading.CancellationToken cancellationToken = default(System.Threading.CancellationToken)) { throw null; }
        public virtual System.Threading.Tasks.Task<Azure.Response<Azure.Communication.CallingServer.CallConnection>> JoinCallConnectionAsync(string serverCallId, Azure.Communication.CommunicationIdentifier source, Azure.Communication.CallingServer.JoinCallOptions callOptions, System.Threading.CancellationToken cancellationToken = default(System.Threading.CancellationToken)) { throw null; }
    }
    public partial class CallingServerClientOptions : Azure.Core.ClientOptions
    {
        public const Azure.Communication.CallingServer.CallingServerClientOptions.ServiceVersion LatestVersion = Azure.Communication.CallingServer.CallingServerClientOptions.ServiceVersion.V2021_06_15_Preview;
        public CallingServerClientOptions(Azure.Communication.CallingServer.CallingServerClientOptions.ServiceVersion version = Azure.Communication.CallingServer.CallingServerClientOptions.ServiceVersion.V2021_06_15_Preview) { }
        public enum ServiceVersion
        {
            V2021_06_15_Preview = 0,
        }
    }
    public abstract partial class CallingServerEventBase
    {
        protected CallingServerEventBase() { }
    }
    [System.Runtime.InteropServices.StructLayoutAttribute(System.Runtime.InteropServices.LayoutKind.Sequential)]
    public readonly partial struct CallingServerEventType : System.IEquatable<Azure.Communication.CallingServer.CallingServerEventType>
    {
        private readonly object _dummy;
        private readonly int _dummyPrimitive;
        public CallingServerEventType(string value) { throw null; }
        public static Azure.Communication.CallingServer.CallingServerEventType CallConnectionStateChangedEvent { get { throw null; } }
        public static Azure.Communication.CallingServer.CallingServerEventType CallRecordingStateChangeEvent { get { throw null; } }
        public static Azure.Communication.CallingServer.CallingServerEventType InviteParticipantsResultEvent { get { throw null; } }
        public static Azure.Communication.CallingServer.CallingServerEventType ParticipantsUpdatedEvent { get { throw null; } }
        public static Azure.Communication.CallingServer.CallingServerEventType PlayAudioResultEvent { get { throw null; } }
        public static Azure.Communication.CallingServer.CallingServerEventType ToneReceivedEvent { get { throw null; } }
        public bool Equals(Azure.Communication.CallingServer.CallingServerEventType other) { throw null; }
        [System.ComponentModel.EditorBrowsableAttribute(System.ComponentModel.EditorBrowsableState.Never)]
        public override bool Equals(object obj) { throw null; }
        [System.ComponentModel.EditorBrowsableAttribute(System.ComponentModel.EditorBrowsableState.Never)]
        public override int GetHashCode() { throw null; }
        public static bool operator ==(Azure.Communication.CallingServer.CallingServerEventType left, Azure.Communication.CallingServer.CallingServerEventType right) { throw null; }
        public static bool operator !=(Azure.Communication.CallingServer.CallingServerEventType left, Azure.Communication.CallingServer.CallingServerEventType right) { throw null; }
        public override string ToString() { throw null; }
    }
    [System.Runtime.InteropServices.StructLayoutAttribute(System.Runtime.InteropServices.LayoutKind.Sequential)]
    public readonly partial struct CallModality : System.IEquatable<Azure.Communication.CallingServer.CallModality>
    {
        private readonly object _dummy;
        private readonly int _dummyPrimitive;
        public CallModality(string value) { throw null; }
        public static Azure.Communication.CallingServer.CallModality Audio { get { throw null; } }
        public static Azure.Communication.CallingServer.CallModality Video { get { throw null; } }
        public bool Equals(Azure.Communication.CallingServer.CallModality other) { throw null; }
        [System.ComponentModel.EditorBrowsableAttribute(System.ComponentModel.EditorBrowsableState.Never)]
        public override bool Equals(object obj) { throw null; }
        [System.ComponentModel.EditorBrowsableAttribute(System.ComponentModel.EditorBrowsableState.Never)]
        public override int GetHashCode() { throw null; }
        public static bool operator ==(Azure.Communication.CallingServer.CallModality left, Azure.Communication.CallingServer.CallModality right) { throw null; }
        public static implicit operator Azure.Communication.CallingServer.CallModality (string value) { throw null; }
        public static bool operator !=(Azure.Communication.CallingServer.CallModality left, Azure.Communication.CallingServer.CallModality right) { throw null; }
        public override string ToString() { throw null; }
    }
    [System.Runtime.InteropServices.StructLayoutAttribute(System.Runtime.InteropServices.LayoutKind.Sequential)]
    public readonly partial struct CallRecordingState : System.IEquatable<Azure.Communication.CallingServer.CallRecordingState>
    {
        private readonly object _dummy;
        private readonly int _dummyPrimitive;
        public CallRecordingState(string value) { throw null; }
        public static Azure.Communication.CallingServer.CallRecordingState Active { get { throw null; } }
        public static Azure.Communication.CallingServer.CallRecordingState Inactive { get { throw null; } }
        public bool Equals(Azure.Communication.CallingServer.CallRecordingState other) { throw null; }
        [System.ComponentModel.EditorBrowsableAttribute(System.ComponentModel.EditorBrowsableState.Never)]
        public override bool Equals(object obj) { throw null; }
        [System.ComponentModel.EditorBrowsableAttribute(System.ComponentModel.EditorBrowsableState.Never)]
        public override int GetHashCode() { throw null; }
        public static bool operator ==(Azure.Communication.CallingServer.CallRecordingState left, Azure.Communication.CallingServer.CallRecordingState right) { throw null; }
        public static implicit operator Azure.Communication.CallingServer.CallRecordingState (string value) { throw null; }
        public static bool operator !=(Azure.Communication.CallingServer.CallRecordingState left, Azure.Communication.CallingServer.CallRecordingState right) { throw null; }
        public override string ToString() { throw null; }
    }
    public partial class CallRecordingStateChangeEvent : Azure.Communication.CallingServer.CallingServerEventBase
    {
        public CallRecordingStateChangeEvent() { }
        public string RecordingId { get { throw null; } set { } }
        public string ServerCallId { get { throw null; } set { } }
        public System.DateTimeOffset? StartDateTime { get { throw null; } set { } }
        public Azure.Communication.CallingServer.CallRecordingState? State { get { throw null; } set { } }
        public static Azure.Communication.CallingServer.CallRecordingStateChangeEvent Deserialize(string content) { throw null; }
    }
    public partial class CancelAllMediaOperationsResponse
    {
        internal CancelAllMediaOperationsResponse() { }
        public string Id { get { throw null; } }
        public string OperationContext { get { throw null; } }
        public Azure.Communication.CallingServer.ResultInfo ResultInfo { get { throw null; } }
        public Azure.Communication.CallingServer.OperationStatus? Status { get { throw null; } }
    }
    public partial class CommunicationParticipant
    {
        public CommunicationParticipant() { }
        public CommunicationParticipant(Azure.Communication.CommunicationIdentifier identifier, string participantId, bool? isMuted) { }
        public Azure.Communication.CommunicationIdentifier Identifier { get { throw null; } set { } }
        public bool? IsMuted { get { throw null; } set { } }
        public string ParticipantId { get { throw null; } set { } }
    }
<<<<<<< HEAD
=======
    [System.Runtime.InteropServices.StructLayoutAttribute(System.Runtime.InteropServices.LayoutKind.Sequential)]
    public partial struct ContentTransferOptions : System.IEquatable<Azure.Communication.CallingServer.ContentTransferOptions>
    {
        public long InitialTransferSize { get { throw null; } set { } }
        public int MaximumConcurrency { get { throw null; } set { } }
        public long MaximumTransferSize { get { throw null; } set { } }
        [System.ComponentModel.EditorBrowsableAttribute(System.ComponentModel.EditorBrowsableState.Never)]
        public bool Equals(Azure.Communication.CallingServer.ContentTransferOptions obj) { throw null; }
        [System.ComponentModel.EditorBrowsableAttribute(System.ComponentModel.EditorBrowsableState.Never)]
        public override bool Equals(object obj) { throw null; }
        [System.ComponentModel.EditorBrowsableAttribute(System.ComponentModel.EditorBrowsableState.Never)]
        public override int GetHashCode() { throw null; }
        [System.ComponentModel.EditorBrowsableAttribute(System.ComponentModel.EditorBrowsableState.Never)]
        public static bool operator ==(Azure.Communication.CallingServer.ContentTransferOptions left, Azure.Communication.CallingServer.ContentTransferOptions right) { throw null; }
        [System.ComponentModel.EditorBrowsableAttribute(System.ComponentModel.EditorBrowsableState.Never)]
        public static bool operator !=(Azure.Communication.CallingServer.ContentTransferOptions left, Azure.Communication.CallingServer.ContentTransferOptions right) { throw null; }
    }
    public partial class ConversationClient
    {
        protected ConversationClient() { }
        public ConversationClient(string connectionString) { }
        public ConversationClient(string connectionString, Azure.Communication.CallingServer.CallClientOptions options) { }
        public ConversationClient(System.Uri endpoint, Azure.AzureKeyCredential keyCredential, Azure.Communication.CallingServer.CallClientOptions options = null) { }
        public ConversationClient(System.Uri endpoint, Azure.Core.TokenCredential tokenCredential, Azure.Communication.CallingServer.CallClientOptions options = null) { }
        public virtual Azure.Response AddParticipant(string conversationId, Azure.Communication.CommunicationIdentifier participant, System.Uri callbackUri, string alternateCallerId = null, string operationContext = null, System.Threading.CancellationToken cancellationToken = default(System.Threading.CancellationToken)) { throw null; }
        public virtual System.Threading.Tasks.Task<Azure.Response> AddParticipantAsync(string conversationId, Azure.Communication.CommunicationIdentifier participant, System.Uri callbackUri, string alternateCallerId = null, string operationContext = null, System.Threading.CancellationToken cancellationToken = default(System.Threading.CancellationToken)) { throw null; }
        public virtual Azure.Response<System.IO.Stream> DownloadStreaming(System.Uri sourceEndpoint, Azure.HttpRange range = default(Azure.HttpRange), System.Threading.CancellationToken cancellationToken = default(System.Threading.CancellationToken)) { throw null; }
        public virtual System.Threading.Tasks.Task<Azure.Response<System.IO.Stream>> DownloadStreamingAsync(System.Uri sourceEndpoint, Azure.HttpRange range = default(Azure.HttpRange), System.Threading.CancellationToken cancellationToken = default(System.Threading.CancellationToken)) { throw null; }
        public virtual Azure.Response DownloadTo(System.Uri sourceEndpoint, System.IO.Stream destinationStream, Azure.Communication.CallingServer.ContentTransferOptions transferOptions = default(Azure.Communication.CallingServer.ContentTransferOptions), System.Threading.CancellationToken cancellationToken = default(System.Threading.CancellationToken)) { throw null; }
        public virtual Azure.Response DownloadTo(System.Uri sourceEndpoint, string destinationPath, Azure.Communication.CallingServer.ContentTransferOptions transferOptions = default(Azure.Communication.CallingServer.ContentTransferOptions), System.Threading.CancellationToken cancellationToken = default(System.Threading.CancellationToken)) { throw null; }
        public virtual System.Threading.Tasks.Task<Azure.Response> DownloadToAsync(System.Uri sourceEndpoint, System.IO.Stream destinationStream, Azure.Communication.CallingServer.ContentTransferOptions transferOptions = default(Azure.Communication.CallingServer.ContentTransferOptions), System.Threading.CancellationToken cancellationToken = default(System.Threading.CancellationToken)) { throw null; }
        public virtual System.Threading.Tasks.Task<Azure.Response> DownloadToAsync(System.Uri sourceEndpoint, string destinationPath, Azure.Communication.CallingServer.ContentTransferOptions transferOptions = default(Azure.Communication.CallingServer.ContentTransferOptions), System.Threading.CancellationToken cancellationToken = default(System.Threading.CancellationToken)) { throw null; }
        public virtual Azure.Response<Azure.Communication.CallingServer.GetCallRecordingStateResponse> GetRecordingState(string conversationId, string recordingId, System.Threading.CancellationToken cancellationToken = default(System.Threading.CancellationToken)) { throw null; }
        public virtual System.Threading.Tasks.Task<Azure.Response<Azure.Communication.CallingServer.GetCallRecordingStateResponse>> GetRecordingStateAsync(string conversationId, string recordingId, System.Threading.CancellationToken cancellationToken = default(System.Threading.CancellationToken)) { throw null; }
        public virtual Azure.Response<Azure.Communication.CallingServer.JoinCallResponse> JoinCall(string conversationId, Azure.Communication.CommunicationIdentifier source, Azure.Communication.CallingServer.JoinCallOptions callOptions, System.Threading.CancellationToken cancellationToken = default(System.Threading.CancellationToken)) { throw null; }
        public virtual System.Threading.Tasks.Task<Azure.Response<Azure.Communication.CallingServer.JoinCallResponse>> JoinCallAsync(string conversationId, Azure.Communication.CommunicationIdentifier source, Azure.Communication.CallingServer.JoinCallOptions callOptions, System.Threading.CancellationToken cancellationToken = default(System.Threading.CancellationToken)) { throw null; }
        public virtual Azure.Response PauseRecording(string conversationId, string recordingId, System.Threading.CancellationToken cancellationToken = default(System.Threading.CancellationToken)) { throw null; }
        public virtual System.Threading.Tasks.Task<Azure.Response> PauseRecordingAsync(string conversationId, string recordingId, System.Threading.CancellationToken cancellationToken = default(System.Threading.CancellationToken)) { throw null; }
        public virtual Azure.Response<Azure.Communication.CallingServer.PlayAudioResponse> PlayAudio(string conversationId, Azure.Communication.CallingServer.PlayAudioOptions options, System.Threading.CancellationToken cancellationToken = default(System.Threading.CancellationToken)) { throw null; }
        public virtual Azure.Response<Azure.Communication.CallingServer.PlayAudioResponse> PlayAudio(string conversationId, System.Uri audioFileUri, string audioFileId, System.Uri callbackUri, string operationContext = null, System.Threading.CancellationToken cancellationToken = default(System.Threading.CancellationToken)) { throw null; }
        public virtual System.Threading.Tasks.Task<Azure.Response<Azure.Communication.CallingServer.PlayAudioResponse>> PlayAudioAsync(string conversationId, Azure.Communication.CallingServer.PlayAudioOptions options, System.Threading.CancellationToken cancellationToken = default(System.Threading.CancellationToken)) { throw null; }
        public virtual System.Threading.Tasks.Task<Azure.Response<Azure.Communication.CallingServer.PlayAudioResponse>> PlayAudioAsync(string conversationId, System.Uri audioFileUri, string audioFileId, System.Uri callbackUri, string operationContext = null, System.Threading.CancellationToken cancellationToken = default(System.Threading.CancellationToken)) { throw null; }
        public virtual Azure.Response RemoveParticipant(string conversationId, string participantId, System.Threading.CancellationToken cancellationToken = default(System.Threading.CancellationToken)) { throw null; }
        public virtual System.Threading.Tasks.Task<Azure.Response> RemoveParticipantAsync(string conversationId, string participantId, System.Threading.CancellationToken cancellationToken = default(System.Threading.CancellationToken)) { throw null; }
        public virtual Azure.Response ResumeRecording(string conversationId, string recordingId, System.Threading.CancellationToken cancellationToken = default(System.Threading.CancellationToken)) { throw null; }
        public virtual System.Threading.Tasks.Task<Azure.Response> ResumeRecordingAsync(string conversationId, string recordingId, System.Threading.CancellationToken cancellationToken = default(System.Threading.CancellationToken)) { throw null; }
        public virtual Azure.Response<Azure.Communication.CallingServer.StartCallRecordingResponse> StartRecording(string conversationId, System.Uri recordingStateCallbackUri, System.Threading.CancellationToken cancellationToken = default(System.Threading.CancellationToken)) { throw null; }
        public virtual System.Threading.Tasks.Task<Azure.Response<Azure.Communication.CallingServer.StartCallRecordingResponse>> StartRecordingAsync(string conversationId, System.Uri recordingStateCallbackUri, System.Threading.CancellationToken cancellationToken = default(System.Threading.CancellationToken)) { throw null; }
        public virtual Azure.Response StopRecording(string conversationId, string recordingId, System.Threading.CancellationToken cancellationToken = default(System.Threading.CancellationToken)) { throw null; }
        public virtual System.Threading.Tasks.Task<Azure.Response> StopRecordingAsync(string conversationId, string recordingId, System.Threading.CancellationToken cancellationToken = default(System.Threading.CancellationToken)) { throw null; }
    }
>>>>>>> dac0f7e6
    public partial class CreateCallOptions
    {
        public CreateCallOptions(System.Uri callbackUri, System.Collections.Generic.IEnumerable<Azure.Communication.CallingServer.CallModality> requestedMediaTypes, System.Collections.Generic.IEnumerable<Azure.Communication.CallingServer.EventSubscriptionType> requestedCallEvents) { }
        public Azure.Communication.PhoneNumberIdentifier AlternateCallerId { get { throw null; } set { } }
        public System.Uri CallbackUri { get { throw null; } }
        public System.Collections.Generic.IList<Azure.Communication.CallingServer.EventSubscriptionType> RequestedCallEvents { get { throw null; } }
        public System.Collections.Generic.IList<Azure.Communication.CallingServer.CallModality> RequestedMediaTypes { get { throw null; } }
        public string Subject { get { throw null; } set { } }
    }
    public partial class CreateCallResponse
    {
        internal CreateCallResponse() { }
        public string CallConnectionId { get { throw null; } }
    }
    [System.Runtime.InteropServices.StructLayoutAttribute(System.Runtime.InteropServices.LayoutKind.Sequential)]
    public readonly partial struct EventSubscriptionType : System.IEquatable<Azure.Communication.CallingServer.EventSubscriptionType>
    {
        private readonly object _dummy;
        private readonly int _dummyPrimitive;
        public EventSubscriptionType(string value) { throw null; }
        public static Azure.Communication.CallingServer.EventSubscriptionType DtmfReceived { get { throw null; } }
        public static Azure.Communication.CallingServer.EventSubscriptionType ParticipantsUpdated { get { throw null; } }
        public bool Equals(Azure.Communication.CallingServer.EventSubscriptionType other) { throw null; }
        [System.ComponentModel.EditorBrowsableAttribute(System.ComponentModel.EditorBrowsableState.Never)]
        public override bool Equals(object obj) { throw null; }
        [System.ComponentModel.EditorBrowsableAttribute(System.ComponentModel.EditorBrowsableState.Never)]
        public override int GetHashCode() { throw null; }
        public static bool operator ==(Azure.Communication.CallingServer.EventSubscriptionType left, Azure.Communication.CallingServer.EventSubscriptionType right) { throw null; }
        public static implicit operator Azure.Communication.CallingServer.EventSubscriptionType (string value) { throw null; }
        public static bool operator !=(Azure.Communication.CallingServer.EventSubscriptionType left, Azure.Communication.CallingServer.EventSubscriptionType right) { throw null; }
        public override string ToString() { throw null; }
    }
    public partial class GetCallRecordingStateResponse
    {
        internal GetCallRecordingStateResponse() { }
        public Azure.Communication.CallingServer.CallRecordingState? RecordingState { get { throw null; } }
    }
    public partial class InviteParticipantsResultEvent : Azure.Communication.CallingServer.CallingServerEventBase
    {
        public InviteParticipantsResultEvent() { }
        public string OperationContext { get { throw null; } set { } }
        public Azure.Communication.CallingServer.ResultInfo ResultInfo { get { throw null; } set { } }
        public Azure.Communication.CallingServer.OperationStatus? Status { get { throw null; } set { } }
        public static Azure.Communication.CallingServer.InviteParticipantsResultEvent Deserialize(string content) { throw null; }
    }
    public partial class JoinCallOptions
    {
        public JoinCallOptions(System.Uri callbackUri, System.Collections.Generic.IEnumerable<Azure.Communication.CallingServer.CallModality> requestedMediaTypes, System.Collections.Generic.IEnumerable<Azure.Communication.CallingServer.EventSubscriptionType> requestedCallEvents) { }
        public System.Uri CallbackUri { get { throw null; } }
        public System.Collections.Generic.IList<Azure.Communication.CallingServer.EventSubscriptionType> RequestedCallEvents { get { throw null; } }
        public System.Collections.Generic.IList<Azure.Communication.CallingServer.CallModality> RequestedMediaTypes { get { throw null; } }
        public string Subject { get { throw null; } set { } }
    }
    public partial class JoinCallResponse
    {
        internal JoinCallResponse() { }
        public string CallConnectionId { get { throw null; } }
    }
    [System.Runtime.InteropServices.StructLayoutAttribute(System.Runtime.InteropServices.LayoutKind.Sequential)]
    public readonly partial struct OperationStatus : System.IEquatable<Azure.Communication.CallingServer.OperationStatus>
    {
        private readonly object _dummy;
        private readonly int _dummyPrimitive;
        public OperationStatus(string value) { throw null; }
        public static Azure.Communication.CallingServer.OperationStatus Completed { get { throw null; } }
        public static Azure.Communication.CallingServer.OperationStatus Failed { get { throw null; } }
        public static Azure.Communication.CallingServer.OperationStatus NotStarted { get { throw null; } }
        public static Azure.Communication.CallingServer.OperationStatus Running { get { throw null; } }
        public bool Equals(Azure.Communication.CallingServer.OperationStatus other) { throw null; }
        [System.ComponentModel.EditorBrowsableAttribute(System.ComponentModel.EditorBrowsableState.Never)]
        public override bool Equals(object obj) { throw null; }
        [System.ComponentModel.EditorBrowsableAttribute(System.ComponentModel.EditorBrowsableState.Never)]
        public override int GetHashCode() { throw null; }
        public static bool operator ==(Azure.Communication.CallingServer.OperationStatus left, Azure.Communication.CallingServer.OperationStatus right) { throw null; }
        public static implicit operator Azure.Communication.CallingServer.OperationStatus (string value) { throw null; }
        public static bool operator !=(Azure.Communication.CallingServer.OperationStatus left, Azure.Communication.CallingServer.OperationStatus right) { throw null; }
        public override string ToString() { throw null; }
    }
    public partial class ParticipantsUpdatedEvent : Azure.Communication.CallingServer.CallingServerEventBase
    {
        public ParticipantsUpdatedEvent() { }
        public string CallConnectionId { get { throw null; } set { } }
        public System.Collections.Generic.IEnumerable<Azure.Communication.CallingServer.CommunicationParticipant> Participants { get { throw null; } set { } }
        public static Azure.Communication.CallingServer.ParticipantsUpdatedEvent Deserialize(string content) { throw null; }
    }
    public partial class PlayAudioOptions
    {
        public PlayAudioOptions() { }
        public string AudioFileId { get { throw null; } set { } }
        public System.Uri AudioFileUri { get { throw null; } set { } }
        public System.Uri CallbackUri { get { throw null; } set { } }
        public bool? Loop { get { throw null; } set { } }
        public string OperationContext { get { throw null; } set { } }
    }
    public partial class PlayAudioResponse
    {
        internal PlayAudioResponse() { }
        public string Id { get { throw null; } }
        public string OperationContext { get { throw null; } }
        public Azure.Communication.CallingServer.ResultInfo ResultInfo { get { throw null; } }
        public Azure.Communication.CallingServer.OperationStatus? Status { get { throw null; } }
    }
    public partial class PlayAudioResultEvent : Azure.Communication.CallingServer.CallingServerEventBase
    {
        public PlayAudioResultEvent() { }
        public string OperationContext { get { throw null; } set { } }
        public Azure.Communication.CallingServer.ResultInfo ResultInfo { get { throw null; } set { } }
        public Azure.Communication.CallingServer.OperationStatus? Status { get { throw null; } set { } }
        public static Azure.Communication.CallingServer.PlayAudioResultEvent Deserialize(string content) { throw null; }
    }
    public partial class ResultInfo
    {
        internal ResultInfo() { }
        public int? Code { get { throw null; } }
        public string Message { get { throw null; } }
        public int? Subcode { get { throw null; } }
    }
    public partial class ServerCall
    {
        protected ServerCall() { }
        public virtual Azure.Response AddParticipant(Azure.Communication.CommunicationIdentifier participant, System.Uri callbackUri, string alternateCallerId = null, string operationContext = null, System.Threading.CancellationToken cancellationToken = default(System.Threading.CancellationToken)) { throw null; }
        public virtual System.Threading.Tasks.Task<Azure.Response> AddParticipantAsync(Azure.Communication.CommunicationIdentifier participant, System.Uri callbackUri, string alternateCallerId = null, string operationContext = null, System.Threading.CancellationToken cancellationToken = default(System.Threading.CancellationToken)) { throw null; }
        public virtual Azure.Response<Azure.Communication.CallingServer.GetCallRecordingStateResponse> GetRecordingState(string recordingId, System.Threading.CancellationToken cancellationToken = default(System.Threading.CancellationToken)) { throw null; }
        public virtual System.Threading.Tasks.Task<Azure.Response<Azure.Communication.CallingServer.GetCallRecordingStateResponse>> GetRecordingStateAsync(string recordingId, System.Threading.CancellationToken cancellationToken = default(System.Threading.CancellationToken)) { throw null; }
        public virtual Azure.Response PauseRecording(string recordingId, System.Threading.CancellationToken cancellationToken = default(System.Threading.CancellationToken)) { throw null; }
        public virtual System.Threading.Tasks.Task<Azure.Response> PauseRecordingAsync(string recordingId, System.Threading.CancellationToken cancellationToken = default(System.Threading.CancellationToken)) { throw null; }
        public virtual Azure.Response<Azure.Communication.CallingServer.PlayAudioResponse> PlayAudio(Azure.Communication.CallingServer.PlayAudioOptions options, System.Threading.CancellationToken cancellationToken = default(System.Threading.CancellationToken)) { throw null; }
        public virtual Azure.Response<Azure.Communication.CallingServer.PlayAudioResponse> PlayAudio(System.Uri audioFileUri, string audioFileId, System.Uri callbackUri, string operationContext = null, System.Threading.CancellationToken cancellationToken = default(System.Threading.CancellationToken)) { throw null; }
        public virtual System.Threading.Tasks.Task<Azure.Response<Azure.Communication.CallingServer.PlayAudioResponse>> PlayAudioAsync(System.Uri audioFileUri, string audioFileId, System.Uri callbackUri, string operationContext = null, System.Threading.CancellationToken cancellationToken = default(System.Threading.CancellationToken)) { throw null; }
        public virtual Azure.Response RemoveParticipant(string participantId, System.Threading.CancellationToken cancellationToken = default(System.Threading.CancellationToken)) { throw null; }
        public virtual System.Threading.Tasks.Task<Azure.Response> RemoveParticipantAsync(string participantId, System.Threading.CancellationToken cancellationToken = default(System.Threading.CancellationToken)) { throw null; }
        public virtual Azure.Response ResumeRecording(string recordingId, System.Threading.CancellationToken cancellationToken = default(System.Threading.CancellationToken)) { throw null; }
        public virtual System.Threading.Tasks.Task<Azure.Response> ResumeRecordingAsync(string recordingId, System.Threading.CancellationToken cancellationToken = default(System.Threading.CancellationToken)) { throw null; }
        public virtual Azure.Response<Azure.Communication.CallingServer.StartCallRecordingResponse> StartRecording(System.Uri recordingStateCallbackUri, System.Threading.CancellationToken cancellationToken = default(System.Threading.CancellationToken)) { throw null; }
        public virtual System.Threading.Tasks.Task<Azure.Response<Azure.Communication.CallingServer.StartCallRecordingResponse>> StartRecordingAsync(System.Uri recordingStateCallbackUri, System.Threading.CancellationToken cancellationToken = default(System.Threading.CancellationToken)) { throw null; }
        public virtual Azure.Response StopRecording(string recordingId, System.Threading.CancellationToken cancellationToken = default(System.Threading.CancellationToken)) { throw null; }
        public virtual System.Threading.Tasks.Task<Azure.Response> StopRecordingAsync(string recordingId, System.Threading.CancellationToken cancellationToken = default(System.Threading.CancellationToken)) { throw null; }
    }
    public partial class StartCallRecordingResponse
    {
        internal StartCallRecordingResponse() { }
        public string RecordingId { get { throw null; } }
    }
    public partial class ToneInfo
    {
        public ToneInfo() { }
        public int? SequenceId { get { throw null; } set { } }
        public Azure.Communication.CallingServer.ToneValue? Tone { get { throw null; } set { } }
    }
    public partial class ToneReceivedEvent : Azure.Communication.CallingServer.CallingServerEventBase
    {
        public ToneReceivedEvent() { }
        public string CallConnectionId { get { throw null; } set { } }
        public Azure.Communication.CallingServer.ToneInfo ToneInfo { get { throw null; } set { } }
        public static Azure.Communication.CallingServer.ToneReceivedEvent Deserialize(string content) { throw null; }
    }
    [System.Runtime.InteropServices.StructLayoutAttribute(System.Runtime.InteropServices.LayoutKind.Sequential)]
    public readonly partial struct ToneValue : System.IEquatable<Azure.Communication.CallingServer.ToneValue>
    {
        private readonly object _dummy;
        private readonly int _dummyPrimitive;
        public ToneValue(string value) { throw null; }
        public static Azure.Communication.CallingServer.ToneValue A { get { throw null; } }
        public static Azure.Communication.CallingServer.ToneValue B { get { throw null; } }
        public static Azure.Communication.CallingServer.ToneValue C { get { throw null; } }
        public static Azure.Communication.CallingServer.ToneValue D { get { throw null; } }
        public static Azure.Communication.CallingServer.ToneValue Flash { get { throw null; } }
        public static Azure.Communication.CallingServer.ToneValue Pound { get { throw null; } }
        public static Azure.Communication.CallingServer.ToneValue Star { get { throw null; } }
        public static Azure.Communication.CallingServer.ToneValue Tone0 { get { throw null; } }
        public static Azure.Communication.CallingServer.ToneValue Tone1 { get { throw null; } }
        public static Azure.Communication.CallingServer.ToneValue Tone2 { get { throw null; } }
        public static Azure.Communication.CallingServer.ToneValue Tone3 { get { throw null; } }
        public static Azure.Communication.CallingServer.ToneValue Tone4 { get { throw null; } }
        public static Azure.Communication.CallingServer.ToneValue Tone5 { get { throw null; } }
        public static Azure.Communication.CallingServer.ToneValue Tone6 { get { throw null; } }
        public static Azure.Communication.CallingServer.ToneValue Tone7 { get { throw null; } }
        public static Azure.Communication.CallingServer.ToneValue Tone8 { get { throw null; } }
        public static Azure.Communication.CallingServer.ToneValue Tone9 { get { throw null; } }
        public bool Equals(Azure.Communication.CallingServer.ToneValue other) { throw null; }
        [System.ComponentModel.EditorBrowsableAttribute(System.ComponentModel.EditorBrowsableState.Never)]
        public override bool Equals(object obj) { throw null; }
        [System.ComponentModel.EditorBrowsableAttribute(System.ComponentModel.EditorBrowsableState.Never)]
        public override int GetHashCode() { throw null; }
        public static bool operator ==(Azure.Communication.CallingServer.ToneValue left, Azure.Communication.CallingServer.ToneValue right) { throw null; }
        public static implicit operator Azure.Communication.CallingServer.ToneValue (string value) { throw null; }
        public static bool operator !=(Azure.Communication.CallingServer.ToneValue left, Azure.Communication.CallingServer.ToneValue right) { throw null; }
        public override string ToString() { throw null; }
    }
}<|MERGE_RESOLUTION|>--- conflicted
+++ resolved
@@ -3,85 +3,44 @@
     public static partial class AzureCommunicationCallingServerServiceModelFactory
     {
         public static Azure.Communication.CallingServer.CancelAllMediaOperationsResponse CancelAllMediaOperationsResponse(string id = null, Azure.Communication.CallingServer.OperationStatus? status = default(Azure.Communication.CallingServer.OperationStatus?), string operationContext = null, Azure.Communication.CallingServer.ResultInfo resultInfo = null) { throw null; }
-        public static Azure.Communication.CallingServer.CreateCallResponse CreateCallResponse(string callConnectionId = null) { throw null; }
+        public static Azure.Communication.CallingServer.CreateCallResponse CreateCallResponse(string callLegId = null) { throw null; }
         public static Azure.Communication.CallingServer.GetCallRecordingStateResponse GetCallRecordingStateResponse(Azure.Communication.CallingServer.CallRecordingState? recordingState = default(Azure.Communication.CallingServer.CallRecordingState?)) { throw null; }
-        public static Azure.Communication.CallingServer.JoinCallResponse JoinCallResponse(string callConnectionId = null) { throw null; }
+        public static Azure.Communication.CallingServer.JoinCallResponse JoinCallResponse(string callLegId = null) { throw null; }
         public static Azure.Communication.CallingServer.PlayAudioResponse PlayAudioResponse(string id = null, Azure.Communication.CallingServer.OperationStatus? status = default(Azure.Communication.CallingServer.OperationStatus?), string operationContext = null, Azure.Communication.CallingServer.ResultInfo resultInfo = null) { throw null; }
         public static Azure.Communication.CallingServer.ResultInfo ResultInfo(int? code = default(int?), int? subcode = default(int?), string message = null) { throw null; }
         public static Azure.Communication.CallingServer.StartCallRecordingResponse StartCallRecordingResponse(string recordingId = null) { throw null; }
     }
-    public partial class CallConnection
-    {
-        protected CallConnection() { }
-        public virtual string CallConnectionId { get { throw null; } }
-        public virtual Azure.Response AddParticipant(Azure.Communication.CommunicationIdentifier participant, string alternateCallerId = null, string operationContext = null, System.Threading.CancellationToken cancellationToken = default(System.Threading.CancellationToken)) { throw null; }
-        public virtual System.Threading.Tasks.Task<Azure.Response> AddParticipantAsync(Azure.Communication.CommunicationIdentifier participant, string alternateCallerId = null, string operationContext = null, System.Threading.CancellationToken cancellationToken = default(System.Threading.CancellationToken)) { throw null; }
-        public virtual Azure.Response<Azure.Communication.CallingServer.CancelAllMediaOperationsResponse> CancelAllMediaOperations(string operationContext = null, System.Threading.CancellationToken cancellationToken = default(System.Threading.CancellationToken)) { throw null; }
-        public virtual System.Threading.Tasks.Task<Azure.Response<Azure.Communication.CallingServer.CancelAllMediaOperationsResponse>> CancelAllMediaOperationsAsync(string operationContext = null, System.Threading.CancellationToken cancellationToken = default(System.Threading.CancellationToken)) { throw null; }
-        public virtual Azure.Response Hangup(System.Threading.CancellationToken cancellationToken = default(System.Threading.CancellationToken)) { throw null; }
-        public virtual System.Threading.Tasks.Task<Azure.Response> HangupAsync(System.Threading.CancellationToken cancellationToken = default(System.Threading.CancellationToken)) { throw null; }
-        public virtual Azure.Response<Azure.Communication.CallingServer.PlayAudioResponse> PlayAudio(Azure.Communication.CallingServer.PlayAudioOptions options, System.Threading.CancellationToken cancellationToken = default(System.Threading.CancellationToken)) { throw null; }
-        public virtual Azure.Response<Azure.Communication.CallingServer.PlayAudioResponse> PlayAudio(System.Uri audioFileUri, bool? loop, string audioFileId, System.Uri callbackUri, string operationContext = null, System.Threading.CancellationToken cancellationToken = default(System.Threading.CancellationToken)) { throw null; }
-        public virtual System.Threading.Tasks.Task<Azure.Response<Azure.Communication.CallingServer.PlayAudioResponse>> PlayAudioAsync(Azure.Communication.CallingServer.PlayAudioOptions options, System.Threading.CancellationToken cancellationToken = default(System.Threading.CancellationToken)) { throw null; }
-        public virtual System.Threading.Tasks.Task<Azure.Response<Azure.Communication.CallingServer.PlayAudioResponse>> PlayAudioAsync(System.Uri audioFileUri, bool? loop, string audioFileId, System.Uri callbackUri, string operationContext = null, System.Threading.CancellationToken cancellationToken = default(System.Threading.CancellationToken)) { throw null; }
-        public virtual Azure.Response RemoveParticipant(string participantId, System.Threading.CancellationToken cancellationToken = default(System.Threading.CancellationToken)) { throw null; }
-        public virtual System.Threading.Tasks.Task<Azure.Response> RemoveParticipantAsync(string participantId, System.Threading.CancellationToken cancellationToken = default(System.Threading.CancellationToken)) { throw null; }
-    }
-    [System.Runtime.InteropServices.StructLayoutAttribute(System.Runtime.InteropServices.LayoutKind.Sequential)]
-    public readonly partial struct CallConnectionState : System.IEquatable<Azure.Communication.CallingServer.CallConnectionState>
-    {
-        private readonly object _dummy;
-        private readonly int _dummyPrimitive;
-        public CallConnectionState(string value) { throw null; }
-        public static Azure.Communication.CallingServer.CallConnectionState Established { get { throw null; } }
-        public static Azure.Communication.CallingServer.CallConnectionState Establishing { get { throw null; } }
-        public static Azure.Communication.CallingServer.CallConnectionState Hold { get { throw null; } }
-        public static Azure.Communication.CallingServer.CallConnectionState Idle { get { throw null; } }
-        public static Azure.Communication.CallingServer.CallConnectionState Incoming { get { throw null; } }
-        public static Azure.Communication.CallingServer.CallConnectionState Redirecting { get { throw null; } }
-        public static Azure.Communication.CallingServer.CallConnectionState Terminated { get { throw null; } }
-        public static Azure.Communication.CallingServer.CallConnectionState Terminating { get { throw null; } }
-        public static Azure.Communication.CallingServer.CallConnectionState Transferring { get { throw null; } }
-        public static Azure.Communication.CallingServer.CallConnectionState Unhold { get { throw null; } }
-        public static Azure.Communication.CallingServer.CallConnectionState Unknown { get { throw null; } }
-        public bool Equals(Azure.Communication.CallingServer.CallConnectionState other) { throw null; }
-        [System.ComponentModel.EditorBrowsableAttribute(System.ComponentModel.EditorBrowsableState.Never)]
-        public override bool Equals(object obj) { throw null; }
-        [System.ComponentModel.EditorBrowsableAttribute(System.ComponentModel.EditorBrowsableState.Never)]
-        public override int GetHashCode() { throw null; }
-        public static bool operator ==(Azure.Communication.CallingServer.CallConnectionState left, Azure.Communication.CallingServer.CallConnectionState right) { throw null; }
-        public static implicit operator Azure.Communication.CallingServer.CallConnectionState (string value) { throw null; }
-        public static bool operator !=(Azure.Communication.CallingServer.CallConnectionState left, Azure.Communication.CallingServer.CallConnectionState right) { throw null; }
-        public override string ToString() { throw null; }
-    }
-    public partial class CallConnectionStateChangedEvent : Azure.Communication.CallingServer.CallingServerEventBase
-    {
-        public CallConnectionStateChangedEvent() { }
-        public string CallConnectionId { get { throw null; } set { } }
-        public Azure.Communication.CallingServer.CallConnectionState? CallConnectionState { get { throw null; } set { } }
-        public string ServerCallId { get { throw null; } set { } }
-        public static Azure.Communication.CallingServer.CallConnectionStateChangedEvent Deserialize(string content) { throw null; }
-    }
-    public partial class CallingServerClient
-    {
-        protected CallingServerClient() { }
-        public CallingServerClient(string connectionString, Azure.Communication.CallingServer.CallingServerClientOptions options = null) { }
-        public CallingServerClient(System.Uri endpoint, Azure.AzureKeyCredential keyCredential, Azure.Communication.CallingServer.CallingServerClientOptions options = null) { }
-        public CallingServerClient(System.Uri endpoint, Azure.Core.TokenCredential tokenCredential, Azure.Communication.CallingServer.CallingServerClientOptions options = null) { }
-        public virtual Azure.Response<Azure.Communication.CallingServer.CallConnection> CreateCallConnection(Azure.Communication.CommunicationIdentifier source, System.Collections.Generic.IEnumerable<Azure.Communication.CommunicationIdentifier> targets, Azure.Communication.CallingServer.CreateCallOptions options, System.Threading.CancellationToken cancellationToken = default(System.Threading.CancellationToken)) { throw null; }
-        public virtual System.Threading.Tasks.Task<Azure.Response<Azure.Communication.CallingServer.CallConnection>> CreateCallConnectionAsync(Azure.Communication.CommunicationIdentifier source, System.Collections.Generic.IEnumerable<Azure.Communication.CommunicationIdentifier> targets, Azure.Communication.CallingServer.CreateCallOptions options, System.Threading.CancellationToken cancellationToken = default(System.Threading.CancellationToken)) { throw null; }
-        public virtual Azure.Communication.CallingServer.CallConnection GetCallConnection(string callConnectionId) { throw null; }
-        public virtual Azure.Communication.CallingServer.ServerCall InitializeServerCall(string serverCallId) { throw null; }
-        public virtual Azure.Response<Azure.Communication.CallingServer.CallConnection> JoinCallConnection(string serverCallId, Azure.Communication.CommunicationIdentifier source, Azure.Communication.CallingServer.JoinCallOptions callOptions, System.Threading.CancellationToken cancellationToken = default(System.Threading.CancellationToken)) { throw null; }
-        public virtual System.Threading.Tasks.Task<Azure.Response<Azure.Communication.CallingServer.CallConnection>> JoinCallConnectionAsync(string serverCallId, Azure.Communication.CommunicationIdentifier source, Azure.Communication.CallingServer.JoinCallOptions callOptions, System.Threading.CancellationToken cancellationToken = default(System.Threading.CancellationToken)) { throw null; }
-    }
-    public partial class CallingServerClientOptions : Azure.Core.ClientOptions
-    {
-        public const Azure.Communication.CallingServer.CallingServerClientOptions.ServiceVersion LatestVersion = Azure.Communication.CallingServer.CallingServerClientOptions.ServiceVersion.V2021_06_15_Preview;
-        public CallingServerClientOptions(Azure.Communication.CallingServer.CallingServerClientOptions.ServiceVersion version = Azure.Communication.CallingServer.CallingServerClientOptions.ServiceVersion.V2021_06_15_Preview) { }
+    public partial class CallClient
+    {
+        protected CallClient() { }
+        public CallClient(string connectionString) { }
+        public CallClient(string connectionString, Azure.Communication.CallingServer.CallClientOptions options = null) { }
+        public CallClient(System.Uri endpoint, Azure.AzureKeyCredential keyCredential, Azure.Communication.CallingServer.CallClientOptions options = null) { }
+        public CallClient(System.Uri endpoint, Azure.Core.TokenCredential tokenCredential, Azure.Communication.CallingServer.CallClientOptions options = null) { }
+        public virtual Azure.Response AddParticipant(string callLegId, Azure.Communication.CommunicationIdentifier participant, string alternateCallerId = null, string operationContext = null, System.Threading.CancellationToken cancellationToken = default(System.Threading.CancellationToken)) { throw null; }
+        public virtual System.Threading.Tasks.Task<Azure.Response> AddParticipantAsync(string callLegId, Azure.Communication.CommunicationIdentifier participant, string alternateCallerId = null, string operationContext = null, System.Threading.CancellationToken cancellationToken = default(System.Threading.CancellationToken)) { throw null; }
+        public virtual Azure.Response<Azure.Communication.CallingServer.CancelAllMediaOperationsResponse> CancelAllMediaOperations(string callLegId, string operationContext = null, System.Threading.CancellationToken cancellationToken = default(System.Threading.CancellationToken)) { throw null; }
+        public virtual System.Threading.Tasks.Task<Azure.Response<Azure.Communication.CallingServer.CancelAllMediaOperationsResponse>> CancelAllMediaOperationsAsync(string callLegId, string operationContext = null, System.Threading.CancellationToken cancellationToken = default(System.Threading.CancellationToken)) { throw null; }
+        public virtual Azure.Response<Azure.Communication.CallingServer.CreateCallResponse> CreateCall(Azure.Communication.CommunicationIdentifier source, System.Collections.Generic.IEnumerable<Azure.Communication.CommunicationIdentifier> targets, Azure.Communication.CallingServer.CreateCallOptions options, System.Threading.CancellationToken cancellationToken = default(System.Threading.CancellationToken)) { throw null; }
+        public virtual System.Threading.Tasks.Task<Azure.Response<Azure.Communication.CallingServer.CreateCallResponse>> CreateCallAsync(Azure.Communication.CommunicationIdentifier source, System.Collections.Generic.IEnumerable<Azure.Communication.CommunicationIdentifier> targets, Azure.Communication.CallingServer.CreateCallOptions options, System.Threading.CancellationToken cancellationToken = default(System.Threading.CancellationToken)) { throw null; }
+        public virtual Azure.Response DeleteCall(string callLegId, System.Threading.CancellationToken cancellationToken = default(System.Threading.CancellationToken)) { throw null; }
+        public virtual System.Threading.Tasks.Task<Azure.Response> DeleteCallAsync(string callLegId, System.Threading.CancellationToken cancellationToken = default(System.Threading.CancellationToken)) { throw null; }
+        public virtual Azure.Response HangupCall(string callLegId, System.Threading.CancellationToken cancellationToken = default(System.Threading.CancellationToken)) { throw null; }
+        public virtual System.Threading.Tasks.Task<Azure.Response> HangupCallAsync(string callLegId, System.Threading.CancellationToken cancellationToken = default(System.Threading.CancellationToken)) { throw null; }
+        public virtual Azure.Response<Azure.Communication.CallingServer.PlayAudioResponse> PlayAudio(string callLegId, Azure.Communication.CallingServer.PlayAudioOptions options, System.Threading.CancellationToken cancellationToken = default(System.Threading.CancellationToken)) { throw null; }
+        public virtual Azure.Response<Azure.Communication.CallingServer.PlayAudioResponse> PlayAudio(string callLegId, System.Uri audioFileUri, bool? loop, string audioFileId, System.Uri callbackUri, string operationContext = null, System.Threading.CancellationToken cancellationToken = default(System.Threading.CancellationToken)) { throw null; }
+        public virtual System.Threading.Tasks.Task<Azure.Response<Azure.Communication.CallingServer.PlayAudioResponse>> PlayAudioAsync(string callLegId, Azure.Communication.CallingServer.PlayAudioOptions options, System.Threading.CancellationToken cancellationToken = default(System.Threading.CancellationToken)) { throw null; }
+        public virtual System.Threading.Tasks.Task<Azure.Response<Azure.Communication.CallingServer.PlayAudioResponse>> PlayAudioAsync(string callLegId, System.Uri audioFileUri, bool? loop, string audioFileId, System.Uri callbackUri, string operationContext = null, System.Threading.CancellationToken cancellationToken = default(System.Threading.CancellationToken)) { throw null; }
+        public virtual Azure.Response RemoveParticipant(string callLegId, string participantId, System.Threading.CancellationToken cancellationToken = default(System.Threading.CancellationToken)) { throw null; }
+        public virtual System.Threading.Tasks.Task<Azure.Response> RemoveParticipantAsync(string callLegId, string participantId, System.Threading.CancellationToken cancellationToken = default(System.Threading.CancellationToken)) { throw null; }
+    }
+    public partial class CallClientOptions : Azure.Core.ClientOptions
+    {
+        public const Azure.Communication.CallingServer.CallClientOptions.ServiceVersion LatestVersion = Azure.Communication.CallingServer.CallClientOptions.ServiceVersion.V2021_04_15_Preview1;
+        public CallClientOptions(Azure.Communication.CallingServer.CallClientOptions.ServiceVersion version = Azure.Communication.CallingServer.CallClientOptions.ServiceVersion.V2021_04_15_Preview1) { }
         public enum ServiceVersion
         {
-            V2021_06_15_Preview = 0,
+            V2021_04_15_Preview1 = 0,
         }
     }
     public abstract partial class CallingServerEventBase
@@ -94,7 +53,7 @@
         private readonly object _dummy;
         private readonly int _dummyPrimitive;
         public CallingServerEventType(string value) { throw null; }
-        public static Azure.Communication.CallingServer.CallingServerEventType CallConnectionStateChangedEvent { get { throw null; } }
+        public static Azure.Communication.CallingServer.CallingServerEventType CallLegStateChangedEvent { get { throw null; } }
         public static Azure.Communication.CallingServer.CallingServerEventType CallRecordingStateChangeEvent { get { throw null; } }
         public static Azure.Communication.CallingServer.CallingServerEventType InviteParticipantsResultEvent { get { throw null; } }
         public static Azure.Communication.CallingServer.CallingServerEventType ParticipantsUpdatedEvent { get { throw null; } }
@@ -109,6 +68,14 @@
         public static bool operator !=(Azure.Communication.CallingServer.CallingServerEventType left, Azure.Communication.CallingServer.CallingServerEventType right) { throw null; }
         public override string ToString() { throw null; }
     }
+    public partial class CallLegStateChangedEvent : Azure.Communication.CallingServer.CallingServerEventBase
+    {
+        public CallLegStateChangedEvent() { }
+        public string CallLegId { get { throw null; } set { } }
+        public Azure.Communication.CallingServer.CallState? CallState { get { throw null; } set { } }
+        public string ConversationId { get { throw null; } set { } }
+        public static Azure.Communication.CallingServer.CallLegStateChangedEvent Deserialize(string content) { throw null; }
+    }
     [System.Runtime.InteropServices.StructLayoutAttribute(System.Runtime.InteropServices.LayoutKind.Sequential)]
     public readonly partial struct CallModality : System.IEquatable<Azure.Communication.CallingServer.CallModality>
     {
@@ -148,11 +115,38 @@
     public partial class CallRecordingStateChangeEvent : Azure.Communication.CallingServer.CallingServerEventBase
     {
         public CallRecordingStateChangeEvent() { }
+        public string ConversationId { get { throw null; } set { } }
         public string RecordingId { get { throw null; } set { } }
-        public string ServerCallId { get { throw null; } set { } }
         public System.DateTimeOffset? StartDateTime { get { throw null; } set { } }
         public Azure.Communication.CallingServer.CallRecordingState? State { get { throw null; } set { } }
         public static Azure.Communication.CallingServer.CallRecordingStateChangeEvent Deserialize(string content) { throw null; }
+    }
+    [System.Runtime.InteropServices.StructLayoutAttribute(System.Runtime.InteropServices.LayoutKind.Sequential)]
+    public readonly partial struct CallState : System.IEquatable<Azure.Communication.CallingServer.CallState>
+    {
+        private readonly object _dummy;
+        private readonly int _dummyPrimitive;
+        public CallState(string value) { throw null; }
+        public static Azure.Communication.CallingServer.CallState Established { get { throw null; } }
+        public static Azure.Communication.CallingServer.CallState Establishing { get { throw null; } }
+        public static Azure.Communication.CallingServer.CallState Hold { get { throw null; } }
+        public static Azure.Communication.CallingServer.CallState Idle { get { throw null; } }
+        public static Azure.Communication.CallingServer.CallState Incoming { get { throw null; } }
+        public static Azure.Communication.CallingServer.CallState Redirecting { get { throw null; } }
+        public static Azure.Communication.CallingServer.CallState Terminated { get { throw null; } }
+        public static Azure.Communication.CallingServer.CallState Terminating { get { throw null; } }
+        public static Azure.Communication.CallingServer.CallState Transferring { get { throw null; } }
+        public static Azure.Communication.CallingServer.CallState Unhold { get { throw null; } }
+        public static Azure.Communication.CallingServer.CallState Unknown { get { throw null; } }
+        public bool Equals(Azure.Communication.CallingServer.CallState other) { throw null; }
+        [System.ComponentModel.EditorBrowsableAttribute(System.ComponentModel.EditorBrowsableState.Never)]
+        public override bool Equals(object obj) { throw null; }
+        [System.ComponentModel.EditorBrowsableAttribute(System.ComponentModel.EditorBrowsableState.Never)]
+        public override int GetHashCode() { throw null; }
+        public static bool operator ==(Azure.Communication.CallingServer.CallState left, Azure.Communication.CallingServer.CallState right) { throw null; }
+        public static implicit operator Azure.Communication.CallingServer.CallState (string value) { throw null; }
+        public static bool operator !=(Azure.Communication.CallingServer.CallState left, Azure.Communication.CallingServer.CallState right) { throw null; }
+        public override string ToString() { throw null; }
     }
     public partial class CancelAllMediaOperationsResponse
     {
@@ -170,8 +164,6 @@
         public bool? IsMuted { get { throw null; } set { } }
         public string ParticipantId { get { throw null; } set { } }
     }
-<<<<<<< HEAD
-=======
     [System.Runtime.InteropServices.StructLayoutAttribute(System.Runtime.InteropServices.LayoutKind.Sequential)]
     public partial struct ContentTransferOptions : System.IEquatable<Azure.Communication.CallingServer.ContentTransferOptions>
     {
@@ -223,20 +215,19 @@
         public virtual Azure.Response StopRecording(string conversationId, string recordingId, System.Threading.CancellationToken cancellationToken = default(System.Threading.CancellationToken)) { throw null; }
         public virtual System.Threading.Tasks.Task<Azure.Response> StopRecordingAsync(string conversationId, string recordingId, System.Threading.CancellationToken cancellationToken = default(System.Threading.CancellationToken)) { throw null; }
     }
->>>>>>> dac0f7e6
     public partial class CreateCallOptions
     {
-        public CreateCallOptions(System.Uri callbackUri, System.Collections.Generic.IEnumerable<Azure.Communication.CallingServer.CallModality> requestedMediaTypes, System.Collections.Generic.IEnumerable<Azure.Communication.CallingServer.EventSubscriptionType> requestedCallEvents) { }
+        public CreateCallOptions(System.Uri callbackUri, System.Collections.Generic.IEnumerable<Azure.Communication.CallingServer.CallModality> requestedModalities, System.Collections.Generic.IEnumerable<Azure.Communication.CallingServer.EventSubscriptionType> requestedCallEvents) { }
         public Azure.Communication.PhoneNumberIdentifier AlternateCallerId { get { throw null; } set { } }
         public System.Uri CallbackUri { get { throw null; } }
         public System.Collections.Generic.IList<Azure.Communication.CallingServer.EventSubscriptionType> RequestedCallEvents { get { throw null; } }
-        public System.Collections.Generic.IList<Azure.Communication.CallingServer.CallModality> RequestedMediaTypes { get { throw null; } }
+        public System.Collections.Generic.IList<Azure.Communication.CallingServer.CallModality> RequestedModalities { get { throw null; } }
         public string Subject { get { throw null; } set { } }
     }
     public partial class CreateCallResponse
     {
         internal CreateCallResponse() { }
-        public string CallConnectionId { get { throw null; } }
+        public string CallLegId { get { throw null; } }
     }
     [System.Runtime.InteropServices.StructLayoutAttribute(System.Runtime.InteropServices.LayoutKind.Sequential)]
     public readonly partial struct EventSubscriptionType : System.IEquatable<Azure.Communication.CallingServer.EventSubscriptionType>
@@ -271,16 +262,16 @@
     }
     public partial class JoinCallOptions
     {
-        public JoinCallOptions(System.Uri callbackUri, System.Collections.Generic.IEnumerable<Azure.Communication.CallingServer.CallModality> requestedMediaTypes, System.Collections.Generic.IEnumerable<Azure.Communication.CallingServer.EventSubscriptionType> requestedCallEvents) { }
+        public JoinCallOptions(System.Uri callbackUri, System.Collections.Generic.IEnumerable<Azure.Communication.CallingServer.CallModality> requestedModalities, System.Collections.Generic.IEnumerable<Azure.Communication.CallingServer.EventSubscriptionType> requestedCallEvents) { }
         public System.Uri CallbackUri { get { throw null; } }
         public System.Collections.Generic.IList<Azure.Communication.CallingServer.EventSubscriptionType> RequestedCallEvents { get { throw null; } }
-        public System.Collections.Generic.IList<Azure.Communication.CallingServer.CallModality> RequestedMediaTypes { get { throw null; } }
+        public System.Collections.Generic.IList<Azure.Communication.CallingServer.CallModality> RequestedModalities { get { throw null; } }
         public string Subject { get { throw null; } set { } }
     }
     public partial class JoinCallResponse
     {
         internal JoinCallResponse() { }
-        public string CallConnectionId { get { throw null; } }
+        public string CallLegId { get { throw null; } }
     }
     [System.Runtime.InteropServices.StructLayoutAttribute(System.Runtime.InteropServices.LayoutKind.Sequential)]
     public readonly partial struct OperationStatus : System.IEquatable<Azure.Communication.CallingServer.OperationStatus>
@@ -305,7 +296,7 @@
     public partial class ParticipantsUpdatedEvent : Azure.Communication.CallingServer.CallingServerEventBase
     {
         public ParticipantsUpdatedEvent() { }
-        public string CallConnectionId { get { throw null; } set { } }
+        public string CallLegId { get { throw null; } set { } }
         public System.Collections.Generic.IEnumerable<Azure.Communication.CallingServer.CommunicationParticipant> Participants { get { throw null; } set { } }
         public static Azure.Communication.CallingServer.ParticipantsUpdatedEvent Deserialize(string content) { throw null; }
     }
@@ -341,27 +332,6 @@
         public string Message { get { throw null; } }
         public int? Subcode { get { throw null; } }
     }
-    public partial class ServerCall
-    {
-        protected ServerCall() { }
-        public virtual Azure.Response AddParticipant(Azure.Communication.CommunicationIdentifier participant, System.Uri callbackUri, string alternateCallerId = null, string operationContext = null, System.Threading.CancellationToken cancellationToken = default(System.Threading.CancellationToken)) { throw null; }
-        public virtual System.Threading.Tasks.Task<Azure.Response> AddParticipantAsync(Azure.Communication.CommunicationIdentifier participant, System.Uri callbackUri, string alternateCallerId = null, string operationContext = null, System.Threading.CancellationToken cancellationToken = default(System.Threading.CancellationToken)) { throw null; }
-        public virtual Azure.Response<Azure.Communication.CallingServer.GetCallRecordingStateResponse> GetRecordingState(string recordingId, System.Threading.CancellationToken cancellationToken = default(System.Threading.CancellationToken)) { throw null; }
-        public virtual System.Threading.Tasks.Task<Azure.Response<Azure.Communication.CallingServer.GetCallRecordingStateResponse>> GetRecordingStateAsync(string recordingId, System.Threading.CancellationToken cancellationToken = default(System.Threading.CancellationToken)) { throw null; }
-        public virtual Azure.Response PauseRecording(string recordingId, System.Threading.CancellationToken cancellationToken = default(System.Threading.CancellationToken)) { throw null; }
-        public virtual System.Threading.Tasks.Task<Azure.Response> PauseRecordingAsync(string recordingId, System.Threading.CancellationToken cancellationToken = default(System.Threading.CancellationToken)) { throw null; }
-        public virtual Azure.Response<Azure.Communication.CallingServer.PlayAudioResponse> PlayAudio(Azure.Communication.CallingServer.PlayAudioOptions options, System.Threading.CancellationToken cancellationToken = default(System.Threading.CancellationToken)) { throw null; }
-        public virtual Azure.Response<Azure.Communication.CallingServer.PlayAudioResponse> PlayAudio(System.Uri audioFileUri, string audioFileId, System.Uri callbackUri, string operationContext = null, System.Threading.CancellationToken cancellationToken = default(System.Threading.CancellationToken)) { throw null; }
-        public virtual System.Threading.Tasks.Task<Azure.Response<Azure.Communication.CallingServer.PlayAudioResponse>> PlayAudioAsync(System.Uri audioFileUri, string audioFileId, System.Uri callbackUri, string operationContext = null, System.Threading.CancellationToken cancellationToken = default(System.Threading.CancellationToken)) { throw null; }
-        public virtual Azure.Response RemoveParticipant(string participantId, System.Threading.CancellationToken cancellationToken = default(System.Threading.CancellationToken)) { throw null; }
-        public virtual System.Threading.Tasks.Task<Azure.Response> RemoveParticipantAsync(string participantId, System.Threading.CancellationToken cancellationToken = default(System.Threading.CancellationToken)) { throw null; }
-        public virtual Azure.Response ResumeRecording(string recordingId, System.Threading.CancellationToken cancellationToken = default(System.Threading.CancellationToken)) { throw null; }
-        public virtual System.Threading.Tasks.Task<Azure.Response> ResumeRecordingAsync(string recordingId, System.Threading.CancellationToken cancellationToken = default(System.Threading.CancellationToken)) { throw null; }
-        public virtual Azure.Response<Azure.Communication.CallingServer.StartCallRecordingResponse> StartRecording(System.Uri recordingStateCallbackUri, System.Threading.CancellationToken cancellationToken = default(System.Threading.CancellationToken)) { throw null; }
-        public virtual System.Threading.Tasks.Task<Azure.Response<Azure.Communication.CallingServer.StartCallRecordingResponse>> StartRecordingAsync(System.Uri recordingStateCallbackUri, System.Threading.CancellationToken cancellationToken = default(System.Threading.CancellationToken)) { throw null; }
-        public virtual Azure.Response StopRecording(string recordingId, System.Threading.CancellationToken cancellationToken = default(System.Threading.CancellationToken)) { throw null; }
-        public virtual System.Threading.Tasks.Task<Azure.Response> StopRecordingAsync(string recordingId, System.Threading.CancellationToken cancellationToken = default(System.Threading.CancellationToken)) { throw null; }
-    }
     public partial class StartCallRecordingResponse
     {
         internal StartCallRecordingResponse() { }
@@ -376,7 +346,7 @@
     public partial class ToneReceivedEvent : Azure.Communication.CallingServer.CallingServerEventBase
     {
         public ToneReceivedEvent() { }
-        public string CallConnectionId { get { throw null; } set { } }
+        public string CallLegId { get { throw null; } set { } }
         public Azure.Communication.CallingServer.ToneInfo ToneInfo { get { throw null; } set { } }
         public static Azure.Communication.CallingServer.ToneReceivedEvent Deserialize(string content) { throw null; }
     }
