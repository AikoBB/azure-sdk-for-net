﻿// Copyright (c) Microsoft Corporation. All rights reserved.
// Licensed under the MIT License.

using System;
using System.Collections.Generic;
using Azure.Core;
using Azure.Messaging.EventHubs.Core;
using Azure.Messaging.EventHubs.Diagnostics;

namespace Azure.Messaging.EventHubs.Producer
{
    /// <summary>
    ///   A set of <see cref="EventData" /> with size constraints known up-front,
    ///   intended to be sent to the Event Hubs service as a single batch.
    /// </summary>
    ///
    /// <remarks>
    ///   The operations for this class are thread-safe and will prevent changes when
    ///   actively being published to the Event Hubs service.
    /// </remarks>
    ///
    public sealed class EventDataBatch : IDisposable
    {
<<<<<<< HEAD
        /// <summary>A flag indicating that the batch is locked, such as when in use during a publish operation.</summary>
        private volatile bool _locked = false;
=======
        /// <summary>An object instance to use as the synchronization root for ensuring the thread-safety of operations.</summary>
        private readonly object SyncGuard = new object();

        /// <summary>A flag indicating that the batch is locked, such as when in use during a publish operation.</summary>
        private bool _locked = false;
>>>>>>> 8d420312

        /// <summary>
        ///   The maximum size allowed for the batch, in bytes.  This includes the events in the batch as
        ///   well as any overhead for the batch itself when sent to the Event Hubs service.
        /// </summary>
        ///
        public long MaximumSizeInBytes => InnerBatch.MaximumSizeInBytes;

        /// <summary>
        ///   The size of the batch, in bytes, as it will be sent to the Event Hubs
        ///   service.
        /// </summary>
        ///
        public long SizeInBytes => InnerBatch.SizeInBytes;

        /// <summary>
        ///   The count of events contained in the batch.
        /// </summary>
        ///
        public int Count => InnerBatch.Count;

        /// <summary>
        ///   The set of options that should be used when publishing the batch.
        /// </summary>
        ///
        internal SendEventOptions SendOptions { get; }

        /// <summary>
        ///   The transport-specific batch responsible for performing the batch operations
        ///   in a manner compatible with the associated <see cref="TransportProducer" />.
        /// </summary>
        ///
        private TransportEventBatch InnerBatch { get; }

        /// <summary>
        ///   The fully qualified Event Hubs namespace that the batch is associated with.  To be used
        ///   during instrumentation.
        /// </summary>
        ///
        private string FullyQualifiedNamespace { get; }

        /// <summary>
        ///   The name of the Event Hub that the batch is associated with, specific to the
        ///   Event Hubs namespace that contains it.  To be used during instrumentation.
        /// </summary>
        ///
        private string EventHubName { get; }

        /// <summary>
        ///   The list of diagnostic identifiers of events added to this batch.  To be used during
        ///   instrumentation.
        /// </summary>
        ///
        private List<string> EventDiagnosticIdentifiers { get; } = new List<string>();

        /// <summary>
        ///   Initializes a new instance of the <see cref="EventDataBatch"/> class.
        /// </summary>
        ///
        /// <param name="transportBatch">The  transport-specific batch responsible for performing the batch operations.</param>
        /// <param name="fullyQualifiedNamespace">The fully qualified Event Hubs namespace to use for instrumentation.</param>
        /// <param name="eventHubName">The name of the specific Event Hub to associate the events with during instrumentation.</param>
        /// <param name="sendOptions">The set of options that should be used when publishing the batch.</param>
        ///
        /// <remarks>
        ///   As an internal type, this class performs only basic sanity checks against its arguments.  It
        ///   is assumed that callers are trusted and have performed deep validation.
        ///
        ///   Any parameters passed are assumed to be owned by this instance and safe to mutate or dispose;
        ///   creation of clones or otherwise protecting the parameters is assumed to be the purview of the
        ///   caller.
        /// </remarks>
        ///
        internal EventDataBatch(TransportEventBatch transportBatch,
                                string fullyQualifiedNamespace,
                                string eventHubName,
                                SendEventOptions sendOptions)
        {
            Argument.AssertNotNull(transportBatch, nameof(transportBatch));
            Argument.AssertNotNullOrEmpty(fullyQualifiedNamespace, nameof(fullyQualifiedNamespace));
            Argument.AssertNotNullOrEmpty(eventHubName, nameof(eventHubName));
            Argument.AssertNotNull(sendOptions, nameof(sendOptions));

            InnerBatch = transportBatch;
            FullyQualifiedNamespace = fullyQualifiedNamespace;
            EventHubName = eventHubName;
            SendOptions = sendOptions;
        }

        /// <summary>
        ///   Attempts to add an event to the batch, ensuring that the size
        ///   of the batch does not exceed its maximum.
        /// </summary>
        ///
        /// <param name="eventData">The event to attempt to add to the batch.</param>
        ///
        /// <returns><c>true</c> if the event was added; otherwise, <c>false</c>.</returns>
        ///
        public bool TryAdd(EventData eventData)
        {
<<<<<<< HEAD
            if (_locked)
            {
                throw new InvalidOperationException(Resources.EventBatchIsLocked);
            }

            bool instrumented = EventDataInstrumentation.InstrumentEvent(eventData, FullyQualifiedNamespace, EventHubName);
            bool added = InnerBatch.TryAdd(eventData);

            if (added)
=======
            lock (SyncGuard)
>>>>>>> 8d420312
            {
                AssertNotLocked();

                eventData = eventData.Clone();
                EventDataInstrumentation.InstrumentEvent(eventData, FullyQualifiedNamespace, EventHubName);

                var added = InnerBatch.TryAdd(eventData);

                if ((added) && (EventDataInstrumentation.TryExtractDiagnosticId(eventData, out string diagnosticId)))
                {
                    EventDiagnosticIdentifiers.Add(diagnosticId);
                }

                return added;
            }
        }

        /// <summary>
        ///   Performs the task needed to clean up resources used by the <see cref="EventDataBatch" />.
        /// </summary>
        ///
        public void Dispose()
        {
            lock (SyncGuard)
            {
                AssertNotLocked();
                InnerBatch.Dispose();
            }
        }

        /// <summary>
        ///   Clears the batch, removing all events and resetting the
        ///   available size.
        /// </summary>
        ///
        internal void Clear()
        {
            lock (SyncGuard)
            {
                AssertNotLocked();
                InnerBatch.Clear();
            }
        }

        /// <summary>
        ///   Represents the batch as an enumerable set of specific representations of an event.
        /// </summary>
        ///
        /// <typeparam name="T">The specific event representation being requested.</typeparam>
        ///
        /// <returns>The set of events as an enumerable of the requested type.</returns>
        ///
        internal IEnumerable<T> AsEnumerable<T>() => InnerBatch.AsEnumerable<T>();

        /// <summary>
        ///   Gets the list of diagnostic identifiers of events added to this batch.
        /// </summary>
        ///
        /// <returns>A read-only list of diagnostic identifiers.</returns>
        ///
        internal IReadOnlyList<string> GetEventDiagnosticIdentifiers() => EventDiagnosticIdentifiers;

        /// <summary>
        ///   Locks the batch to prevent new events from being added while a service
        ///   operation is active.
        /// </summary>
        ///
<<<<<<< HEAD
        internal void Lock() => _locked = true;
=======
        internal void Lock()
        {
            lock (SyncGuard)
            {
                _locked = true;
            }
        }
>>>>>>> 8d420312

        /// <summary>
        ///   Unlocks the batch, allowing new events to be added.
        /// </summary>
        ///
<<<<<<< HEAD
        internal void Unlock() => _locked = false;
=======
        internal void Unlock()
        {
            lock (SyncGuard)
            {
                _locked = false;
            }
        }

        /// <summary>
        ///   Validates that the batch is not in a locked state, triggering an
        ///   invalid operation if it is.
        /// </summary>
        ///
        /// <exception cref="InvalidOperationException">Occurs when the batch is locked.</exception>
        ///
        private void AssertNotLocked()
        {
            if (_locked)
            {
                throw new InvalidOperationException(Resources.EventBatchIsLocked);
            }
        }
>>>>>>> 8d420312
    }
}<|MERGE_RESOLUTION|>--- conflicted
+++ resolved
@@ -21,16 +21,11 @@
     ///
     public sealed class EventDataBatch : IDisposable
     {
-<<<<<<< HEAD
-        /// <summary>A flag indicating that the batch is locked, such as when in use during a publish operation.</summary>
-        private volatile bool _locked = false;
-=======
         /// <summary>An object instance to use as the synchronization root for ensuring the thread-safety of operations.</summary>
         private readonly object SyncGuard = new object();
 
         /// <summary>A flag indicating that the batch is locked, such as when in use during a publish operation.</summary>
         private bool _locked = false;
->>>>>>> 8d420312
 
         /// <summary>
         ///   The maximum size allowed for the batch, in bytes.  This includes the events in the batch as
@@ -131,19 +126,7 @@
         ///
         public bool TryAdd(EventData eventData)
         {
-<<<<<<< HEAD
-            if (_locked)
-            {
-                throw new InvalidOperationException(Resources.EventBatchIsLocked);
-            }
-
-            bool instrumented = EventDataInstrumentation.InstrumentEvent(eventData, FullyQualifiedNamespace, EventHubName);
-            bool added = InnerBatch.TryAdd(eventData);
-
-            if (added)
-=======
-            lock (SyncGuard)
->>>>>>> 8d420312
+            lock (SyncGuard)
             {
                 AssertNotLocked();
 
@@ -211,9 +194,6 @@
         ///   operation is active.
         /// </summary>
         ///
-<<<<<<< HEAD
-        internal void Lock() => _locked = true;
-=======
         internal void Lock()
         {
             lock (SyncGuard)
@@ -221,15 +201,11 @@
                 _locked = true;
             }
         }
->>>>>>> 8d420312
 
         /// <summary>
         ///   Unlocks the batch, allowing new events to be added.
         /// </summary>
         ///
-<<<<<<< HEAD
-        internal void Unlock() => _locked = false;
-=======
         internal void Unlock()
         {
             lock (SyncGuard)
@@ -252,6 +228,5 @@
                 throw new InvalidOperationException(Resources.EventBatchIsLocked);
             }
         }
->>>>>>> 8d420312
     }
 }