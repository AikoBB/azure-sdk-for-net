--- conflicted
+++ resolved
@@ -1,22 +1,13 @@
 {
   "Entries": [
     {
-<<<<<<< HEAD
-      "RequestUri": "/subscriptions/e37510d7-33b6-4676-886f-ee75bcc01871/resourcegroups/crptestar7999?api-version=2017-05-10",
-      "EncodedRequestUri": "L3N1YnNjcmlwdGlvbnMvZTM3NTEwZDctMzNiNi00Njc2LTg4NmYtZWU3NWJjYzAxODcxL3Jlc291cmNlZ3JvdXBzL2NycHRlc3Rhcjc5OTk/YXBpLXZlcnNpb249MjAxNy0wNS0xMA==",
-=======
       "RequestUri": "/subscriptions/0296790d-427c-48ca-b204-8b729bbd8670/resourcegroups/crptestar6778?api-version=2017-05-10",
       "EncodedRequestUri": "L3N1YnNjcmlwdGlvbnMvMDI5Njc5MGQtNDI3Yy00OGNhLWIyMDQtOGI3MjliYmQ4NjcwL3Jlc291cmNlZ3JvdXBzL2NycHRlc3RhcjY3Nzg/YXBpLXZlcnNpb249MjAxNy0wNS0xMA==",
->>>>>>> 4ff26068
       "RequestMethod": "PUT",
       "RequestBody": "{\r\n  \"location\": \"centraluseuap\"\r\n}",
       "RequestHeaders": {
         "x-ms-client-request-id": [
-<<<<<<< HEAD
-          "137888dc-5785-45b9-94a4-8f7dccd7522a"
-=======
           "f1d731a0-2e29-404e-800e-32a5743c6828"
->>>>>>> 4ff26068
         ],
         "accept-language": [
           "en-US"
@@ -48,15 +39,6 @@
           "1199"
         ],
         "x-ms-request-id": [
-<<<<<<< HEAD
-          "be276115-31f9-478d-acb2-386f9cbf2441"
-        ],
-        "x-ms-correlation-request-id": [
-          "be276115-31f9-478d-acb2-386f9cbf2441"
-        ],
-        "x-ms-routing-request-id": [
-          "EASTUS2:20210322T224622Z:be276115-31f9-478d-acb2-386f9cbf2441"
-=======
           "64157472-a507-4a7b-ba24-62201443e189"
         ],
         "x-ms-correlation-request-id": [
@@ -64,20 +46,13 @@
         ],
         "x-ms-routing-request-id": [
           "CANADACENTRAL:20210304T141000Z:64157472-a507-4a7b-ba24-62201443e189"
->>>>>>> 4ff26068
-        ],
-        "Strict-Transport-Security": [
-          "max-age=31536000; includeSubDomains"
-        ],
-        "X-Content-Type-Options": [
-          "nosniff"
-        ],
-<<<<<<< HEAD
-        "Date": [
-          "Mon, 22 Mar 2021 22:46:21 GMT"
-        ],
-=======
->>>>>>> 4ff26068
+        ],
+        "Strict-Transport-Security": [
+          "max-age=31536000; includeSubDomains"
+        ],
+        "X-Content-Type-Options": [
+          "nosniff"
+        ],
         "Content-Length": [
           "186"
         ],
@@ -88,30 +63,17 @@
           "-1"
         ]
       },
-<<<<<<< HEAD
-      "ResponseBody": "{\r\n  \"id\": \"/subscriptions/e37510d7-33b6-4676-886f-ee75bcc01871/resourceGroups/crptestar7999\",\r\n  \"name\": \"crptestar7999\",\r\n  \"location\": \"centraluseuap\",\r\n  \"properties\": {\r\n    \"provisioningState\": \"Succeeded\"\r\n  }\r\n}",
-      "StatusCode": 201
-    },
-    {
-      "RequestUri": "/subscriptions/e37510d7-33b6-4676-886f-ee75bcc01871/resourceGroups/crptestar7999/providers/Microsoft.Compute/disks/diskrp6120?api-version=2020-09-30",
-      "EncodedRequestUri": "L3N1YnNjcmlwdGlvbnMvZTM3NTEwZDctMzNiNi00Njc2LTg4NmYtZWU3NWJjYzAxODcxL3Jlc291cmNlR3JvdXBzL2NycHRlc3Rhcjc5OTkvcHJvdmlkZXJzL01pY3Jvc29mdC5Db21wdXRlL2Rpc2tzL2Rpc2tycDYxMjA/YXBpLXZlcnNpb249MjAyMC0wOS0zMA==",
-=======
       "ResponseBody": "{\r\n  \"id\": \"/subscriptions/0296790d-427c-48ca-b204-8b729bbd8670/resourceGroups/crptestar6778\",\r\n  \"name\": \"crptestar6778\",\r\n  \"location\": \"centraluseuap\",\r\n  \"properties\": {\r\n    \"provisioningState\": \"Succeeded\"\r\n  }\r\n}",
       "StatusCode": 201
     },
     {
       "RequestUri": "/subscriptions/0296790d-427c-48ca-b204-8b729bbd8670/resourceGroups/crptestar6778/providers/Microsoft.Compute/disks/diskrp9492?api-version=2020-12-01",
       "EncodedRequestUri": "L3N1YnNjcmlwdGlvbnMvMDI5Njc5MGQtNDI3Yy00OGNhLWIyMDQtOGI3MjliYmQ4NjcwL3Jlc291cmNlR3JvdXBzL2NycHRlc3RhcjY3NzgvcHJvdmlkZXJzL01pY3Jvc29mdC5Db21wdXRlL2Rpc2tzL2Rpc2tycDk0OTI/YXBpLXZlcnNpb249MjAyMC0xMi0wMQ==",
->>>>>>> 4ff26068
       "RequestMethod": "PUT",
       "RequestBody": "{\r\n  \"sku\": {\r\n    \"name\": \"Standard_LRS\"\r\n  },\r\n  \"properties\": {\r\n    \"osType\": \"Linux\",\r\n    \"creationData\": {\r\n      \"createOption\": \"Empty\"\r\n    },\r\n    \"diskSizeGB\": 10,\r\n    \"encryptionSettingsCollection\": {\r\n      \"enabled\": true,\r\n      \"encryptionSettings\": [\r\n        {\r\n          \"diskEncryptionKey\": {\r\n            \"sourceVault\": {\r\n              \"id\": \"/subscriptions/0296790d-427c-48ca-b204-8b729bbd8670/resourceGroups/longrunningrg-centraluseuap/providers/Microsoft.KeyVault/vaults/swaggerKeyVault5\"\r\n            },\r\n            \"secretUrl\": \"https://swaggerkeyvault5.vault.azure.net/secrets/swaggerSecret/0e01a1ab339e40ff9f01ea98ae8ee6b5\"\r\n          },\r\n          \"keyEncryptionKey\": {\r\n            \"sourceVault\": {\r\n              \"id\": \"/subscriptions/0296790d-427c-48ca-b204-8b729bbd8670/resourceGroups/longrunningrg-centraluseuap/providers/Microsoft.KeyVault/vaults/swaggerKeyVault5\"\r\n            },\r\n            \"keyUrl\": \"https://swaggerkeyvault5.vault.azure.net/keys/swaggerKey/52317b056a2c49d0b8673a67d072655e\"\r\n          }\r\n        }\r\n      ],\r\n      \"encryptionSettingsVersion\": \"1.0\"\r\n    }\r\n  },\r\n  \"location\": \"centraluseuap\"\r\n}",
       "RequestHeaders": {
         "x-ms-client-request-id": [
-<<<<<<< HEAD
-          "e27e0aa1-f242-42cf-9366-b7752920cbb2"
-=======
           "7b657eb0-7875-4fcf-9e3a-2b403422bc94"
->>>>>>> 4ff26068
         ],
         "accept-language": [
           "en-US"
@@ -140,11 +102,7 @@
           "no-cache"
         ],
         "Location": [
-<<<<<<< HEAD
-          "https://management.azure.com/subscriptions/e37510d7-33b6-4676-886f-ee75bcc01871/providers/Microsoft.Compute/locations/eastus2/DiskOperations/e3e19aa1-1006-4735-8269-a19bd418c4d9?monitor=true&api-version=2020-09-30"
-=======
           "https://management.azure.com/subscriptions/0296790d-427c-48ca-b204-8b729bbd8670/providers/Microsoft.Compute/locations/centraluseuap/DiskOperations/55ad095b-c57e-435e-9bf5-9028ca062411?monitor=true&api-version=2020-12-01"
->>>>>>> 4ff26068
         ],
         "Retry-After": [
           "2"
@@ -154,65 +112,98 @@
           "Microsoft-HTTPAPI/2.0"
         ],
         "Azure-AsyncOperation": [
-<<<<<<< HEAD
-          "https://management.azure.com/subscriptions/e37510d7-33b6-4676-886f-ee75bcc01871/providers/Microsoft.Compute/locations/eastus2/DiskOperations/e3e19aa1-1006-4735-8269-a19bd418c4d9?api-version=2020-09-30"
-        ],
-        "x-ms-ratelimit-remaining-resource": [
-          "Microsoft.Compute/CreateUpdateDisks3Min;999,Microsoft.Compute/CreateUpdateDisks30Min;7999"
-=======
           "https://management.azure.com/subscriptions/0296790d-427c-48ca-b204-8b729bbd8670/providers/Microsoft.Compute/locations/centraluseuap/DiskOperations/55ad095b-c57e-435e-9bf5-9028ca062411?api-version=2020-12-01"
         ],
         "x-ms-ratelimit-remaining-resource": [
           "Microsoft.Compute/CreateUpdateDisks3Min;998,Microsoft.Compute/CreateUpdateDisks30Min;7998"
->>>>>>> 4ff26068
         ],
         "Strict-Transport-Security": [
           "max-age=31536000; includeSubDomains"
         ],
         "x-ms-served-by": [
-<<<<<<< HEAD
-          "de3c97e5-a7f4-4bba-b1fb-feac30234d51_132556176083465984"
-        ],
-        "x-ms-request-id": [
-          "e3e19aa1-1006-4735-8269-a19bd418c4d9"
+          "eeaf5299-aba8-4290-a7f0-860f286922fd_132583481922275808"
+        ],
+        "x-ms-request-id": [
+          "55ad095b-c57e-435e-9bf5-9028ca062411"
+        ],
+        "x-ms-ratelimit-remaining-subscription-writes": [
+          "1199"
+        ],
+        "x-ms-correlation-request-id": [
+          "c58d458c-0b9e-4f0b-9262-eb8b1ec82fe4"
+        ],
+        "x-ms-routing-request-id": [
+          "CANADACENTRAL:20210304T141003Z:c58d458c-0b9e-4f0b-9262-eb8b1ec82fe4"
+        ],
+        "X-Content-Type-Options": [
+          "nosniff"
+        ],
+        "Content-Length": [
+          "1248"
+        ],
+        "Content-Type": [
+          "application/json; charset=utf-8"
+        ],
+        "Expires": [
+          "-1"
+        ]
+      },
+      "ResponseBody": "{\r\n  \"name\": \"diskrp9492\",\r\n  \"location\": \"centraluseuap\",\r\n  \"sku\": {\r\n    \"name\": \"Standard_LRS\"\r\n  },\r\n  \"properties\": {\r\n    \"osType\": \"Linux\",\r\n    \"creationData\": {\r\n      \"createOption\": \"Empty\"\r\n    },\r\n    \"diskSizeGB\": 10,\r\n    \"encryptionSettingsCollection\": {\r\n      \"enabled\": true,\r\n      \"encryptionSettings\": [\r\n        {\r\n          \"diskEncryptionKey\": {\r\n            \"sourceVault\": {\r\n              \"id\": \"/subscriptions/0296790d-427c-48ca-b204-8b729bbd8670/resourceGroups/longrunningrg-centraluseuap/providers/Microsoft.KeyVault/vaults/swaggerKeyVault5\"\r\n            },\r\n            \"secretUrl\": \"https://swaggerkeyvault5.vault.azure.net/secrets/swaggerSecret/0e01a1ab339e40ff9f01ea98ae8ee6b5\"\r\n          },\r\n          \"keyEncryptionKey\": {\r\n            \"sourceVault\": {\r\n              \"id\": \"/subscriptions/0296790d-427c-48ca-b204-8b729bbd8670/resourceGroups/longrunningrg-centraluseuap/providers/Microsoft.KeyVault/vaults/swaggerKeyVault5\"\r\n            },\r\n            \"keyUrl\": \"https://swaggerkeyvault5.vault.azure.net/keys/swaggerKey/52317b056a2c49d0b8673a67d072655e\"\r\n          }\r\n        }\r\n      ],\r\n      \"encryptionSettingsVersion\": \"1.0\"\r\n    },\r\n    \"provisioningState\": \"Updating\",\r\n    \"isArmResource\": true\r\n  }\r\n}",
+      "StatusCode": 202
+    },
+    {
+      "RequestUri": "/subscriptions/0296790d-427c-48ca-b204-8b729bbd8670/providers/Microsoft.Compute/locations/centraluseuap/DiskOperations/55ad095b-c57e-435e-9bf5-9028ca062411?api-version=2020-12-01",
+      "EncodedRequestUri": "L3N1YnNjcmlwdGlvbnMvMDI5Njc5MGQtNDI3Yy00OGNhLWIyMDQtOGI3MjliYmQ4NjcwL3Byb3ZpZGVycy9NaWNyb3NvZnQuQ29tcHV0ZS9sb2NhdGlvbnMvY2VudHJhbHVzZXVhcC9EaXNrT3BlcmF0aW9ucy81NWFkMDk1Yi1jNTdlLTQzNWUtOWJmNS05MDI4Y2EwNjI0MTE/YXBpLXZlcnNpb249MjAyMC0xMi0wMQ==",
+      "RequestMethod": "GET",
+      "RequestBody": "",
+      "RequestHeaders": {
+        "User-Agent": [
+          "FxVersion/4.6.26614.01",
+          "OSName/Windows",
+          "OSVersion/Microsoft.Windows.10.0.18363.",
+          "Microsoft.Azure.Management.Compute.ComputeManagementClient/44.0.0.0"
+        ]
+      },
+      "ResponseHeaders": {
+        "Cache-Control": [
+          "no-cache"
+        ],
+        "Date": [
+          "Thu, 04 Mar 2021 14:10:04 GMT"
+        ],
+        "Pragma": [
+          "no-cache"
         ],
         "Server": [
           "Microsoft-HTTPAPI/2.0",
           "Microsoft-HTTPAPI/2.0"
-=======
+        ],
+        "x-ms-ratelimit-remaining-resource": [
+          "Microsoft.Compute/GetOperation3Min;49999,Microsoft.Compute/GetOperation30Min;399999"
+        ],
+        "Strict-Transport-Security": [
+          "max-age=31536000; includeSubDomains"
+        ],
+        "x-ms-served-by": [
           "eeaf5299-aba8-4290-a7f0-860f286922fd_132583481922275808"
         ],
         "x-ms-request-id": [
-          "55ad095b-c57e-435e-9bf5-9028ca062411"
->>>>>>> 4ff26068
-        ],
-        "x-ms-ratelimit-remaining-subscription-writes": [
-          "1199"
-        ],
-        "x-ms-correlation-request-id": [
-<<<<<<< HEAD
-          "ca94d2eb-c8e7-479e-9667-a85a1bdac11f"
-        ],
-        "x-ms-routing-request-id": [
-          "EASTUS2:20210322T224624Z:ca94d2eb-c8e7-479e-9667-a85a1bdac11f"
-=======
-          "c58d458c-0b9e-4f0b-9262-eb8b1ec82fe4"
-        ],
-        "x-ms-routing-request-id": [
-          "CANADACENTRAL:20210304T141003Z:c58d458c-0b9e-4f0b-9262-eb8b1ec82fe4"
->>>>>>> 4ff26068
-        ],
-        "X-Content-Type-Options": [
-          "nosniff"
-        ],
-<<<<<<< HEAD
-        "Date": [
-          "Mon, 22 Mar 2021 22:46:24 GMT"
-        ],
-=======
->>>>>>> 4ff26068
-        "Content-Length": [
-          "1248"
+          "0c48cb23-c899-409b-9225-2274cb24bcbd"
+        ],
+        "x-ms-ratelimit-remaining-subscription-reads": [
+          "11999"
+        ],
+        "x-ms-correlation-request-id": [
+          "e1faddbe-3d3c-42d3-8ed4-5bdb5682a212"
+        ],
+        "x-ms-routing-request-id": [
+          "CANADACENTRAL:20210304T141005Z:e1faddbe-3d3c-42d3-8ed4-5bdb5682a212"
+        ],
+        "X-Content-Type-Options": [
+          "nosniff"
+        ],
+        "Content-Length": [
+          "2007"
         ],
         "Content-Type": [
           "application/json; charset=utf-8"
@@ -221,21 +212,12 @@
           "-1"
         ]
       },
-<<<<<<< HEAD
-      "ResponseBody": "{\r\n  \"name\": \"diskrp6120\",\r\n  \"location\": \"eastus2\",\r\n  \"sku\": {\r\n    \"name\": \"Standard_LRS\"\r\n  },\r\n  \"properties\": {\r\n    \"osType\": \"Linux\",\r\n    \"creationData\": {\r\n      \"createOption\": \"Empty\"\r\n    },\r\n    \"diskSizeGB\": 10,\r\n    \"encryptionSettingsCollection\": {\r\n      \"enabled\": true,\r\n      \"encryptionSettings\": [\r\n        {\r\n          \"diskEncryptionKey\": {\r\n            \"sourceVault\": {\r\n              \"id\": \"/subscriptions/e37510d7-33b6-4676-886f-ee75bcc01871/resourceGroups/RGforSDKtestResources/providers/Microsoft.KeyVault/vaults/testingkvsdk\"\r\n            },\r\n            \"secretUrl\": \"https://testingkvsdk.vault.azure.net/secrets/secretforsdk/1661cd98b86d447cab87801052eb87c1\"\r\n          },\r\n          \"keyEncryptionKey\": {\r\n            \"sourceVault\": {\r\n              \"id\": \"/subscriptions/e37510d7-33b6-4676-886f-ee75bcc01871/resourceGroups/RGforSDKtestResources/providers/Microsoft.KeyVault/vaults/testingkvsdk\"\r\n            },\r\n            \"keyUrl\": \"https://testingkvsdk.vault.azure.net/keys/kvfortestingsdk/0a8eaae773844019b4ecd2dfa4f941c5\"\r\n          }\r\n        }\r\n      ],\r\n      \"encryptionSettingsVersion\": \"1.0\"\r\n    },\r\n    \"provisioningState\": \"Updating\",\r\n    \"isArmResource\": true\r\n  }\r\n}",
-      "StatusCode": 202
-    },
-    {
-      "RequestUri": "/subscriptions/e37510d7-33b6-4676-886f-ee75bcc01871/providers/Microsoft.Compute/locations/eastus2/DiskOperations/e3e19aa1-1006-4735-8269-a19bd418c4d9?api-version=2020-09-30",
-      "EncodedRequestUri": "L3N1YnNjcmlwdGlvbnMvZTM3NTEwZDctMzNiNi00Njc2LTg4NmYtZWU3NWJjYzAxODcxL3Byb3ZpZGVycy9NaWNyb3NvZnQuQ29tcHV0ZS9sb2NhdGlvbnMvZWFzdHVzMi9EaXNrT3BlcmF0aW9ucy9lM2UxOWFhMS0xMDA2LTQ3MzUtODI2OS1hMTliZDQxOGM0ZDk/YXBpLXZlcnNpb249MjAyMC0wOS0zMA==",
-=======
-      "ResponseBody": "{\r\n  \"name\": \"diskrp9492\",\r\n  \"location\": \"centraluseuap\",\r\n  \"sku\": {\r\n    \"name\": \"Standard_LRS\"\r\n  },\r\n  \"properties\": {\r\n    \"osType\": \"Linux\",\r\n    \"creationData\": {\r\n      \"createOption\": \"Empty\"\r\n    },\r\n    \"diskSizeGB\": 10,\r\n    \"encryptionSettingsCollection\": {\r\n      \"enabled\": true,\r\n      \"encryptionSettings\": [\r\n        {\r\n          \"diskEncryptionKey\": {\r\n            \"sourceVault\": {\r\n              \"id\": \"/subscriptions/0296790d-427c-48ca-b204-8b729bbd8670/resourceGroups/longrunningrg-centraluseuap/providers/Microsoft.KeyVault/vaults/swaggerKeyVault5\"\r\n            },\r\n            \"secretUrl\": \"https://swaggerkeyvault5.vault.azure.net/secrets/swaggerSecret/0e01a1ab339e40ff9f01ea98ae8ee6b5\"\r\n          },\r\n          \"keyEncryptionKey\": {\r\n            \"sourceVault\": {\r\n              \"id\": \"/subscriptions/0296790d-427c-48ca-b204-8b729bbd8670/resourceGroups/longrunningrg-centraluseuap/providers/Microsoft.KeyVault/vaults/swaggerKeyVault5\"\r\n            },\r\n            \"keyUrl\": \"https://swaggerkeyvault5.vault.azure.net/keys/swaggerKey/52317b056a2c49d0b8673a67d072655e\"\r\n          }\r\n        }\r\n      ],\r\n      \"encryptionSettingsVersion\": \"1.0\"\r\n    },\r\n    \"provisioningState\": \"Updating\",\r\n    \"isArmResource\": true\r\n  }\r\n}",
-      "StatusCode": 202
-    },
-    {
-      "RequestUri": "/subscriptions/0296790d-427c-48ca-b204-8b729bbd8670/providers/Microsoft.Compute/locations/centraluseuap/DiskOperations/55ad095b-c57e-435e-9bf5-9028ca062411?api-version=2020-12-01",
-      "EncodedRequestUri": "L3N1YnNjcmlwdGlvbnMvMDI5Njc5MGQtNDI3Yy00OGNhLWIyMDQtOGI3MjliYmQ4NjcwL3Byb3ZpZGVycy9NaWNyb3NvZnQuQ29tcHV0ZS9sb2NhdGlvbnMvY2VudHJhbHVzZXVhcC9EaXNrT3BlcmF0aW9ucy81NWFkMDk1Yi1jNTdlLTQzNWUtOWJmNS05MDI4Y2EwNjI0MTE/YXBpLXZlcnNpb249MjAyMC0xMi0wMQ==",
->>>>>>> 4ff26068
+      "ResponseBody": "{\r\n  \"startTime\": \"2021-03-04T06:10:03.0203456-08:00\",\r\n  \"endTime\": \"2021-03-04T06:10:03.4792467-08:00\",\r\n  \"status\": \"Succeeded\",\r\n  \"properties\": {\r\n    \"output\": {\r\n      \"name\": \"diskrp9492\",\r\n      \"id\": \"/subscriptions/0296790d-427c-48ca-b204-8b729bbd8670/resourceGroups/crptestar6778/providers/Microsoft.Compute/disks/diskrp9492\",\r\n      \"type\": \"Microsoft.Compute/disks\",\r\n      \"location\": \"centraluseuap\",\r\n      \"sku\": {\r\n        \"name\": \"Standard_LRS\",\r\n        \"tier\": \"Standard\"\r\n      },\r\n      \"properties\": {\r\n        \"osType\": \"Linux\",\r\n        \"creationData\": {\r\n          \"createOption\": \"Empty\"\r\n        },\r\n        \"diskSizeGB\": 10,\r\n        \"diskIOPSReadWrite\": 500,\r\n        \"diskMBpsReadWrite\": 60,\r\n        \"encryptionSettingsCollection\": {\r\n          \"enabled\": true,\r\n          \"encryptionSettings\": [\r\n            {\r\n              \"diskEncryptionKey\": {\r\n                \"sourceVault\": {\r\n                  \"id\": \"/subscriptions/0296790d-427c-48ca-b204-8b729bbd8670/resourceGroups/longrunningrg-centraluseuap/providers/Microsoft.KeyVault/vaults/swaggerKeyVault5\"\r\n                },\r\n                \"secretUrl\": \"https://swaggerkeyvault5.vault.azure.net/secrets/swaggerSecret/0e01a1ab339e40ff9f01ea98ae8ee6b5\"\r\n              },\r\n              \"keyEncryptionKey\": {\r\n                \"sourceVault\": {\r\n                  \"id\": \"/subscriptions/0296790d-427c-48ca-b204-8b729bbd8670/resourceGroups/longrunningrg-centraluseuap/providers/Microsoft.KeyVault/vaults/swaggerKeyVault5\"\r\n                },\r\n                \"keyUrl\": \"https://swaggerkeyvault5.vault.azure.net/keys/swaggerKey/52317b056a2c49d0b8673a67d072655e\"\r\n              }\r\n            }\r\n          ],\r\n          \"encryptionSettingsVersion\": \"1.0\"\r\n        },\r\n        \"encryption\": {\r\n          \"type\": \"EncryptionAtRestWithPlatformKey\"\r\n        },\r\n        \"timeCreated\": \"2021-03-04T06:10:03.2492415-08:00\",\r\n        \"provisioningState\": \"Succeeded\",\r\n        \"diskState\": \"Unattached\",\r\n        \"diskSizeBytes\": 10737418240,\r\n        \"uniqueId\": \"acddbca5-49a0-4698-9cd9-272c3695d2ae\",\r\n        \"networkAccessPolicy\": \"AllowAll\"\r\n      }\r\n    }\r\n  },\r\n  \"name\": \"55ad095b-c57e-435e-9bf5-9028ca062411\"\r\n}",
+      "StatusCode": 200
+    },
+    {
+      "RequestUri": "/subscriptions/0296790d-427c-48ca-b204-8b729bbd8670/resourceGroups/crptestar6778/providers/Microsoft.Compute/disks/diskrp9492?api-version=2020-12-01",
+      "EncodedRequestUri": "L3N1YnNjcmlwdGlvbnMvMDI5Njc5MGQtNDI3Yy00OGNhLWIyMDQtOGI3MjliYmQ4NjcwL3Jlc291cmNlR3JvdXBzL2NycHRlc3RhcjY3NzgvcHJvdmlkZXJzL01pY3Jvc29mdC5Db21wdXRlL2Rpc2tzL2Rpc2tycDk0OTI/YXBpLXZlcnNpb249MjAyMC0xMi0wMQ==",
       "RequestMethod": "GET",
       "RequestBody": "",
       "RequestHeaders": {
@@ -261,57 +243,101 @@
           "Microsoft-HTTPAPI/2.0"
         ],
         "x-ms-ratelimit-remaining-resource": [
-          "Microsoft.Compute/GetOperation3Min;49999,Microsoft.Compute/GetOperation30Min;399999"
+          "Microsoft.Compute/LowCostGet3Min;14999,Microsoft.Compute/LowCostGet30Min;119999"
         ],
         "Strict-Transport-Security": [
           "max-age=31536000; includeSubDomains"
         ],
         "x-ms-served-by": [
-<<<<<<< HEAD
-          "de3c97e5-a7f4-4bba-b1fb-feac30234d51_132556176083465984"
-        ],
-        "x-ms-request-id": [
-          "cffe7489-1c87-48a0-8e24-8cfec4937ea4"
+          "eeaf5299-aba8-4290-a7f0-860f286922fd_132583481922275808"
+        ],
+        "x-ms-request-id": [
+          "573886ce-9913-4bc4-8317-5907c2580014"
+        ],
+        "x-ms-ratelimit-remaining-subscription-reads": [
+          "11998"
+        ],
+        "x-ms-correlation-request-id": [
+          "e38f4cb3-7002-4c72-a4d8-56fd45947865"
+        ],
+        "x-ms-routing-request-id": [
+          "CANADACENTRAL:20210304T141005Z:e38f4cb3-7002-4c72-a4d8-56fd45947865"
+        ],
+        "X-Content-Type-Options": [
+          "nosniff"
+        ],
+        "Content-Length": [
+          "1782"
+        ],
+        "Content-Type": [
+          "application/json; charset=utf-8"
+        ],
+        "Expires": [
+          "-1"
+        ]
+      },
+      "ResponseBody": "{\r\n  \"name\": \"diskrp9492\",\r\n  \"id\": \"/subscriptions/0296790d-427c-48ca-b204-8b729bbd8670/resourceGroups/crptestar6778/providers/Microsoft.Compute/disks/diskrp9492\",\r\n  \"type\": \"Microsoft.Compute/disks\",\r\n  \"location\": \"centraluseuap\",\r\n  \"sku\": {\r\n    \"name\": \"Standard_LRS\",\r\n    \"tier\": \"Standard\"\r\n  },\r\n  \"properties\": {\r\n    \"osType\": \"Linux\",\r\n    \"creationData\": {\r\n      \"createOption\": \"Empty\"\r\n    },\r\n    \"diskSizeGB\": 10,\r\n    \"diskIOPSReadWrite\": 500,\r\n    \"diskMBpsReadWrite\": 60,\r\n    \"encryptionSettingsCollection\": {\r\n      \"enabled\": true,\r\n      \"encryptionSettings\": [\r\n        {\r\n          \"diskEncryptionKey\": {\r\n            \"sourceVault\": {\r\n              \"id\": \"/subscriptions/0296790d-427c-48ca-b204-8b729bbd8670/resourceGroups/longrunningrg-centraluseuap/providers/Microsoft.KeyVault/vaults/swaggerKeyVault5\"\r\n            },\r\n            \"secretUrl\": \"https://swaggerkeyvault5.vault.azure.net/secrets/swaggerSecret/0e01a1ab339e40ff9f01ea98ae8ee6b5\"\r\n          },\r\n          \"keyEncryptionKey\": {\r\n            \"sourceVault\": {\r\n              \"id\": \"/subscriptions/0296790d-427c-48ca-b204-8b729bbd8670/resourceGroups/longrunningrg-centraluseuap/providers/Microsoft.KeyVault/vaults/swaggerKeyVault5\"\r\n            },\r\n            \"keyUrl\": \"https://swaggerkeyvault5.vault.azure.net/keys/swaggerKey/52317b056a2c49d0b8673a67d072655e\"\r\n          }\r\n        }\r\n      ],\r\n      \"encryptionSettingsVersion\": \"1.0\"\r\n    },\r\n    \"encryption\": {\r\n      \"type\": \"EncryptionAtRestWithPlatformKey\"\r\n    },\r\n    \"timeCreated\": \"2021-03-04T06:10:03.2492415-08:00\",\r\n    \"provisioningState\": \"Succeeded\",\r\n    \"diskState\": \"Unattached\",\r\n    \"diskSizeBytes\": 10737418240,\r\n    \"uniqueId\": \"acddbca5-49a0-4698-9cd9-272c3695d2ae\",\r\n    \"networkAccessPolicy\": \"AllowAll\"\r\n  }\r\n}",
+      "StatusCode": 200
+    },
+    {
+      "RequestUri": "/subscriptions/0296790d-427c-48ca-b204-8b729bbd8670/resourceGroups/crptestar6778/providers/Microsoft.Compute/disks/diskrp9492?api-version=2020-12-01",
+      "EncodedRequestUri": "L3N1YnNjcmlwdGlvbnMvMDI5Njc5MGQtNDI3Yy00OGNhLWIyMDQtOGI3MjliYmQ4NjcwL3Jlc291cmNlR3JvdXBzL2NycHRlc3RhcjY3NzgvcHJvdmlkZXJzL01pY3Jvc29mdC5Db21wdXRlL2Rpc2tzL2Rpc2tycDk0OTI/YXBpLXZlcnNpb249MjAyMC0xMi0wMQ==",
+      "RequestMethod": "GET",
+      "RequestBody": "",
+      "RequestHeaders": {
+        "x-ms-client-request-id": [
+          "c72110e1-4975-4c0d-b7f9-b813bfacbc8b"
+        ],
+        "accept-language": [
+          "en-US"
+        ],
+        "User-Agent": [
+          "FxVersion/4.6.26614.01",
+          "OSName/Windows",
+          "OSVersion/Microsoft.Windows.10.0.18363.",
+          "Microsoft.Azure.Management.Compute.ComputeManagementClient/44.0.0.0"
+        ]
+      },
+      "ResponseHeaders": {
+        "Cache-Control": [
+          "no-cache"
+        ],
+        "Date": [
+          "Thu, 04 Mar 2021 14:10:04 GMT"
+        ],
+        "Pragma": [
+          "no-cache"
         ],
         "Server": [
           "Microsoft-HTTPAPI/2.0",
           "Microsoft-HTTPAPI/2.0"
-=======
+        ],
+        "x-ms-ratelimit-remaining-resource": [
+          "Microsoft.Compute/LowCostGet3Min;14998,Microsoft.Compute/LowCostGet30Min;119998"
+        ],
+        "Strict-Transport-Security": [
+          "max-age=31536000; includeSubDomains"
+        ],
+        "x-ms-served-by": [
           "eeaf5299-aba8-4290-a7f0-860f286922fd_132583481922275808"
         ],
         "x-ms-request-id": [
-          "0c48cb23-c899-409b-9225-2274cb24bcbd"
->>>>>>> 4ff26068
+          "80275ddd-307d-4163-b26c-4ed881f5b428"
         ],
         "x-ms-ratelimit-remaining-subscription-reads": [
-          "11999"
-        ],
-        "x-ms-correlation-request-id": [
-<<<<<<< HEAD
-          "0b4163cd-12af-4d97-9915-97aaa9d6bef8"
-        ],
-        "x-ms-routing-request-id": [
-          "EASTUS2:20210322T224626Z:0b4163cd-12af-4d97-9915-97aaa9d6bef8"
-=======
-          "e1faddbe-3d3c-42d3-8ed4-5bdb5682a212"
-        ],
-        "x-ms-routing-request-id": [
-          "CANADACENTRAL:20210304T141005Z:e1faddbe-3d3c-42d3-8ed4-5bdb5682a212"
->>>>>>> 4ff26068
-        ],
-        "X-Content-Type-Options": [
-          "nosniff"
-        ],
-<<<<<<< HEAD
-        "Date": [
-          "Mon, 22 Mar 2021 22:46:26 GMT"
-        ],
-        "Content-Length": [
-          "1977"
-=======
-        "Content-Length": [
-          "2007"
->>>>>>> 4ff26068
+          "11997"
+        ],
+        "x-ms-correlation-request-id": [
+          "c13335dd-6852-4db2-84f3-8ab8fefbce6b"
+        ],
+        "x-ms-routing-request-id": [
+          "CANADACENTRAL:20210304T141005Z:c13335dd-6852-4db2-84f3-8ab8fefbce6b"
+        ],
+        "X-Content-Type-Options": [
+          "nosniff"
+        ],
+        "Content-Length": [
+          "1782"
         ],
         "Content-Type": [
           "application/json; charset=utf-8"
@@ -320,24 +346,21 @@
           "-1"
         ]
       },
-<<<<<<< HEAD
-      "ResponseBody": "{\r\n  \"startTime\": \"2021-03-22T22:46:24.2953962+00:00\",\r\n  \"endTime\": \"2021-03-22T22:46:24.7173919+00:00\",\r\n  \"status\": \"Succeeded\",\r\n  \"properties\": {\r\n    \"output\": {\r\n      \"name\": \"diskrp6120\",\r\n      \"id\": \"/subscriptions/e37510d7-33b6-4676-886f-ee75bcc01871/resourceGroups/crptestar7999/providers/Microsoft.Compute/disks/diskrp6120\",\r\n      \"type\": \"Microsoft.Compute/disks\",\r\n      \"location\": \"eastus2\",\r\n      \"sku\": {\r\n        \"name\": \"Standard_LRS\",\r\n        \"tier\": \"Standard\"\r\n      },\r\n      \"properties\": {\r\n        \"osType\": \"Linux\",\r\n        \"creationData\": {\r\n          \"createOption\": \"Empty\"\r\n        },\r\n        \"diskSizeGB\": 10,\r\n        \"diskIOPSReadWrite\": 500,\r\n        \"diskMBpsReadWrite\": 60,\r\n        \"encryptionSettingsCollection\": {\r\n          \"enabled\": true,\r\n          \"encryptionSettings\": [\r\n            {\r\n              \"diskEncryptionKey\": {\r\n                \"sourceVault\": {\r\n                  \"id\": \"/subscriptions/e37510d7-33b6-4676-886f-ee75bcc01871/resourceGroups/RGforSDKtestResources/providers/Microsoft.KeyVault/vaults/testingkvsdk\"\r\n                },\r\n                \"secretUrl\": \"https://testingkvsdk.vault.azure.net/secrets/secretforsdk/1661cd98b86d447cab87801052eb87c1\"\r\n              },\r\n              \"keyEncryptionKey\": {\r\n                \"sourceVault\": {\r\n                  \"id\": \"/subscriptions/e37510d7-33b6-4676-886f-ee75bcc01871/resourceGroups/RGforSDKtestResources/providers/Microsoft.KeyVault/vaults/testingkvsdk\"\r\n                },\r\n                \"keyUrl\": \"https://testingkvsdk.vault.azure.net/keys/kvfortestingsdk/0a8eaae773844019b4ecd2dfa4f941c5\"\r\n              }\r\n            }\r\n          ],\r\n          \"encryptionSettingsVersion\": \"1.0\"\r\n        },\r\n        \"encryption\": {\r\n          \"type\": \"EncryptionAtRestWithPlatformKey\"\r\n        },\r\n        \"timeCreated\": \"2021-03-22T22:46:24.6079176+00:00\",\r\n        \"provisioningState\": \"Succeeded\",\r\n        \"diskState\": \"Unattached\",\r\n        \"diskSizeBytes\": 10737418240,\r\n        \"uniqueId\": \"5a9ac2b2-5618-43b3-a6aa-e8012b66052d\",\r\n        \"networkAccessPolicy\": \"AllowAll\"\r\n      }\r\n    }\r\n  },\r\n  \"name\": \"e3e19aa1-1006-4735-8269-a19bd418c4d9\"\r\n}",
-      "StatusCode": 200
-    },
-    {
-      "RequestUri": "/subscriptions/e37510d7-33b6-4676-886f-ee75bcc01871/resourceGroups/crptestar7999/providers/Microsoft.Compute/disks/diskrp6120?api-version=2020-09-30",
-      "EncodedRequestUri": "L3N1YnNjcmlwdGlvbnMvZTM3NTEwZDctMzNiNi00Njc2LTg4NmYtZWU3NWJjYzAxODcxL3Jlc291cmNlR3JvdXBzL2NycHRlc3Rhcjc5OTkvcHJvdmlkZXJzL01pY3Jvc29mdC5Db21wdXRlL2Rpc2tzL2Rpc2tycDYxMjA/YXBpLXZlcnNpb249MjAyMC0wOS0zMA==",
-=======
-      "ResponseBody": "{\r\n  \"startTime\": \"2021-03-04T06:10:03.0203456-08:00\",\r\n  \"endTime\": \"2021-03-04T06:10:03.4792467-08:00\",\r\n  \"status\": \"Succeeded\",\r\n  \"properties\": {\r\n    \"output\": {\r\n      \"name\": \"diskrp9492\",\r\n      \"id\": \"/subscriptions/0296790d-427c-48ca-b204-8b729bbd8670/resourceGroups/crptestar6778/providers/Microsoft.Compute/disks/diskrp9492\",\r\n      \"type\": \"Microsoft.Compute/disks\",\r\n      \"location\": \"centraluseuap\",\r\n      \"sku\": {\r\n        \"name\": \"Standard_LRS\",\r\n        \"tier\": \"Standard\"\r\n      },\r\n      \"properties\": {\r\n        \"osType\": \"Linux\",\r\n        \"creationData\": {\r\n          \"createOption\": \"Empty\"\r\n        },\r\n        \"diskSizeGB\": 10,\r\n        \"diskIOPSReadWrite\": 500,\r\n        \"diskMBpsReadWrite\": 60,\r\n        \"encryptionSettingsCollection\": {\r\n          \"enabled\": true,\r\n          \"encryptionSettings\": [\r\n            {\r\n              \"diskEncryptionKey\": {\r\n                \"sourceVault\": {\r\n                  \"id\": \"/subscriptions/0296790d-427c-48ca-b204-8b729bbd8670/resourceGroups/longrunningrg-centraluseuap/providers/Microsoft.KeyVault/vaults/swaggerKeyVault5\"\r\n                },\r\n                \"secretUrl\": \"https://swaggerkeyvault5.vault.azure.net/secrets/swaggerSecret/0e01a1ab339e40ff9f01ea98ae8ee6b5\"\r\n              },\r\n              \"keyEncryptionKey\": {\r\n                \"sourceVault\": {\r\n                  \"id\": \"/subscriptions/0296790d-427c-48ca-b204-8b729bbd8670/resourceGroups/longrunningrg-centraluseuap/providers/Microsoft.KeyVault/vaults/swaggerKeyVault5\"\r\n                },\r\n                \"keyUrl\": \"https://swaggerkeyvault5.vault.azure.net/keys/swaggerKey/52317b056a2c49d0b8673a67d072655e\"\r\n              }\r\n            }\r\n          ],\r\n          \"encryptionSettingsVersion\": \"1.0\"\r\n        },\r\n        \"encryption\": {\r\n          \"type\": \"EncryptionAtRestWithPlatformKey\"\r\n        },\r\n        \"timeCreated\": \"2021-03-04T06:10:03.2492415-08:00\",\r\n        \"provisioningState\": \"Succeeded\",\r\n        \"diskState\": \"Unattached\",\r\n        \"diskSizeBytes\": 10737418240,\r\n        \"uniqueId\": \"acddbca5-49a0-4698-9cd9-272c3695d2ae\",\r\n        \"networkAccessPolicy\": \"AllowAll\"\r\n      }\r\n    }\r\n  },\r\n  \"name\": \"55ad095b-c57e-435e-9bf5-9028ca062411\"\r\n}",
+      "ResponseBody": "{\r\n  \"name\": \"diskrp9492\",\r\n  \"id\": \"/subscriptions/0296790d-427c-48ca-b204-8b729bbd8670/resourceGroups/crptestar6778/providers/Microsoft.Compute/disks/diskrp9492\",\r\n  \"type\": \"Microsoft.Compute/disks\",\r\n  \"location\": \"centraluseuap\",\r\n  \"sku\": {\r\n    \"name\": \"Standard_LRS\",\r\n    \"tier\": \"Standard\"\r\n  },\r\n  \"properties\": {\r\n    \"osType\": \"Linux\",\r\n    \"creationData\": {\r\n      \"createOption\": \"Empty\"\r\n    },\r\n    \"diskSizeGB\": 10,\r\n    \"diskIOPSReadWrite\": 500,\r\n    \"diskMBpsReadWrite\": 60,\r\n    \"encryptionSettingsCollection\": {\r\n      \"enabled\": true,\r\n      \"encryptionSettings\": [\r\n        {\r\n          \"diskEncryptionKey\": {\r\n            \"sourceVault\": {\r\n              \"id\": \"/subscriptions/0296790d-427c-48ca-b204-8b729bbd8670/resourceGroups/longrunningrg-centraluseuap/providers/Microsoft.KeyVault/vaults/swaggerKeyVault5\"\r\n            },\r\n            \"secretUrl\": \"https://swaggerkeyvault5.vault.azure.net/secrets/swaggerSecret/0e01a1ab339e40ff9f01ea98ae8ee6b5\"\r\n          },\r\n          \"keyEncryptionKey\": {\r\n            \"sourceVault\": {\r\n              \"id\": \"/subscriptions/0296790d-427c-48ca-b204-8b729bbd8670/resourceGroups/longrunningrg-centraluseuap/providers/Microsoft.KeyVault/vaults/swaggerKeyVault5\"\r\n            },\r\n            \"keyUrl\": \"https://swaggerkeyvault5.vault.azure.net/keys/swaggerKey/52317b056a2c49d0b8673a67d072655e\"\r\n          }\r\n        }\r\n      ],\r\n      \"encryptionSettingsVersion\": \"1.0\"\r\n    },\r\n    \"encryption\": {\r\n      \"type\": \"EncryptionAtRestWithPlatformKey\"\r\n    },\r\n    \"timeCreated\": \"2021-03-04T06:10:03.2492415-08:00\",\r\n    \"provisioningState\": \"Succeeded\",\r\n    \"diskState\": \"Unattached\",\r\n    \"diskSizeBytes\": 10737418240,\r\n    \"uniqueId\": \"acddbca5-49a0-4698-9cd9-272c3695d2ae\",\r\n    \"networkAccessPolicy\": \"AllowAll\"\r\n  }\r\n}",
       "StatusCode": 200
     },
     {
       "RequestUri": "/subscriptions/0296790d-427c-48ca-b204-8b729bbd8670/resourceGroups/crptestar6778/providers/Microsoft.Compute/disks/diskrp9492?api-version=2020-12-01",
       "EncodedRequestUri": "L3N1YnNjcmlwdGlvbnMvMDI5Njc5MGQtNDI3Yy00OGNhLWIyMDQtOGI3MjliYmQ4NjcwL3Jlc291cmNlR3JvdXBzL2NycHRlc3RhcjY3NzgvcHJvdmlkZXJzL01pY3Jvc29mdC5Db21wdXRlL2Rpc2tzL2Rpc2tycDk0OTI/YXBpLXZlcnNpb249MjAyMC0xMi0wMQ==",
->>>>>>> 4ff26068
-      "RequestMethod": "GET",
-      "RequestBody": "",
-      "RequestHeaders": {
+      "RequestMethod": "DELETE",
+      "RequestBody": "",
+      "RequestHeaders": {
+        "x-ms-client-request-id": [
+          "d262bb2c-9d11-4b72-bf39-5e25d7ad3b6f"
+        ],
+        "accept-language": [
+          "en-US"
+        ],
         "User-Agent": [
           "FxVersion/4.6.26614.01",
           "OSName/Windows",
@@ -350,71 +373,108 @@
           "no-cache"
         ],
         "Date": [
-          "Thu, 04 Mar 2021 14:10:04 GMT"
-        ],
-        "Pragma": [
-          "no-cache"
+          "Thu, 04 Mar 2021 14:10:05 GMT"
+        ],
+        "Pragma": [
+          "no-cache"
+        ],
+        "Location": [
+          "https://management.azure.com/subscriptions/0296790d-427c-48ca-b204-8b729bbd8670/providers/Microsoft.Compute/locations/centraluseuap/DiskOperations/a924c2d2-c885-4553-97ea-a4f7ec7186c4?monitor=true&api-version=2020-12-01"
         ],
         "Server": [
           "Microsoft-HTTPAPI/2.0",
           "Microsoft-HTTPAPI/2.0"
         ],
+        "Azure-AsyncOperation": [
+          "https://management.azure.com/subscriptions/0296790d-427c-48ca-b204-8b729bbd8670/providers/Microsoft.Compute/locations/centraluseuap/DiskOperations/a924c2d2-c885-4553-97ea-a4f7ec7186c4?api-version=2020-12-01"
+        ],
         "x-ms-ratelimit-remaining-resource": [
-<<<<<<< HEAD
-          "Microsoft.Compute/LowCostGet3Min;14999,Microsoft.Compute/LowCostGet30Min;119986"
-=======
-          "Microsoft.Compute/LowCostGet3Min;14999,Microsoft.Compute/LowCostGet30Min;119999"
->>>>>>> 4ff26068
+          "Microsoft.Compute/DeleteDisks3Min;2999,Microsoft.Compute/DeleteDisks30Min;23999"
         ],
         "Strict-Transport-Security": [
           "max-age=31536000; includeSubDomains"
         ],
         "x-ms-served-by": [
-<<<<<<< HEAD
-          "de3c97e5-a7f4-4bba-b1fb-feac30234d51_132556176083465984"
-        ],
-        "x-ms-request-id": [
-          "174b868c-81cd-4235-9328-49ca0b3c153d"
+          "eeaf5299-aba8-4290-a7f0-860f286922fd_132583481922275808"
+        ],
+        "x-ms-request-id": [
+          "a924c2d2-c885-4553-97ea-a4f7ec7186c4"
+        ],
+        "x-ms-ratelimit-remaining-subscription-deletes": [
+          "14999"
+        ],
+        "x-ms-correlation-request-id": [
+          "b50fb8c6-51b3-4c69-a50e-9a47f6b5cfc2"
+        ],
+        "x-ms-routing-request-id": [
+          "CANADACENTRAL:20210304T141006Z:b50fb8c6-51b3-4c69-a50e-9a47f6b5cfc2"
+        ],
+        "X-Content-Type-Options": [
+          "nosniff"
+        ],
+        "Content-Length": [
+          "0"
+        ],
+        "Expires": [
+          "-1"
+        ]
+      },
+      "ResponseBody": "",
+      "StatusCode": 202
+    },
+    {
+      "RequestUri": "/subscriptions/0296790d-427c-48ca-b204-8b729bbd8670/providers/Microsoft.Compute/locations/centraluseuap/DiskOperations/a924c2d2-c885-4553-97ea-a4f7ec7186c4?api-version=2020-12-01",
+      "EncodedRequestUri": "L3N1YnNjcmlwdGlvbnMvMDI5Njc5MGQtNDI3Yy00OGNhLWIyMDQtOGI3MjliYmQ4NjcwL3Byb3ZpZGVycy9NaWNyb3NvZnQuQ29tcHV0ZS9sb2NhdGlvbnMvY2VudHJhbHVzZXVhcC9EaXNrT3BlcmF0aW9ucy9hOTI0YzJkMi1jODg1LTQ1NTMtOTdlYS1hNGY3ZWM3MTg2YzQ/YXBpLXZlcnNpb249MjAyMC0xMi0wMQ==",
+      "RequestMethod": "GET",
+      "RequestBody": "",
+      "RequestHeaders": {
+        "User-Agent": [
+          "FxVersion/4.6.26614.01",
+          "OSName/Windows",
+          "OSVersion/Microsoft.Windows.10.0.18363.",
+          "Microsoft.Azure.Management.Compute.ComputeManagementClient/44.0.0.0"
+        ]
+      },
+      "ResponseHeaders": {
+        "Cache-Control": [
+          "no-cache"
+        ],
+        "Date": [
+          "Thu, 04 Mar 2021 14:10:36 GMT"
+        ],
+        "Pragma": [
+          "no-cache"
         ],
         "Server": [
           "Microsoft-HTTPAPI/2.0",
           "Microsoft-HTTPAPI/2.0"
-=======
+        ],
+        "x-ms-ratelimit-remaining-resource": [
+          "Microsoft.Compute/GetOperation3Min;49996,Microsoft.Compute/GetOperation30Min;399996"
+        ],
+        "Strict-Transport-Security": [
+          "max-age=31536000; includeSubDomains"
+        ],
+        "x-ms-served-by": [
           "eeaf5299-aba8-4290-a7f0-860f286922fd_132583481922275808"
         ],
         "x-ms-request-id": [
-          "573886ce-9913-4bc4-8317-5907c2580014"
->>>>>>> 4ff26068
+          "65546397-e33b-43a5-8039-cfb823b413d7"
         ],
         "x-ms-ratelimit-remaining-subscription-reads": [
-          "11998"
-        ],
-        "x-ms-correlation-request-id": [
-<<<<<<< HEAD
-          "2ec33759-b1fb-4313-a2a8-a957553155c0"
-        ],
-        "x-ms-routing-request-id": [
-          "EASTUS2:20210322T224626Z:2ec33759-b1fb-4313-a2a8-a957553155c0"
-=======
-          "e38f4cb3-7002-4c72-a4d8-56fd45947865"
-        ],
-        "x-ms-routing-request-id": [
-          "CANADACENTRAL:20210304T141005Z:e38f4cb3-7002-4c72-a4d8-56fd45947865"
->>>>>>> 4ff26068
-        ],
-        "X-Content-Type-Options": [
-          "nosniff"
-        ],
-<<<<<<< HEAD
-        "Date": [
-          "Mon, 22 Mar 2021 22:46:26 GMT"
-        ],
-        "Content-Length": [
-          "1752"
-=======
-        "Content-Length": [
-          "1782"
->>>>>>> 4ff26068
+          "11996"
+        ],
+        "x-ms-correlation-request-id": [
+          "9806ee2f-6426-465c-b1ac-fd032990526a"
+        ],
+        "x-ms-routing-request-id": [
+          "CANADACENTRAL:20210304T141036Z:9806ee2f-6426-465c-b1ac-fd032990526a"
+        ],
+        "X-Content-Type-Options": [
+          "nosniff"
+        ],
+        "Content-Length": [
+          "184"
         ],
         "Content-Type": [
           "application/json; charset=utf-8"
@@ -423,34 +483,15 @@
           "-1"
         ]
       },
-<<<<<<< HEAD
-      "ResponseBody": "{\r\n  \"name\": \"diskrp6120\",\r\n  \"id\": \"/subscriptions/e37510d7-33b6-4676-886f-ee75bcc01871/resourceGroups/crptestar7999/providers/Microsoft.Compute/disks/diskrp6120\",\r\n  \"type\": \"Microsoft.Compute/disks\",\r\n  \"location\": \"eastus2\",\r\n  \"sku\": {\r\n    \"name\": \"Standard_LRS\",\r\n    \"tier\": \"Standard\"\r\n  },\r\n  \"properties\": {\r\n    \"osType\": \"Linux\",\r\n    \"creationData\": {\r\n      \"createOption\": \"Empty\"\r\n    },\r\n    \"diskSizeGB\": 10,\r\n    \"diskIOPSReadWrite\": 500,\r\n    \"diskMBpsReadWrite\": 60,\r\n    \"encryptionSettingsCollection\": {\r\n      \"enabled\": true,\r\n      \"encryptionSettings\": [\r\n        {\r\n          \"diskEncryptionKey\": {\r\n            \"sourceVault\": {\r\n              \"id\": \"/subscriptions/e37510d7-33b6-4676-886f-ee75bcc01871/resourceGroups/RGforSDKtestResources/providers/Microsoft.KeyVault/vaults/testingkvsdk\"\r\n            },\r\n            \"secretUrl\": \"https://testingkvsdk.vault.azure.net/secrets/secretforsdk/1661cd98b86d447cab87801052eb87c1\"\r\n          },\r\n          \"keyEncryptionKey\": {\r\n            \"sourceVault\": {\r\n              \"id\": \"/subscriptions/e37510d7-33b6-4676-886f-ee75bcc01871/resourceGroups/RGforSDKtestResources/providers/Microsoft.KeyVault/vaults/testingkvsdk\"\r\n            },\r\n            \"keyUrl\": \"https://testingkvsdk.vault.azure.net/keys/kvfortestingsdk/0a8eaae773844019b4ecd2dfa4f941c5\"\r\n          }\r\n        }\r\n      ],\r\n      \"encryptionSettingsVersion\": \"1.0\"\r\n    },\r\n    \"encryption\": {\r\n      \"type\": \"EncryptionAtRestWithPlatformKey\"\r\n    },\r\n    \"timeCreated\": \"2021-03-22T22:46:24.6079176+00:00\",\r\n    \"provisioningState\": \"Succeeded\",\r\n    \"diskState\": \"Unattached\",\r\n    \"diskSizeBytes\": 10737418240,\r\n    \"uniqueId\": \"5a9ac2b2-5618-43b3-a6aa-e8012b66052d\",\r\n    \"networkAccessPolicy\": \"AllowAll\"\r\n  }\r\n}",
+      "ResponseBody": "{\r\n  \"startTime\": \"2021-03-04T06:10:05.9784359-08:00\",\r\n  \"endTime\": \"2021-03-04T06:10:06.1934211-08:00\",\r\n  \"status\": \"Succeeded\",\r\n  \"name\": \"a924c2d2-c885-4553-97ea-a4f7ec7186c4\"\r\n}",
       "StatusCode": 200
     },
     {
-      "RequestUri": "/subscriptions/e37510d7-33b6-4676-886f-ee75bcc01871/resourceGroups/crptestar7999/providers/Microsoft.Compute/disks/diskrp6120?api-version=2020-09-30",
-      "EncodedRequestUri": "L3N1YnNjcmlwdGlvbnMvZTM3NTEwZDctMzNiNi00Njc2LTg4NmYtZWU3NWJjYzAxODcxL3Jlc291cmNlR3JvdXBzL2NycHRlc3Rhcjc5OTkvcHJvdmlkZXJzL01pY3Jvc29mdC5Db21wdXRlL2Rpc2tzL2Rpc2tycDYxMjA/YXBpLXZlcnNpb249MjAyMC0wOS0zMA==",
-=======
-      "ResponseBody": "{\r\n  \"name\": \"diskrp9492\",\r\n  \"id\": \"/subscriptions/0296790d-427c-48ca-b204-8b729bbd8670/resourceGroups/crptestar6778/providers/Microsoft.Compute/disks/diskrp9492\",\r\n  \"type\": \"Microsoft.Compute/disks\",\r\n  \"location\": \"centraluseuap\",\r\n  \"sku\": {\r\n    \"name\": \"Standard_LRS\",\r\n    \"tier\": \"Standard\"\r\n  },\r\n  \"properties\": {\r\n    \"osType\": \"Linux\",\r\n    \"creationData\": {\r\n      \"createOption\": \"Empty\"\r\n    },\r\n    \"diskSizeGB\": 10,\r\n    \"diskIOPSReadWrite\": 500,\r\n    \"diskMBpsReadWrite\": 60,\r\n    \"encryptionSettingsCollection\": {\r\n      \"enabled\": true,\r\n      \"encryptionSettings\": [\r\n        {\r\n          \"diskEncryptionKey\": {\r\n            \"sourceVault\": {\r\n              \"id\": \"/subscriptions/0296790d-427c-48ca-b204-8b729bbd8670/resourceGroups/longrunningrg-centraluseuap/providers/Microsoft.KeyVault/vaults/swaggerKeyVault5\"\r\n            },\r\n            \"secretUrl\": \"https://swaggerkeyvault5.vault.azure.net/secrets/swaggerSecret/0e01a1ab339e40ff9f01ea98ae8ee6b5\"\r\n          },\r\n          \"keyEncryptionKey\": {\r\n            \"sourceVault\": {\r\n              \"id\": \"/subscriptions/0296790d-427c-48ca-b204-8b729bbd8670/resourceGroups/longrunningrg-centraluseuap/providers/Microsoft.KeyVault/vaults/swaggerKeyVault5\"\r\n            },\r\n            \"keyUrl\": \"https://swaggerkeyvault5.vault.azure.net/keys/swaggerKey/52317b056a2c49d0b8673a67d072655e\"\r\n          }\r\n        }\r\n      ],\r\n      \"encryptionSettingsVersion\": \"1.0\"\r\n    },\r\n    \"encryption\": {\r\n      \"type\": \"EncryptionAtRestWithPlatformKey\"\r\n    },\r\n    \"timeCreated\": \"2021-03-04T06:10:03.2492415-08:00\",\r\n    \"provisioningState\": \"Succeeded\",\r\n    \"diskState\": \"Unattached\",\r\n    \"diskSizeBytes\": 10737418240,\r\n    \"uniqueId\": \"acddbca5-49a0-4698-9cd9-272c3695d2ae\",\r\n    \"networkAccessPolicy\": \"AllowAll\"\r\n  }\r\n}",
-      "StatusCode": 200
-    },
-    {
-      "RequestUri": "/subscriptions/0296790d-427c-48ca-b204-8b729bbd8670/resourceGroups/crptestar6778/providers/Microsoft.Compute/disks/diskrp9492?api-version=2020-12-01",
-      "EncodedRequestUri": "L3N1YnNjcmlwdGlvbnMvMDI5Njc5MGQtNDI3Yy00OGNhLWIyMDQtOGI3MjliYmQ4NjcwL3Jlc291cmNlR3JvdXBzL2NycHRlc3RhcjY3NzgvcHJvdmlkZXJzL01pY3Jvc29mdC5Db21wdXRlL2Rpc2tzL2Rpc2tycDk0OTI/YXBpLXZlcnNpb249MjAyMC0xMi0wMQ==",
->>>>>>> 4ff26068
+      "RequestUri": "/subscriptions/0296790d-427c-48ca-b204-8b729bbd8670/providers/Microsoft.Compute/locations/centraluseuap/DiskOperations/a924c2d2-c885-4553-97ea-a4f7ec7186c4?monitor=true&api-version=2020-12-01",
+      "EncodedRequestUri": "L3N1YnNjcmlwdGlvbnMvMDI5Njc5MGQtNDI3Yy00OGNhLWIyMDQtOGI3MjliYmQ4NjcwL3Byb3ZpZGVycy9NaWNyb3NvZnQuQ29tcHV0ZS9sb2NhdGlvbnMvY2VudHJhbHVzZXVhcC9EaXNrT3BlcmF0aW9ucy9hOTI0YzJkMi1jODg1LTQ1NTMtOTdlYS1hNGY3ZWM3MTg2YzQ/bW9uaXRvcj10cnVlJmFwaS12ZXJzaW9uPTIwMjAtMTItMDE=",
       "RequestMethod": "GET",
       "RequestBody": "",
       "RequestHeaders": {
-        "x-ms-client-request-id": [
-<<<<<<< HEAD
-          "fac6b01f-e182-43e7-b61f-c0084cf114ba"
-=======
-          "c72110e1-4975-4c0d-b7f9-b813bfacbc8b"
->>>>>>> 4ff26068
-        ],
-        "accept-language": [
-          "en-US"
-        ],
         "User-Agent": [
           "FxVersion/4.6.26614.01",
           "OSName/Windows",
@@ -463,7 +504,7 @@
           "no-cache"
         ],
         "Date": [
-          "Thu, 04 Mar 2021 14:10:04 GMT"
+          "Thu, 04 Mar 2021 14:10:36 GMT"
         ],
         "Pragma": [
           "no-cache"
@@ -473,196 +514,270 @@
           "Microsoft-HTTPAPI/2.0"
         ],
         "x-ms-ratelimit-remaining-resource": [
-<<<<<<< HEAD
-          "Microsoft.Compute/LowCostGet3Min;14998,Microsoft.Compute/LowCostGet30Min;119985"
-=======
-          "Microsoft.Compute/LowCostGet3Min;14998,Microsoft.Compute/LowCostGet30Min;119998"
->>>>>>> 4ff26068
+          "Microsoft.Compute/GetOperation3Min;49995,Microsoft.Compute/GetOperation30Min;399995"
         ],
         "Strict-Transport-Security": [
           "max-age=31536000; includeSubDomains"
         ],
         "x-ms-served-by": [
-<<<<<<< HEAD
-          "de3c97e5-a7f4-4bba-b1fb-feac30234d51_132556176083465984"
-        ],
-        "x-ms-request-id": [
-          "267ff383-8c5c-488c-a84f-d93d8e5a9b4f"
-        ],
-        "Server": [
-          "Microsoft-HTTPAPI/2.0",
-          "Microsoft-HTTPAPI/2.0"
-=======
           "eeaf5299-aba8-4290-a7f0-860f286922fd_132583481922275808"
         ],
         "x-ms-request-id": [
-          "80275ddd-307d-4163-b26c-4ed881f5b428"
->>>>>>> 4ff26068
+          "bb22833c-7cc6-4962-99c8-7aa40a98377d"
+        ],
+        "x-ms-ratelimit-remaining-subscription-reads": [
+          "11995"
+        ],
+        "x-ms-correlation-request-id": [
+          "47c1ef0d-77e0-4167-9238-2534a2b46f87"
+        ],
+        "x-ms-routing-request-id": [
+          "CANADACENTRAL:20210304T141036Z:47c1ef0d-77e0-4167-9238-2534a2b46f87"
+        ],
+        "X-Content-Type-Options": [
+          "nosniff"
+        ],
+        "Content-Length": [
+          "0"
+        ],
+        "Expires": [
+          "-1"
+        ]
+      },
+      "ResponseBody": "",
+      "StatusCode": 200
+    },
+    {
+      "RequestUri": "/subscriptions/0296790d-427c-48ca-b204-8b729bbd8670/resourcegroups/crptestar6778?api-version=2017-05-10",
+      "EncodedRequestUri": "L3N1YnNjcmlwdGlvbnMvMDI5Njc5MGQtNDI3Yy00OGNhLWIyMDQtOGI3MjliYmQ4NjcwL3Jlc291cmNlZ3JvdXBzL2NycHRlc3RhcjY3Nzg/YXBpLXZlcnNpb249MjAxNy0wNS0xMA==",
+      "RequestMethod": "DELETE",
+      "RequestBody": "",
+      "RequestHeaders": {
+        "x-ms-client-request-id": [
+          "49bb8615-b7dd-4cea-a902-f6d38aa987c1"
+        ],
+        "accept-language": [
+          "en-US"
+        ],
+        "User-Agent": [
+          "FxVersion/4.6.26614.01",
+          "OSName/Windows",
+          "OSVersion/Microsoft.Windows.10.0.18363.",
+          "Microsoft.Azure.Management.ResourceManager.ResourceManagementClient/1.6.0.0"
+        ]
+      },
+      "ResponseHeaders": {
+        "Cache-Control": [
+          "no-cache"
+        ],
+        "Date": [
+          "Thu, 04 Mar 2021 14:10:37 GMT"
+        ],
+        "Pragma": [
+          "no-cache"
+        ],
+        "Location": [
+          "https://management.azure.com/subscriptions/0296790d-427c-48ca-b204-8b729bbd8670/operationresults/eyJqb2JJZCI6IlJFU09VUkNFR1JPVVBERUxFVElPTkpPQi1DUlBURVNUQVI2Nzc4LUNFTlRSQUxVU0VVQVAiLCJqb2JMb2NhdGlvbiI6ImNlbnRyYWx1c2V1YXAifQ?api-version=2017-05-10"
+        ],
+        "Retry-After": [
+          "15"
+        ],
+        "x-ms-ratelimit-remaining-subscription-deletes": [
+          "14999"
+        ],
+        "x-ms-request-id": [
+          "60c866aa-38b0-4c0f-8cc5-58d1fa8cc924"
+        ],
+        "x-ms-correlation-request-id": [
+          "60c866aa-38b0-4c0f-8cc5-58d1fa8cc924"
+        ],
+        "x-ms-routing-request-id": [
+          "CANADACENTRAL:20210304T141038Z:60c866aa-38b0-4c0f-8cc5-58d1fa8cc924"
+        ],
+        "Strict-Transport-Security": [
+          "max-age=31536000; includeSubDomains"
+        ],
+        "X-Content-Type-Options": [
+          "nosniff"
+        ],
+        "Content-Length": [
+          "0"
+        ],
+        "Expires": [
+          "-1"
+        ]
+      },
+      "ResponseBody": "",
+      "StatusCode": 202
+    },
+    {
+      "RequestUri": "/subscriptions/0296790d-427c-48ca-b204-8b729bbd8670/operationresults/eyJqb2JJZCI6IlJFU09VUkNFR1JPVVBERUxFVElPTkpPQi1DUlBURVNUQVI2Nzc4LUNFTlRSQUxVU0VVQVAiLCJqb2JMb2NhdGlvbiI6ImNlbnRyYWx1c2V1YXAifQ?api-version=2017-05-10",
+      "EncodedRequestUri": "L3N1YnNjcmlwdGlvbnMvMDI5Njc5MGQtNDI3Yy00OGNhLWIyMDQtOGI3MjliYmQ4NjcwL29wZXJhdGlvbnJlc3VsdHMvZXlKcWIySkpaQ0k2SWxKRlUwOVZVa05GUjFKUFZWQkVSVXhGVkVsUFRrcFBRaTFEVWxCVVJWTlVRVkkyTnpjNExVTkZUbFJTUVV4VlUwVlZRVkFpTENKcWIySk1iMk5oZEdsdmJpSTZJbU5sYm5SeVlXeDFjMlYxWVhBaWZRP2FwaS12ZXJzaW9uPTIwMTctMDUtMTA=",
+      "RequestMethod": "GET",
+      "RequestBody": "",
+      "RequestHeaders": {
+        "User-Agent": [
+          "FxVersion/4.6.26614.01",
+          "OSName/Windows",
+          "OSVersion/Microsoft.Windows.10.0.18363.",
+          "Microsoft.Azure.Management.ResourceManager.ResourceManagementClient/1.6.0.0"
+        ]
+      },
+      "ResponseHeaders": {
+        "Cache-Control": [
+          "no-cache"
+        ],
+        "Date": [
+          "Thu, 04 Mar 2021 14:10:52 GMT"
+        ],
+        "Pragma": [
+          "no-cache"
+        ],
+        "Location": [
+          "https://management.azure.com/subscriptions/0296790d-427c-48ca-b204-8b729bbd8670/operationresults/eyJqb2JJZCI6IlJFU09VUkNFR1JPVVBERUxFVElPTkpPQi1DUlBURVNUQVI2Nzc4LUNFTlRSQUxVU0VVQVAiLCJqb2JMb2NhdGlvbiI6ImNlbnRyYWx1c2V1YXAifQ?api-version=2017-05-10"
+        ],
+        "Retry-After": [
+          "15"
+        ],
+        "x-ms-ratelimit-remaining-subscription-reads": [
+          "11999"
+        ],
+        "x-ms-request-id": [
+          "c8e5b73a-5cc3-4a59-bed3-1a6f8bc9be4c"
+        ],
+        "x-ms-correlation-request-id": [
+          "c8e5b73a-5cc3-4a59-bed3-1a6f8bc9be4c"
+        ],
+        "x-ms-routing-request-id": [
+          "CANADACENTRAL:20210304T141053Z:c8e5b73a-5cc3-4a59-bed3-1a6f8bc9be4c"
+        ],
+        "Strict-Transport-Security": [
+          "max-age=31536000; includeSubDomains"
+        ],
+        "X-Content-Type-Options": [
+          "nosniff"
+        ],
+        "Content-Length": [
+          "0"
+        ],
+        "Expires": [
+          "-1"
+        ]
+      },
+      "ResponseBody": "",
+      "StatusCode": 202
+    },
+    {
+      "RequestUri": "/subscriptions/0296790d-427c-48ca-b204-8b729bbd8670/operationresults/eyJqb2JJZCI6IlJFU09VUkNFR1JPVVBERUxFVElPTkpPQi1DUlBURVNUQVI2Nzc4LUNFTlRSQUxVU0VVQVAiLCJqb2JMb2NhdGlvbiI6ImNlbnRyYWx1c2V1YXAifQ?api-version=2017-05-10",
+      "EncodedRequestUri": "L3N1YnNjcmlwdGlvbnMvMDI5Njc5MGQtNDI3Yy00OGNhLWIyMDQtOGI3MjliYmQ4NjcwL29wZXJhdGlvbnJlc3VsdHMvZXlKcWIySkpaQ0k2SWxKRlUwOVZVa05GUjFKUFZWQkVSVXhGVkVsUFRrcFBRaTFEVWxCVVJWTlVRVkkyTnpjNExVTkZUbFJTUVV4VlUwVlZRVkFpTENKcWIySk1iMk5oZEdsdmJpSTZJbU5sYm5SeVlXeDFjMlYxWVhBaWZRP2FwaS12ZXJzaW9uPTIwMTctMDUtMTA=",
+      "RequestMethod": "GET",
+      "RequestBody": "",
+      "RequestHeaders": {
+        "User-Agent": [
+          "FxVersion/4.6.26614.01",
+          "OSName/Windows",
+          "OSVersion/Microsoft.Windows.10.0.18363.",
+          "Microsoft.Azure.Management.ResourceManager.ResourceManagementClient/1.6.0.0"
+        ]
+      },
+      "ResponseHeaders": {
+        "Cache-Control": [
+          "no-cache"
+        ],
+        "Date": [
+          "Thu, 04 Mar 2021 14:11:07 GMT"
+        ],
+        "Pragma": [
+          "no-cache"
+        ],
+        "Location": [
+          "https://management.azure.com/subscriptions/0296790d-427c-48ca-b204-8b729bbd8670/operationresults/eyJqb2JJZCI6IlJFU09VUkNFR1JPVVBERUxFVElPTkpPQi1DUlBURVNUQVI2Nzc4LUNFTlRSQUxVU0VVQVAiLCJqb2JMb2NhdGlvbiI6ImNlbnRyYWx1c2V1YXAifQ?api-version=2017-05-10"
+        ],
+        "Retry-After": [
+          "15"
+        ],
+        "x-ms-ratelimit-remaining-subscription-reads": [
+          "11998"
+        ],
+        "x-ms-request-id": [
+          "ad7c5da4-d77f-495f-b0db-ffaf305e54d5"
+        ],
+        "x-ms-correlation-request-id": [
+          "ad7c5da4-d77f-495f-b0db-ffaf305e54d5"
+        ],
+        "x-ms-routing-request-id": [
+          "CANADACENTRAL:20210304T141108Z:ad7c5da4-d77f-495f-b0db-ffaf305e54d5"
+        ],
+        "Strict-Transport-Security": [
+          "max-age=31536000; includeSubDomains"
+        ],
+        "X-Content-Type-Options": [
+          "nosniff"
+        ],
+        "Content-Length": [
+          "0"
+        ],
+        "Expires": [
+          "-1"
+        ]
+      },
+      "ResponseBody": "",
+      "StatusCode": 202
+    },
+    {
+      "RequestUri": "/subscriptions/0296790d-427c-48ca-b204-8b729bbd8670/operationresults/eyJqb2JJZCI6IlJFU09VUkNFR1JPVVBERUxFVElPTkpPQi1DUlBURVNUQVI2Nzc4LUNFTlRSQUxVU0VVQVAiLCJqb2JMb2NhdGlvbiI6ImNlbnRyYWx1c2V1YXAifQ?api-version=2017-05-10",
+      "EncodedRequestUri": "L3N1YnNjcmlwdGlvbnMvMDI5Njc5MGQtNDI3Yy00OGNhLWIyMDQtOGI3MjliYmQ4NjcwL29wZXJhdGlvbnJlc3VsdHMvZXlKcWIySkpaQ0k2SWxKRlUwOVZVa05GUjFKUFZWQkVSVXhGVkVsUFRrcFBRaTFEVWxCVVJWTlVRVkkyTnpjNExVTkZUbFJTUVV4VlUwVlZRVkFpTENKcWIySk1iMk5oZEdsdmJpSTZJbU5sYm5SeVlXeDFjMlYxWVhBaWZRP2FwaS12ZXJzaW9uPTIwMTctMDUtMTA=",
+      "RequestMethod": "GET",
+      "RequestBody": "",
+      "RequestHeaders": {
+        "User-Agent": [
+          "FxVersion/4.6.26614.01",
+          "OSName/Windows",
+          "OSVersion/Microsoft.Windows.10.0.18363.",
+          "Microsoft.Azure.Management.ResourceManager.ResourceManagementClient/1.6.0.0"
+        ]
+      },
+      "ResponseHeaders": {
+        "Cache-Control": [
+          "no-cache"
+        ],
+        "Date": [
+          "Thu, 04 Mar 2021 14:11:23 GMT"
+        ],
+        "Pragma": [
+          "no-cache"
         ],
         "x-ms-ratelimit-remaining-subscription-reads": [
           "11997"
         ],
-        "x-ms-correlation-request-id": [
-<<<<<<< HEAD
-          "826e90fb-7a50-4d06-8c74-24999694275c"
-        ],
-        "x-ms-routing-request-id": [
-          "EASTUS2:20210322T224626Z:826e90fb-7a50-4d06-8c74-24999694275c"
-=======
-          "c13335dd-6852-4db2-84f3-8ab8fefbce6b"
-        ],
-        "x-ms-routing-request-id": [
-          "CANADACENTRAL:20210304T141005Z:c13335dd-6852-4db2-84f3-8ab8fefbce6b"
->>>>>>> 4ff26068
-        ],
-        "X-Content-Type-Options": [
-          "nosniff"
-        ],
-<<<<<<< HEAD
-        "Date": [
-          "Mon, 22 Mar 2021 22:46:26 GMT"
-        ],
-        "Content-Length": [
-          "1752"
-=======
-        "Content-Length": [
-          "1782"
->>>>>>> 4ff26068
-        ],
-        "Content-Type": [
-          "application/json; charset=utf-8"
-        ],
-        "Expires": [
-          "-1"
-        ]
-      },
-<<<<<<< HEAD
-      "ResponseBody": "{\r\n  \"name\": \"diskrp6120\",\r\n  \"id\": \"/subscriptions/e37510d7-33b6-4676-886f-ee75bcc01871/resourceGroups/crptestar7999/providers/Microsoft.Compute/disks/diskrp6120\",\r\n  \"type\": \"Microsoft.Compute/disks\",\r\n  \"location\": \"eastus2\",\r\n  \"sku\": {\r\n    \"name\": \"Standard_LRS\",\r\n    \"tier\": \"Standard\"\r\n  },\r\n  \"properties\": {\r\n    \"osType\": \"Linux\",\r\n    \"creationData\": {\r\n      \"createOption\": \"Empty\"\r\n    },\r\n    \"diskSizeGB\": 10,\r\n    \"diskIOPSReadWrite\": 500,\r\n    \"diskMBpsReadWrite\": 60,\r\n    \"encryptionSettingsCollection\": {\r\n      \"enabled\": true,\r\n      \"encryptionSettings\": [\r\n        {\r\n          \"diskEncryptionKey\": {\r\n            \"sourceVault\": {\r\n              \"id\": \"/subscriptions/e37510d7-33b6-4676-886f-ee75bcc01871/resourceGroups/RGforSDKtestResources/providers/Microsoft.KeyVault/vaults/testingkvsdk\"\r\n            },\r\n            \"secretUrl\": \"https://testingkvsdk.vault.azure.net/secrets/secretforsdk/1661cd98b86d447cab87801052eb87c1\"\r\n          },\r\n          \"keyEncryptionKey\": {\r\n            \"sourceVault\": {\r\n              \"id\": \"/subscriptions/e37510d7-33b6-4676-886f-ee75bcc01871/resourceGroups/RGforSDKtestResources/providers/Microsoft.KeyVault/vaults/testingkvsdk\"\r\n            },\r\n            \"keyUrl\": \"https://testingkvsdk.vault.azure.net/keys/kvfortestingsdk/0a8eaae773844019b4ecd2dfa4f941c5\"\r\n          }\r\n        }\r\n      ],\r\n      \"encryptionSettingsVersion\": \"1.0\"\r\n    },\r\n    \"encryption\": {\r\n      \"type\": \"EncryptionAtRestWithPlatformKey\"\r\n    },\r\n    \"timeCreated\": \"2021-03-22T22:46:24.6079176+00:00\",\r\n    \"provisioningState\": \"Succeeded\",\r\n    \"diskState\": \"Unattached\",\r\n    \"diskSizeBytes\": 10737418240,\r\n    \"uniqueId\": \"5a9ac2b2-5618-43b3-a6aa-e8012b66052d\",\r\n    \"networkAccessPolicy\": \"AllowAll\"\r\n  }\r\n}",
+        "x-ms-request-id": [
+          "791398eb-07ed-4936-a0ca-9a3d48228b4a"
+        ],
+        "x-ms-correlation-request-id": [
+          "791398eb-07ed-4936-a0ca-9a3d48228b4a"
+        ],
+        "x-ms-routing-request-id": [
+          "CANADACENTRAL:20210304T141123Z:791398eb-07ed-4936-a0ca-9a3d48228b4a"
+        ],
+        "Strict-Transport-Security": [
+          "max-age=31536000; includeSubDomains"
+        ],
+        "X-Content-Type-Options": [
+          "nosniff"
+        ],
+        "Content-Length": [
+          "0"
+        ],
+        "Expires": [
+          "-1"
+        ]
+      },
+      "ResponseBody": "",
       "StatusCode": 200
     },
     {
-      "RequestUri": "/subscriptions/e37510d7-33b6-4676-886f-ee75bcc01871/resourceGroups/crptestar7999/providers/Microsoft.Compute/disks/diskrp6120?api-version=2020-09-30",
-      "EncodedRequestUri": "L3N1YnNjcmlwdGlvbnMvZTM3NTEwZDctMzNiNi00Njc2LTg4NmYtZWU3NWJjYzAxODcxL3Jlc291cmNlR3JvdXBzL2NycHRlc3Rhcjc5OTkvcHJvdmlkZXJzL01pY3Jvc29mdC5Db21wdXRlL2Rpc2tzL2Rpc2tycDYxMjA/YXBpLXZlcnNpb249MjAyMC0wOS0zMA==",
-=======
-      "ResponseBody": "{\r\n  \"name\": \"diskrp9492\",\r\n  \"id\": \"/subscriptions/0296790d-427c-48ca-b204-8b729bbd8670/resourceGroups/crptestar6778/providers/Microsoft.Compute/disks/diskrp9492\",\r\n  \"type\": \"Microsoft.Compute/disks\",\r\n  \"location\": \"centraluseuap\",\r\n  \"sku\": {\r\n    \"name\": \"Standard_LRS\",\r\n    \"tier\": \"Standard\"\r\n  },\r\n  \"properties\": {\r\n    \"osType\": \"Linux\",\r\n    \"creationData\": {\r\n      \"createOption\": \"Empty\"\r\n    },\r\n    \"diskSizeGB\": 10,\r\n    \"diskIOPSReadWrite\": 500,\r\n    \"diskMBpsReadWrite\": 60,\r\n    \"encryptionSettingsCollection\": {\r\n      \"enabled\": true,\r\n      \"encryptionSettings\": [\r\n        {\r\n          \"diskEncryptionKey\": {\r\n            \"sourceVault\": {\r\n              \"id\": \"/subscriptions/0296790d-427c-48ca-b204-8b729bbd8670/resourceGroups/longrunningrg-centraluseuap/providers/Microsoft.KeyVault/vaults/swaggerKeyVault5\"\r\n            },\r\n            \"secretUrl\": \"https://swaggerkeyvault5.vault.azure.net/secrets/swaggerSecret/0e01a1ab339e40ff9f01ea98ae8ee6b5\"\r\n          },\r\n          \"keyEncryptionKey\": {\r\n            \"sourceVault\": {\r\n              \"id\": \"/subscriptions/0296790d-427c-48ca-b204-8b729bbd8670/resourceGroups/longrunningrg-centraluseuap/providers/Microsoft.KeyVault/vaults/swaggerKeyVault5\"\r\n            },\r\n            \"keyUrl\": \"https://swaggerkeyvault5.vault.azure.net/keys/swaggerKey/52317b056a2c49d0b8673a67d072655e\"\r\n          }\r\n        }\r\n      ],\r\n      \"encryptionSettingsVersion\": \"1.0\"\r\n    },\r\n    \"encryption\": {\r\n      \"type\": \"EncryptionAtRestWithPlatformKey\"\r\n    },\r\n    \"timeCreated\": \"2021-03-04T06:10:03.2492415-08:00\",\r\n    \"provisioningState\": \"Succeeded\",\r\n    \"diskState\": \"Unattached\",\r\n    \"diskSizeBytes\": 10737418240,\r\n    \"uniqueId\": \"acddbca5-49a0-4698-9cd9-272c3695d2ae\",\r\n    \"networkAccessPolicy\": \"AllowAll\"\r\n  }\r\n}",
-      "StatusCode": 200
-    },
-    {
-      "RequestUri": "/subscriptions/0296790d-427c-48ca-b204-8b729bbd8670/resourceGroups/crptestar6778/providers/Microsoft.Compute/disks/diskrp9492?api-version=2020-12-01",
-      "EncodedRequestUri": "L3N1YnNjcmlwdGlvbnMvMDI5Njc5MGQtNDI3Yy00OGNhLWIyMDQtOGI3MjliYmQ4NjcwL3Jlc291cmNlR3JvdXBzL2NycHRlc3RhcjY3NzgvcHJvdmlkZXJzL01pY3Jvc29mdC5Db21wdXRlL2Rpc2tzL2Rpc2tycDk0OTI/YXBpLXZlcnNpb249MjAyMC0xMi0wMQ==",
->>>>>>> 4ff26068
-      "RequestMethod": "DELETE",
-      "RequestBody": "",
-      "RequestHeaders": {
-        "x-ms-client-request-id": [
-<<<<<<< HEAD
-          "225208a4-6b89-4c6e-9709-43fd5e2d978f"
-=======
-          "d262bb2c-9d11-4b72-bf39-5e25d7ad3b6f"
->>>>>>> 4ff26068
-        ],
-        "accept-language": [
-          "en-US"
-        ],
-        "User-Agent": [
-          "FxVersion/4.6.26614.01",
-          "OSName/Windows",
-          "OSVersion/Microsoft.Windows.10.0.18363.",
-          "Microsoft.Azure.Management.Compute.ComputeManagementClient/44.0.0.0"
-        ]
-      },
-      "ResponseHeaders": {
-        "Cache-Control": [
-          "no-cache"
-        ],
-        "Date": [
-          "Thu, 04 Mar 2021 14:10:05 GMT"
-        ],
-        "Pragma": [
-          "no-cache"
-        ],
-        "Location": [
-<<<<<<< HEAD
-          "https://management.azure.com/subscriptions/e37510d7-33b6-4676-886f-ee75bcc01871/providers/Microsoft.Compute/locations/eastus2/DiskOperations/54d22954-a20e-48d4-97b9-941d656d0a6e?monitor=true&api-version=2020-09-30"
-        ],
-        "Azure-AsyncOperation": [
-          "https://management.azure.com/subscriptions/e37510d7-33b6-4676-886f-ee75bcc01871/providers/Microsoft.Compute/locations/eastus2/DiskOperations/54d22954-a20e-48d4-97b9-941d656d0a6e?api-version=2020-09-30"
-=======
-          "https://management.azure.com/subscriptions/0296790d-427c-48ca-b204-8b729bbd8670/providers/Microsoft.Compute/locations/centraluseuap/DiskOperations/a924c2d2-c885-4553-97ea-a4f7ec7186c4?monitor=true&api-version=2020-12-01"
-        ],
-        "Server": [
-          "Microsoft-HTTPAPI/2.0",
-          "Microsoft-HTTPAPI/2.0"
-        ],
-        "Azure-AsyncOperation": [
-          "https://management.azure.com/subscriptions/0296790d-427c-48ca-b204-8b729bbd8670/providers/Microsoft.Compute/locations/centraluseuap/DiskOperations/a924c2d2-c885-4553-97ea-a4f7ec7186c4?api-version=2020-12-01"
->>>>>>> 4ff26068
-        ],
-        "x-ms-ratelimit-remaining-resource": [
-          "Microsoft.Compute/DeleteDisks3Min;2999,Microsoft.Compute/DeleteDisks30Min;23999"
-        ],
-        "Strict-Transport-Security": [
-          "max-age=31536000; includeSubDomains"
-        ],
-        "x-ms-served-by": [
-<<<<<<< HEAD
-          "de3c97e5-a7f4-4bba-b1fb-feac30234d51_132556176083465984"
-        ],
-        "x-ms-request-id": [
-          "54d22954-a20e-48d4-97b9-941d656d0a6e"
-        ],
-        "Server": [
-          "Microsoft-HTTPAPI/2.0",
-          "Microsoft-HTTPAPI/2.0"
-=======
-          "eeaf5299-aba8-4290-a7f0-860f286922fd_132583481922275808"
-        ],
-        "x-ms-request-id": [
-          "a924c2d2-c885-4553-97ea-a4f7ec7186c4"
->>>>>>> 4ff26068
-        ],
-        "x-ms-ratelimit-remaining-subscription-deletes": [
-          "14999"
-        ],
-        "x-ms-correlation-request-id": [
-<<<<<<< HEAD
-          "bd19b37a-a560-4b4d-9e88-dbf2b24bf891"
-        ],
-        "x-ms-routing-request-id": [
-          "EASTUS2:20210322T224627Z:bd19b37a-a560-4b4d-9e88-dbf2b24bf891"
-=======
-          "b50fb8c6-51b3-4c69-a50e-9a47f6b5cfc2"
-        ],
-        "x-ms-routing-request-id": [
-          "CANADACENTRAL:20210304T141006Z:b50fb8c6-51b3-4c69-a50e-9a47f6b5cfc2"
->>>>>>> 4ff26068
-        ],
-        "X-Content-Type-Options": [
-          "nosniff"
-        ],
-<<<<<<< HEAD
-        "Date": [
-          "Mon, 22 Mar 2021 22:46:26 GMT"
-=======
-        "Content-Length": [
-          "0"
->>>>>>> 4ff26068
-        ],
-        "Expires": [
-          "-1"
-        ]
-      },
-      "ResponseBody": "",
-      "StatusCode": 202
-    },
-    {
-<<<<<<< HEAD
-      "RequestUri": "/subscriptions/e37510d7-33b6-4676-886f-ee75bcc01871/providers/Microsoft.Compute/locations/eastus2/DiskOperations/54d22954-a20e-48d4-97b9-941d656d0a6e?api-version=2020-09-30",
-      "EncodedRequestUri": "L3N1YnNjcmlwdGlvbnMvZTM3NTEwZDctMzNiNi00Njc2LTg4NmYtZWU3NWJjYzAxODcxL3Byb3ZpZGVycy9NaWNyb3NvZnQuQ29tcHV0ZS9sb2NhdGlvbnMvZWFzdHVzMi9EaXNrT3BlcmF0aW9ucy81NGQyMjk1NC1hMjBlLTQ4ZDQtOTdiOS05NDFkNjU2ZDBhNmU/YXBpLXZlcnNpb249MjAyMC0wOS0zMA==",
-=======
-      "RequestUri": "/subscriptions/0296790d-427c-48ca-b204-8b729bbd8670/providers/Microsoft.Compute/locations/centraluseuap/DiskOperations/a924c2d2-c885-4553-97ea-a4f7ec7186c4?api-version=2020-12-01",
-      "EncodedRequestUri": "L3N1YnNjcmlwdGlvbnMvMDI5Njc5MGQtNDI3Yy00OGNhLWIyMDQtOGI3MjliYmQ4NjcwL3Byb3ZpZGVycy9NaWNyb3NvZnQuQ29tcHV0ZS9sb2NhdGlvbnMvY2VudHJhbHVzZXVhcC9EaXNrT3BlcmF0aW9ucy9hOTI0YzJkMi1jODg1LTQ1NTMtOTdlYS1hNGY3ZWM3MTg2YzQ/YXBpLXZlcnNpb249MjAyMC0xMi0wMQ==",
->>>>>>> 4ff26068
+      "RequestUri": "/subscriptions/0296790d-427c-48ca-b204-8b729bbd8670/operationresults/eyJqb2JJZCI6IlJFU09VUkNFR1JPVVBERUxFVElPTkpPQi1DUlBURVNUQVI2Nzc4LUNFTlRSQUxVU0VVQVAiLCJqb2JMb2NhdGlvbiI6ImNlbnRyYWx1c2V1YXAifQ?api-version=2017-05-10",
+      "EncodedRequestUri": "L3N1YnNjcmlwdGlvbnMvMDI5Njc5MGQtNDI3Yy00OGNhLWIyMDQtOGI3MjliYmQ4NjcwL29wZXJhdGlvbnJlc3VsdHMvZXlKcWIySkpaQ0k2SWxKRlUwOVZVa05GUjFKUFZWQkVSVXhGVkVsUFRrcFBRaTFEVWxCVVJWTlVRVkkyTnpjNExVTkZUbFJTUVV4VlUwVlZRVkFpTENKcWIySk1iMk5oZEdsdmJpSTZJbU5sYm5SeVlXeDFjMlYxWVhBaWZRP2FwaS12ZXJzaW9uPTIwMTctMDUtMTA=",
       "RequestMethod": "GET",
       "RequestBody": "",
       "RequestHeaders": {
@@ -670,564 +785,39 @@
           "FxVersion/4.6.26614.01",
           "OSName/Windows",
           "OSVersion/Microsoft.Windows.10.0.18363.",
-          "Microsoft.Azure.Management.Compute.ComputeManagementClient/44.0.0.0"
-        ]
-      },
-      "ResponseHeaders": {
-        "Cache-Control": [
-          "no-cache"
-        ],
-        "Date": [
-          "Thu, 04 Mar 2021 14:10:36 GMT"
-        ],
-        "Pragma": [
-          "no-cache"
-        ],
-        "Server": [
-          "Microsoft-HTTPAPI/2.0",
-          "Microsoft-HTTPAPI/2.0"
-        ],
-        "x-ms-ratelimit-remaining-resource": [
-          "Microsoft.Compute/GetOperation3Min;49996,Microsoft.Compute/GetOperation30Min;399996"
-        ],
-        "Strict-Transport-Security": [
-          "max-age=31536000; includeSubDomains"
-        ],
-        "x-ms-served-by": [
-<<<<<<< HEAD
-          "de3c97e5-a7f4-4bba-b1fb-feac30234d51_132556176083465984"
-        ],
-        "x-ms-request-id": [
-          "16500e8b-0695-4599-8024-904076859a72"
-        ],
-        "Server": [
-          "Microsoft-HTTPAPI/2.0",
-          "Microsoft-HTTPAPI/2.0"
-=======
-          "eeaf5299-aba8-4290-a7f0-860f286922fd_132583481922275808"
-        ],
-        "x-ms-request-id": [
-          "65546397-e33b-43a5-8039-cfb823b413d7"
->>>>>>> 4ff26068
+          "Microsoft.Azure.Management.ResourceManager.ResourceManagementClient/1.6.0.0"
+        ]
+      },
+      "ResponseHeaders": {
+        "Cache-Control": [
+          "no-cache"
+        ],
+        "Date": [
+          "Thu, 04 Mar 2021 14:11:23 GMT"
+        ],
+        "Pragma": [
+          "no-cache"
         ],
         "x-ms-ratelimit-remaining-subscription-reads": [
           "11996"
         ],
-        "x-ms-correlation-request-id": [
-<<<<<<< HEAD
-          "dd0af107-2cf2-42f8-8ee0-a43d294fc131"
-        ],
-        "x-ms-routing-request-id": [
-          "EASTUS2:20210322T224657Z:dd0af107-2cf2-42f8-8ee0-a43d294fc131"
-=======
-          "9806ee2f-6426-465c-b1ac-fd032990526a"
-        ],
-        "x-ms-routing-request-id": [
-          "CANADACENTRAL:20210304T141036Z:9806ee2f-6426-465c-b1ac-fd032990526a"
->>>>>>> 4ff26068
-        ],
-        "X-Content-Type-Options": [
-          "nosniff"
-        ],
-<<<<<<< HEAD
-        "Date": [
-          "Mon, 22 Mar 2021 22:46:56 GMT"
-        ],
-=======
->>>>>>> 4ff26068
-        "Content-Length": [
-          "184"
-        ],
-        "Content-Type": [
-          "application/json; charset=utf-8"
-        ],
-        "Expires": [
-          "-1"
-        ]
-      },
-<<<<<<< HEAD
-      "ResponseBody": "{\r\n  \"startTime\": \"2021-03-22T22:46:27.0613444+00:00\",\r\n  \"endTime\": \"2021-03-22T22:46:27.1705594+00:00\",\r\n  \"status\": \"Succeeded\",\r\n  \"name\": \"54d22954-a20e-48d4-97b9-941d656d0a6e\"\r\n}",
-      "StatusCode": 200
-    },
-    {
-      "RequestUri": "/subscriptions/e37510d7-33b6-4676-886f-ee75bcc01871/providers/Microsoft.Compute/locations/eastus2/DiskOperations/54d22954-a20e-48d4-97b9-941d656d0a6e?monitor=true&api-version=2020-09-30",
-      "EncodedRequestUri": "L3N1YnNjcmlwdGlvbnMvZTM3NTEwZDctMzNiNi00Njc2LTg4NmYtZWU3NWJjYzAxODcxL3Byb3ZpZGVycy9NaWNyb3NvZnQuQ29tcHV0ZS9sb2NhdGlvbnMvZWFzdHVzMi9EaXNrT3BlcmF0aW9ucy81NGQyMjk1NC1hMjBlLTQ4ZDQtOTdiOS05NDFkNjU2ZDBhNmU/bW9uaXRvcj10cnVlJmFwaS12ZXJzaW9uPTIwMjAtMDktMzA=",
-=======
-      "ResponseBody": "{\r\n  \"startTime\": \"2021-03-04T06:10:05.9784359-08:00\",\r\n  \"endTime\": \"2021-03-04T06:10:06.1934211-08:00\",\r\n  \"status\": \"Succeeded\",\r\n  \"name\": \"a924c2d2-c885-4553-97ea-a4f7ec7186c4\"\r\n}",
-      "StatusCode": 200
-    },
-    {
-      "RequestUri": "/subscriptions/0296790d-427c-48ca-b204-8b729bbd8670/providers/Microsoft.Compute/locations/centraluseuap/DiskOperations/a924c2d2-c885-4553-97ea-a4f7ec7186c4?monitor=true&api-version=2020-12-01",
-      "EncodedRequestUri": "L3N1YnNjcmlwdGlvbnMvMDI5Njc5MGQtNDI3Yy00OGNhLWIyMDQtOGI3MjliYmQ4NjcwL3Byb3ZpZGVycy9NaWNyb3NvZnQuQ29tcHV0ZS9sb2NhdGlvbnMvY2VudHJhbHVzZXVhcC9EaXNrT3BlcmF0aW9ucy9hOTI0YzJkMi1jODg1LTQ1NTMtOTdlYS1hNGY3ZWM3MTg2YzQ/bW9uaXRvcj10cnVlJmFwaS12ZXJzaW9uPTIwMjAtMTItMDE=",
->>>>>>> 4ff26068
-      "RequestMethod": "GET",
-      "RequestBody": "",
-      "RequestHeaders": {
-        "User-Agent": [
-          "FxVersion/4.6.26614.01",
-          "OSName/Windows",
-          "OSVersion/Microsoft.Windows.10.0.18363.",
-          "Microsoft.Azure.Management.Compute.ComputeManagementClient/44.0.0.0"
-        ]
-      },
-      "ResponseHeaders": {
-        "Cache-Control": [
-          "no-cache"
-        ],
-        "Date": [
-          "Thu, 04 Mar 2021 14:10:36 GMT"
-        ],
-        "Pragma": [
-          "no-cache"
-        ],
-        "Server": [
-          "Microsoft-HTTPAPI/2.0",
-          "Microsoft-HTTPAPI/2.0"
-        ],
-        "x-ms-ratelimit-remaining-resource": [
-          "Microsoft.Compute/GetOperation3Min;49995,Microsoft.Compute/GetOperation30Min;399995"
-        ],
-        "Strict-Transport-Security": [
-          "max-age=31536000; includeSubDomains"
-        ],
-        "x-ms-served-by": [
-<<<<<<< HEAD
-          "de3c97e5-a7f4-4bba-b1fb-feac30234d51_132556176083465984"
-        ],
-        "x-ms-request-id": [
-          "604f574b-1e02-4998-9288-98552fa52d5c"
-        ],
-        "Server": [
-          "Microsoft-HTTPAPI/2.0",
-          "Microsoft-HTTPAPI/2.0"
-=======
-          "eeaf5299-aba8-4290-a7f0-860f286922fd_132583481922275808"
-        ],
-        "x-ms-request-id": [
-          "bb22833c-7cc6-4962-99c8-7aa40a98377d"
->>>>>>> 4ff26068
-        ],
-        "x-ms-ratelimit-remaining-subscription-reads": [
-          "11995"
-        ],
-        "x-ms-correlation-request-id": [
-<<<<<<< HEAD
-          "14302946-5c31-4c8f-aa93-10ab52fa6843"
-        ],
-        "x-ms-routing-request-id": [
-          "EASTUS2:20210322T224657Z:14302946-5c31-4c8f-aa93-10ab52fa6843"
-=======
-          "47c1ef0d-77e0-4167-9238-2534a2b46f87"
-        ],
-        "x-ms-routing-request-id": [
-          "CANADACENTRAL:20210304T141036Z:47c1ef0d-77e0-4167-9238-2534a2b46f87"
->>>>>>> 4ff26068
-        ],
-        "X-Content-Type-Options": [
-          "nosniff"
-        ],
-<<<<<<< HEAD
-        "Date": [
-          "Mon, 22 Mar 2021 22:46:56 GMT"
-=======
+        "x-ms-request-id": [
+          "16066c3a-f0c1-4937-8397-c5cf338b0100"
+        ],
+        "x-ms-correlation-request-id": [
+          "16066c3a-f0c1-4937-8397-c5cf338b0100"
+        ],
+        "x-ms-routing-request-id": [
+          "CANADACENTRAL:20210304T141123Z:16066c3a-f0c1-4937-8397-c5cf338b0100"
+        ],
+        "Strict-Transport-Security": [
+          "max-age=31536000; includeSubDomains"
+        ],
+        "X-Content-Type-Options": [
+          "nosniff"
+        ],
         "Content-Length": [
           "0"
->>>>>>> 4ff26068
-        ],
-        "Expires": [
-          "-1"
-        ]
-      },
-      "ResponseBody": "",
-      "StatusCode": 200
-    },
-    {
-<<<<<<< HEAD
-      "RequestUri": "/subscriptions/e37510d7-33b6-4676-886f-ee75bcc01871/resourcegroups/crptestar7999?api-version=2017-05-10",
-      "EncodedRequestUri": "L3N1YnNjcmlwdGlvbnMvZTM3NTEwZDctMzNiNi00Njc2LTg4NmYtZWU3NWJjYzAxODcxL3Jlc291cmNlZ3JvdXBzL2NycHRlc3Rhcjc5OTk/YXBpLXZlcnNpb249MjAxNy0wNS0xMA==",
-=======
-      "RequestUri": "/subscriptions/0296790d-427c-48ca-b204-8b729bbd8670/resourcegroups/crptestar6778?api-version=2017-05-10",
-      "EncodedRequestUri": "L3N1YnNjcmlwdGlvbnMvMDI5Njc5MGQtNDI3Yy00OGNhLWIyMDQtOGI3MjliYmQ4NjcwL3Jlc291cmNlZ3JvdXBzL2NycHRlc3RhcjY3Nzg/YXBpLXZlcnNpb249MjAxNy0wNS0xMA==",
->>>>>>> 4ff26068
-      "RequestMethod": "DELETE",
-      "RequestBody": "",
-      "RequestHeaders": {
-        "x-ms-client-request-id": [
-<<<<<<< HEAD
-          "c76e2b3f-3c26-4732-852c-36c553248f88"
-=======
-          "49bb8615-b7dd-4cea-a902-f6d38aa987c1"
->>>>>>> 4ff26068
-        ],
-        "accept-language": [
-          "en-US"
-        ],
-        "User-Agent": [
-          "FxVersion/4.6.26614.01",
-          "OSName/Windows",
-          "OSVersion/Microsoft.Windows.10.0.18363.",
-          "Microsoft.Azure.Management.ResourceManager.ResourceManagementClient/1.6.0.0"
-        ]
-      },
-      "ResponseHeaders": {
-        "Cache-Control": [
-          "no-cache"
-        ],
-        "Date": [
-          "Thu, 04 Mar 2021 14:10:37 GMT"
-        ],
-        "Pragma": [
-          "no-cache"
-        ],
-        "Location": [
-<<<<<<< HEAD
-          "https://management.azure.com/subscriptions/e37510d7-33b6-4676-886f-ee75bcc01871/operationresults/eyJqb2JJZCI6IlJFU09VUkNFR1JPVVBERUxFVElPTkpPQi1DUlBURVNUQVI3OTk5LUNFTlRSQUxVU0VVQVAiLCJqb2JMb2NhdGlvbiI6ImNlbnRyYWx1c2V1YXAifQ?api-version=2017-05-10"
-=======
-          "https://management.azure.com/subscriptions/0296790d-427c-48ca-b204-8b729bbd8670/operationresults/eyJqb2JJZCI6IlJFU09VUkNFR1JPVVBERUxFVElPTkpPQi1DUlBURVNUQVI2Nzc4LUNFTlRSQUxVU0VVQVAiLCJqb2JMb2NhdGlvbiI6ImNlbnRyYWx1c2V1YXAifQ?api-version=2017-05-10"
->>>>>>> 4ff26068
-        ],
-        "Retry-After": [
-          "15"
-        ],
-        "x-ms-ratelimit-remaining-subscription-deletes": [
-          "14999"
-        ],
-        "x-ms-request-id": [
-<<<<<<< HEAD
-          "fd8e7e18-47a2-44f1-9d68-282c049783df"
-        ],
-        "x-ms-correlation-request-id": [
-          "fd8e7e18-47a2-44f1-9d68-282c049783df"
-        ],
-        "x-ms-routing-request-id": [
-          "EASTUS2:20210322T224657Z:fd8e7e18-47a2-44f1-9d68-282c049783df"
-=======
-          "60c866aa-38b0-4c0f-8cc5-58d1fa8cc924"
-        ],
-        "x-ms-correlation-request-id": [
-          "60c866aa-38b0-4c0f-8cc5-58d1fa8cc924"
-        ],
-        "x-ms-routing-request-id": [
-          "CANADACENTRAL:20210304T141038Z:60c866aa-38b0-4c0f-8cc5-58d1fa8cc924"
->>>>>>> 4ff26068
-        ],
-        "Strict-Transport-Security": [
-          "max-age=31536000; includeSubDomains"
-        ],
-        "X-Content-Type-Options": [
-          "nosniff"
-        ],
-<<<<<<< HEAD
-        "Date": [
-          "Mon, 22 Mar 2021 22:46:56 GMT"
-=======
-        "Content-Length": [
-          "0"
->>>>>>> 4ff26068
-        ],
-        "Expires": [
-          "-1"
-        ]
-      },
-      "ResponseBody": "",
-      "StatusCode": 202
-    },
-    {
-<<<<<<< HEAD
-      "RequestUri": "/subscriptions/e37510d7-33b6-4676-886f-ee75bcc01871/operationresults/eyJqb2JJZCI6IlJFU09VUkNFR1JPVVBERUxFVElPTkpPQi1DUlBURVNUQVI3OTk5LUNFTlRSQUxVU0VVQVAiLCJqb2JMb2NhdGlvbiI6ImNlbnRyYWx1c2V1YXAifQ?api-version=2017-05-10",
-      "EncodedRequestUri": "L3N1YnNjcmlwdGlvbnMvZTM3NTEwZDctMzNiNi00Njc2LTg4NmYtZWU3NWJjYzAxODcxL29wZXJhdGlvbnJlc3VsdHMvZXlKcWIySkpaQ0k2SWxKRlUwOVZVa05GUjFKUFZWQkVSVXhGVkVsUFRrcFBRaTFEVWxCVVJWTlVRVkkzT1RrNUxVTkZUbFJTUVV4VlUwVlZRVkFpTENKcWIySk1iMk5oZEdsdmJpSTZJbU5sYm5SeVlXeDFjMlYxWVhBaWZRP2FwaS12ZXJzaW9uPTIwMTctMDUtMTA=",
-=======
-      "RequestUri": "/subscriptions/0296790d-427c-48ca-b204-8b729bbd8670/operationresults/eyJqb2JJZCI6IlJFU09VUkNFR1JPVVBERUxFVElPTkpPQi1DUlBURVNUQVI2Nzc4LUNFTlRSQUxVU0VVQVAiLCJqb2JMb2NhdGlvbiI6ImNlbnRyYWx1c2V1YXAifQ?api-version=2017-05-10",
-      "EncodedRequestUri": "L3N1YnNjcmlwdGlvbnMvMDI5Njc5MGQtNDI3Yy00OGNhLWIyMDQtOGI3MjliYmQ4NjcwL29wZXJhdGlvbnJlc3VsdHMvZXlKcWIySkpaQ0k2SWxKRlUwOVZVa05GUjFKUFZWQkVSVXhGVkVsUFRrcFBRaTFEVWxCVVJWTlVRVkkyTnpjNExVTkZUbFJTUVV4VlUwVlZRVkFpTENKcWIySk1iMk5oZEdsdmJpSTZJbU5sYm5SeVlXeDFjMlYxWVhBaWZRP2FwaS12ZXJzaW9uPTIwMTctMDUtMTA=",
->>>>>>> 4ff26068
-      "RequestMethod": "GET",
-      "RequestBody": "",
-      "RequestHeaders": {
-        "User-Agent": [
-          "FxVersion/4.6.26614.01",
-          "OSName/Windows",
-          "OSVersion/Microsoft.Windows.10.0.18363.",
-          "Microsoft.Azure.Management.ResourceManager.ResourceManagementClient/1.6.0.0"
-        ]
-      },
-      "ResponseHeaders": {
-        "Cache-Control": [
-          "no-cache"
-        ],
-        "Date": [
-          "Thu, 04 Mar 2021 14:10:52 GMT"
-        ],
-        "Pragma": [
-          "no-cache"
-        ],
-        "Location": [
-<<<<<<< HEAD
-          "https://management.azure.com/subscriptions/e37510d7-33b6-4676-886f-ee75bcc01871/operationresults/eyJqb2JJZCI6IlJFU09VUkNFR1JPVVBERUxFVElPTkpPQi1DUlBURVNUQVI3OTk5LUNFTlRSQUxVU0VVQVAiLCJqb2JMb2NhdGlvbiI6ImNlbnRyYWx1c2V1YXAifQ?api-version=2017-05-10"
-=======
-          "https://management.azure.com/subscriptions/0296790d-427c-48ca-b204-8b729bbd8670/operationresults/eyJqb2JJZCI6IlJFU09VUkNFR1JPVVBERUxFVElPTkpPQi1DUlBURVNUQVI2Nzc4LUNFTlRSQUxVU0VVQVAiLCJqb2JMb2NhdGlvbiI6ImNlbnRyYWx1c2V1YXAifQ?api-version=2017-05-10"
->>>>>>> 4ff26068
-        ],
-        "Retry-After": [
-          "15"
-        ],
-        "x-ms-ratelimit-remaining-subscription-reads": [
-          "11999"
-        ],
-        "x-ms-request-id": [
-<<<<<<< HEAD
-          "a4d27323-7a72-49c1-be49-6dd89d303418"
-        ],
-        "x-ms-correlation-request-id": [
-          "a4d27323-7a72-49c1-be49-6dd89d303418"
-        ],
-        "x-ms-routing-request-id": [
-          "EASTUS2:20210322T224712Z:a4d27323-7a72-49c1-be49-6dd89d303418"
-=======
-          "c8e5b73a-5cc3-4a59-bed3-1a6f8bc9be4c"
-        ],
-        "x-ms-correlation-request-id": [
-          "c8e5b73a-5cc3-4a59-bed3-1a6f8bc9be4c"
-        ],
-        "x-ms-routing-request-id": [
-          "CANADACENTRAL:20210304T141053Z:c8e5b73a-5cc3-4a59-bed3-1a6f8bc9be4c"
->>>>>>> 4ff26068
-        ],
-        "Strict-Transport-Security": [
-          "max-age=31536000; includeSubDomains"
-        ],
-        "X-Content-Type-Options": [
-          "nosniff"
-        ],
-<<<<<<< HEAD
-        "Date": [
-          "Mon, 22 Mar 2021 22:47:11 GMT"
-=======
-        "Content-Length": [
-          "0"
->>>>>>> 4ff26068
-        ],
-        "Expires": [
-          "-1"
-        ]
-      },
-      "ResponseBody": "",
-      "StatusCode": 202
-    },
-    {
-<<<<<<< HEAD
-      "RequestUri": "/subscriptions/e37510d7-33b6-4676-886f-ee75bcc01871/operationresults/eyJqb2JJZCI6IlJFU09VUkNFR1JPVVBERUxFVElPTkpPQi1DUlBURVNUQVI3OTk5LUNFTlRSQUxVU0VVQVAiLCJqb2JMb2NhdGlvbiI6ImNlbnRyYWx1c2V1YXAifQ?api-version=2017-05-10",
-      "EncodedRequestUri": "L3N1YnNjcmlwdGlvbnMvZTM3NTEwZDctMzNiNi00Njc2LTg4NmYtZWU3NWJjYzAxODcxL29wZXJhdGlvbnJlc3VsdHMvZXlKcWIySkpaQ0k2SWxKRlUwOVZVa05GUjFKUFZWQkVSVXhGVkVsUFRrcFBRaTFEVWxCVVJWTlVRVkkzT1RrNUxVTkZUbFJTUVV4VlUwVlZRVkFpTENKcWIySk1iMk5oZEdsdmJpSTZJbU5sYm5SeVlXeDFjMlYxWVhBaWZRP2FwaS12ZXJzaW9uPTIwMTctMDUtMTA=",
-=======
-      "RequestUri": "/subscriptions/0296790d-427c-48ca-b204-8b729bbd8670/operationresults/eyJqb2JJZCI6IlJFU09VUkNFR1JPVVBERUxFVElPTkpPQi1DUlBURVNUQVI2Nzc4LUNFTlRSQUxVU0VVQVAiLCJqb2JMb2NhdGlvbiI6ImNlbnRyYWx1c2V1YXAifQ?api-version=2017-05-10",
-      "EncodedRequestUri": "L3N1YnNjcmlwdGlvbnMvMDI5Njc5MGQtNDI3Yy00OGNhLWIyMDQtOGI3MjliYmQ4NjcwL29wZXJhdGlvbnJlc3VsdHMvZXlKcWIySkpaQ0k2SWxKRlUwOVZVa05GUjFKUFZWQkVSVXhGVkVsUFRrcFBRaTFEVWxCVVJWTlVRVkkyTnpjNExVTkZUbFJTUVV4VlUwVlZRVkFpTENKcWIySk1iMk5oZEdsdmJpSTZJbU5sYm5SeVlXeDFjMlYxWVhBaWZRP2FwaS12ZXJzaW9uPTIwMTctMDUtMTA=",
->>>>>>> 4ff26068
-      "RequestMethod": "GET",
-      "RequestBody": "",
-      "RequestHeaders": {
-        "User-Agent": [
-          "FxVersion/4.6.26614.01",
-          "OSName/Windows",
-          "OSVersion/Microsoft.Windows.10.0.18363.",
-          "Microsoft.Azure.Management.ResourceManager.ResourceManagementClient/1.6.0.0"
-        ]
-      },
-      "ResponseHeaders": {
-        "Cache-Control": [
-          "no-cache"
-        ],
-        "Date": [
-          "Thu, 04 Mar 2021 14:11:07 GMT"
-        ],
-        "Pragma": [
-          "no-cache"
-        ],
-        "Location": [
-<<<<<<< HEAD
-          "https://management.azure.com/subscriptions/e37510d7-33b6-4676-886f-ee75bcc01871/operationresults/eyJqb2JJZCI6IlJFU09VUkNFR1JPVVBERUxFVElPTkpPQi1DUlBURVNUQVI3OTk5LUNFTlRSQUxVU0VVQVAiLCJqb2JMb2NhdGlvbiI6ImNlbnRyYWx1c2V1YXAifQ?api-version=2017-05-10"
-=======
-          "https://management.azure.com/subscriptions/0296790d-427c-48ca-b204-8b729bbd8670/operationresults/eyJqb2JJZCI6IlJFU09VUkNFR1JPVVBERUxFVElPTkpPQi1DUlBURVNUQVI2Nzc4LUNFTlRSQUxVU0VVQVAiLCJqb2JMb2NhdGlvbiI6ImNlbnRyYWx1c2V1YXAifQ?api-version=2017-05-10"
->>>>>>> 4ff26068
-        ],
-        "Retry-After": [
-          "15"
-        ],
-        "x-ms-ratelimit-remaining-subscription-reads": [
-          "11998"
-        ],
-        "x-ms-request-id": [
-<<<<<<< HEAD
-          "063c41d7-d109-4230-b251-c52fae155b74"
-        ],
-        "x-ms-correlation-request-id": [
-          "063c41d7-d109-4230-b251-c52fae155b74"
-        ],
-        "x-ms-routing-request-id": [
-          "EASTUS2:20210322T224727Z:063c41d7-d109-4230-b251-c52fae155b74"
-=======
-          "ad7c5da4-d77f-495f-b0db-ffaf305e54d5"
-        ],
-        "x-ms-correlation-request-id": [
-          "ad7c5da4-d77f-495f-b0db-ffaf305e54d5"
-        ],
-        "x-ms-routing-request-id": [
-          "CANADACENTRAL:20210304T141108Z:ad7c5da4-d77f-495f-b0db-ffaf305e54d5"
->>>>>>> 4ff26068
-        ],
-        "Strict-Transport-Security": [
-          "max-age=31536000; includeSubDomains"
-        ],
-        "X-Content-Type-Options": [
-          "nosniff"
-        ],
-<<<<<<< HEAD
-        "Date": [
-          "Mon, 22 Mar 2021 22:47:27 GMT"
-=======
-        "Content-Length": [
-          "0"
->>>>>>> 4ff26068
-        ],
-        "Expires": [
-          "-1"
-        ]
-      },
-      "ResponseBody": "",
-      "StatusCode": 202
-    },
-    {
-<<<<<<< HEAD
-      "RequestUri": "/subscriptions/e37510d7-33b6-4676-886f-ee75bcc01871/operationresults/eyJqb2JJZCI6IlJFU09VUkNFR1JPVVBERUxFVElPTkpPQi1DUlBURVNUQVI3OTk5LUNFTlRSQUxVU0VVQVAiLCJqb2JMb2NhdGlvbiI6ImNlbnRyYWx1c2V1YXAifQ?api-version=2017-05-10",
-      "EncodedRequestUri": "L3N1YnNjcmlwdGlvbnMvZTM3NTEwZDctMzNiNi00Njc2LTg4NmYtZWU3NWJjYzAxODcxL29wZXJhdGlvbnJlc3VsdHMvZXlKcWIySkpaQ0k2SWxKRlUwOVZVa05GUjFKUFZWQkVSVXhGVkVsUFRrcFBRaTFEVWxCVVJWTlVRVkkzT1RrNUxVTkZUbFJTUVV4VlUwVlZRVkFpTENKcWIySk1iMk5oZEdsdmJpSTZJbU5sYm5SeVlXeDFjMlYxWVhBaWZRP2FwaS12ZXJzaW9uPTIwMTctMDUtMTA=",
-=======
-      "RequestUri": "/subscriptions/0296790d-427c-48ca-b204-8b729bbd8670/operationresults/eyJqb2JJZCI6IlJFU09VUkNFR1JPVVBERUxFVElPTkpPQi1DUlBURVNUQVI2Nzc4LUNFTlRSQUxVU0VVQVAiLCJqb2JMb2NhdGlvbiI6ImNlbnRyYWx1c2V1YXAifQ?api-version=2017-05-10",
-      "EncodedRequestUri": "L3N1YnNjcmlwdGlvbnMvMDI5Njc5MGQtNDI3Yy00OGNhLWIyMDQtOGI3MjliYmQ4NjcwL29wZXJhdGlvbnJlc3VsdHMvZXlKcWIySkpaQ0k2SWxKRlUwOVZVa05GUjFKUFZWQkVSVXhGVkVsUFRrcFBRaTFEVWxCVVJWTlVRVkkyTnpjNExVTkZUbFJTUVV4VlUwVlZRVkFpTENKcWIySk1iMk5oZEdsdmJpSTZJbU5sYm5SeVlXeDFjMlYxWVhBaWZRP2FwaS12ZXJzaW9uPTIwMTctMDUtMTA=",
->>>>>>> 4ff26068
-      "RequestMethod": "GET",
-      "RequestBody": "",
-      "RequestHeaders": {
-        "User-Agent": [
-          "FxVersion/4.6.26614.01",
-          "OSName/Windows",
-          "OSVersion/Microsoft.Windows.10.0.18363.",
-          "Microsoft.Azure.Management.ResourceManager.ResourceManagementClient/1.6.0.0"
-        ]
-      },
-      "ResponseHeaders": {
-        "Cache-Control": [
-          "no-cache"
-        ],
-        "Date": [
-          "Thu, 04 Mar 2021 14:11:23 GMT"
-        ],
-        "Pragma": [
-          "no-cache"
-        ],
-        "x-ms-ratelimit-remaining-subscription-reads": [
-          "11997"
-        ],
-        "x-ms-request-id": [
-<<<<<<< HEAD
-          "fe2f1ca2-c12d-4b10-a63d-c5ee24ea8859"
-        ],
-        "x-ms-correlation-request-id": [
-          "fe2f1ca2-c12d-4b10-a63d-c5ee24ea8859"
-        ],
-        "x-ms-routing-request-id": [
-          "EASTUS2:20210322T224743Z:fe2f1ca2-c12d-4b10-a63d-c5ee24ea8859"
-=======
-          "791398eb-07ed-4936-a0ca-9a3d48228b4a"
-        ],
-        "x-ms-correlation-request-id": [
-          "791398eb-07ed-4936-a0ca-9a3d48228b4a"
-        ],
-        "x-ms-routing-request-id": [
-          "CANADACENTRAL:20210304T141123Z:791398eb-07ed-4936-a0ca-9a3d48228b4a"
->>>>>>> 4ff26068
-        ],
-        "Strict-Transport-Security": [
-          "max-age=31536000; includeSubDomains"
-        ],
-        "X-Content-Type-Options": [
-          "nosniff"
-        ],
-<<<<<<< HEAD
-        "Date": [
-          "Mon, 22 Mar 2021 22:47:42 GMT"
-=======
-        "Content-Length": [
-          "0"
->>>>>>> 4ff26068
-        ],
-        "Expires": [
-          "-1"
-        ]
-      },
-      "ResponseBody": "",
-      "StatusCode": 200
-    },
-    {
-<<<<<<< HEAD
-      "RequestUri": "/subscriptions/e37510d7-33b6-4676-886f-ee75bcc01871/operationresults/eyJqb2JJZCI6IlJFU09VUkNFR1JPVVBERUxFVElPTkpPQi1DUlBURVNUQVI3OTk5LUNFTlRSQUxVU0VVQVAiLCJqb2JMb2NhdGlvbiI6ImNlbnRyYWx1c2V1YXAifQ?api-version=2017-05-10",
-      "EncodedRequestUri": "L3N1YnNjcmlwdGlvbnMvZTM3NTEwZDctMzNiNi00Njc2LTg4NmYtZWU3NWJjYzAxODcxL29wZXJhdGlvbnJlc3VsdHMvZXlKcWIySkpaQ0k2SWxKRlUwOVZVa05GUjFKUFZWQkVSVXhGVkVsUFRrcFBRaTFEVWxCVVJWTlVRVkkzT1RrNUxVTkZUbFJTUVV4VlUwVlZRVkFpTENKcWIySk1iMk5oZEdsdmJpSTZJbU5sYm5SeVlXeDFjMlYxWVhBaWZRP2FwaS12ZXJzaW9uPTIwMTctMDUtMTA=",
-=======
-      "RequestUri": "/subscriptions/0296790d-427c-48ca-b204-8b729bbd8670/operationresults/eyJqb2JJZCI6IlJFU09VUkNFR1JPVVBERUxFVElPTkpPQi1DUlBURVNUQVI2Nzc4LUNFTlRSQUxVU0VVQVAiLCJqb2JMb2NhdGlvbiI6ImNlbnRyYWx1c2V1YXAifQ?api-version=2017-05-10",
-      "EncodedRequestUri": "L3N1YnNjcmlwdGlvbnMvMDI5Njc5MGQtNDI3Yy00OGNhLWIyMDQtOGI3MjliYmQ4NjcwL29wZXJhdGlvbnJlc3VsdHMvZXlKcWIySkpaQ0k2SWxKRlUwOVZVa05GUjFKUFZWQkVSVXhGVkVsUFRrcFBRaTFEVWxCVVJWTlVRVkkyTnpjNExVTkZUbFJTUVV4VlUwVlZRVkFpTENKcWIySk1iMk5oZEdsdmJpSTZJbU5sYm5SeVlXeDFjMlYxWVhBaWZRP2FwaS12ZXJzaW9uPTIwMTctMDUtMTA=",
->>>>>>> 4ff26068
-      "RequestMethod": "GET",
-      "RequestBody": "",
-      "RequestHeaders": {
-        "User-Agent": [
-          "FxVersion/4.6.26614.01",
-          "OSName/Windows",
-          "OSVersion/Microsoft.Windows.10.0.18363.",
-          "Microsoft.Azure.Management.ResourceManager.ResourceManagementClient/1.6.0.0"
-        ]
-      },
-      "ResponseHeaders": {
-        "Cache-Control": [
-          "no-cache"
-        ],
-        "Date": [
-          "Thu, 04 Mar 2021 14:11:23 GMT"
-        ],
-        "Pragma": [
-          "no-cache"
-        ],
-        "x-ms-ratelimit-remaining-subscription-reads": [
-          "11996"
-        ],
-        "x-ms-request-id": [
-<<<<<<< HEAD
-          "17fa5189-854d-4787-a3a0-5e82b468edbd"
-        ],
-        "x-ms-correlation-request-id": [
-          "17fa5189-854d-4787-a3a0-5e82b468edbd"
-        ],
-        "x-ms-routing-request-id": [
-          "EASTUS2:20210322T224743Z:17fa5189-854d-4787-a3a0-5e82b468edbd"
-=======
-          "16066c3a-f0c1-4937-8397-c5cf338b0100"
-        ],
-        "x-ms-correlation-request-id": [
-          "16066c3a-f0c1-4937-8397-c5cf338b0100"
-        ],
-        "x-ms-routing-request-id": [
-          "CANADACENTRAL:20210304T141123Z:16066c3a-f0c1-4937-8397-c5cf338b0100"
->>>>>>> 4ff26068
-        ],
-        "Strict-Transport-Security": [
-          "max-age=31536000; includeSubDomains"
-        ],
-        "X-Content-Type-Options": [
-          "nosniff"
-        ],
-<<<<<<< HEAD
-        "Date": [
-          "Mon, 22 Mar 2021 22:47:43 GMT"
-=======
-        "Content-Length": [
-          "0"
->>>>>>> 4ff26068
         ],
         "Expires": [
           "-1"
@@ -1239,13 +829,8 @@
   ],
   "Names": {
     "DiskEncryptionPositiveTest": [
-<<<<<<< HEAD
-      "crptestar7999",
-      "diskrp6120"
-=======
       "crptestar6778",
       "diskrp9492"
->>>>>>> 4ff26068
     ]
   },
   "Variables": {
