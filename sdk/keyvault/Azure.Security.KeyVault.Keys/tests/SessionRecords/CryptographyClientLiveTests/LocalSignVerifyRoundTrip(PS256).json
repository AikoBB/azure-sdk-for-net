{
  "Entries": [
    {
<<<<<<< HEAD
      "RequestUri": "https://heathskv.vault.azure.net/keys/1615988730?api-version=7.1-preview",
=======
      "RequestUri": "https://heathskv.vault.azure.net/keys/1615988730?api-version=7.1",
>>>>>>> 2d11c666
      "RequestMethod": "PUT",
      "RequestHeaders": {
        "Accept": "application/json",
        "Content-Type": "application/json",
        "traceparent": "00-e0616e292e0f0746816cd14198d97fbc-bfc2a4c02a3d1641-00",
        "User-Agent": [
          "azsdk-net-Security.KeyVault.Keys/4.1.0-dev.20200729.1",
          "(.NET Core 4.6.29017.01; Microsoft Windows 10.0.19041 )"
        ],
        "x-ms-client-request-id": "c6f6ab9f0bd3c8d2cddd4e2f16233fdd",
        "x-ms-return-client-request-id": "true"
      },
      "RequestBody": null,
      "StatusCode": 401,
      "ResponseHeaders": {
        "Cache-Control": "no-cache",
        "Content-Length": "87",
        "Content-Type": "application/json; charset=utf-8",
        "Date": "Wed, 29 Jul 2020 22:42:35 GMT",
        "Expires": "-1",
        "Pragma": "no-cache",
        "Strict-Transport-Security": "max-age=31536000;includeSubDomains",
        "WWW-Authenticate": "Bearer authorization=\u0022https://login.windows.net/72f988bf-86f1-41af-91ab-2d7cd011db47\u0022, resource=\u0022https://vault.azure.net\u0022",
        "X-AspNet-Version": "4.0.30319",
        "X-Content-Type-Options": "nosniff",
        "x-ms-keyvault-network-info": "conn_type=Ipv4;addr=67.171.12.239;act_addr_fam=InterNetwork;",
        "x-ms-keyvault-region": "westus2",
        "x-ms-keyvault-service-version": "1.1.10.0",
        "x-ms-request-id": "0f1181b0-cf47-4571-931b-283238e17648",
        "X-Powered-By": "ASP.NET"
      },
      "ResponseBody": {
        "error": {
          "code": "Unauthorized",
          "message": "Request is missing a Bearer or PoP token."
        }
      }
    },
    {
<<<<<<< HEAD
      "RequestUri": "https://heathskv.vault.azure.net/keys/1615988730?api-version=7.1-preview",
=======
      "RequestUri": "https://heathskv.vault.azure.net/keys/1615988730?api-version=7.1",
>>>>>>> 2d11c666
      "RequestMethod": "PUT",
      "RequestHeaders": {
        "Accept": "application/json",
        "Authorization": "Sanitized",
        "Content-Length": "1693",
        "Content-Type": "application/json",
        "traceparent": "00-e0616e292e0f0746816cd14198d97fbc-bfc2a4c02a3d1641-00",
        "User-Agent": [
          "azsdk-net-Security.KeyVault.Keys/4.1.0-dev.20200729.1",
          "(.NET Core 4.6.29017.01; Microsoft Windows 10.0.19041 )"
        ],
        "x-ms-client-request-id": "c6f6ab9f0bd3c8d2cddd4e2f16233fdd",
        "x-ms-return-client-request-id": "true"
      },
      "RequestBody": {
        "key": {
          "kty": "RSA",
          "key_ops": [
            "encrypt",
            "decrypt",
            "sign",
            "verify",
            "wrapKey",
            "unwrapKey"
          ],
          "n": "x2GrX8BMUN86IYdBa0I9vdeB5e3AWeag0Mx-174PzdU9IwiigZTIYND86PbfIuihrkyreOZ9ZRwgGnvy2RCihSiBwB1NxvBPNuCDFEwwXO-ckyZ_9GeTR-g7J5H76f27Z5qmD4RHrlVVODJo_JdCwXdOfI7CJOmcKRL2zpCjdwWqx2NiOzj27ndGC-3Kym5uCNFeqdGG6t_MfBec8q5MAuhHz5XwfC9vm5eH55j0B03VLfNekVJXmb1UtQTvyBQL4LMLcrhDDh8TeaGIyZY5aMsWLP2kXzoNMdjBEgL3O2yhMK1tpM9C4rZc3DP1F9o6Zt_fagRRhIs9i3ufetffrQ",
          "e": "AQAB",
          "dp": "BQwM6ZV3TQ8eSpW_yw4DiW_mVlS2Whndft4GztwbdqGqAqZ3UqS_SxiakcWGSqJfzCw-GHV1s7SFvWp1AYjXtmO4Tu1pU7KzgPMkTBghGPXQ6vNTSXRaxQfmvOBIa6DPDieA3j5lMB6Ky3tVsdQ-6D2w8SpdYzMFBMBSTWj_KPk",
          "dq": "zPkgSf1xe5W0brbbP5lcKvH3FzUpxyqHawyLrTUA_6LYInU1Pm3ZPTkdBmUmCBmw59dt0OzE58sq5C14CZ5dhoyFJ7dP7SLj5XoKwOBt52pcjLZqeXJtEqRlW6Cpy40r6xuBhCb3AEklSsnaQ2AVR2WU47kLAMsHP13fGUsPhBc",
          "qi": "wrQcKRmeJOM44JslEiVbX9tFcui-JU7HDRUFGKhH94ekpQKloADZmPL0M2SAMLlszIPAevMy_WCRAmGeeWjNhGw5HkexE_nqK8ll1R2KR_Sj8gFQCq1yzeMZZz4VjUB8jzCgyTv5lrpYrtbIJqaiqA-WKyj4ORGh8GrF3ZlbGBo",
          "p": "yi6f3VIiMdN1UB-rAEhizxcfpRfkRiL8_CtzTrIfuXKkqlLuBaTrUfqgmz35xAQi0vC0_-4vwIEqPV7kdVXyHBPTWSY4gZG2to5HPCeehwctz9eqXxVQ9ccBX5yunexj_ATat-eAFJzvar02As6q85NGjLkLguFdOctGX6fVvu8",
          "q": "_HQzwzJkn3jn_XnAsGAflMM92fwC9xYtR4j89BOjvyWAPBsdEkNcziKkAX4EevMRZjZJPDtvSWl01TUjkEezFeelJkidtTigRFhjst2Ury5CCCUZSnvlcr7Vo5ILuvdfCximYhltU8GKhhlDU6Q6U5TZmYs65B7FhhWJU7U9iyM",
          "d": "ilp_FimVi4TrjLqTrb9Aosy56fiqQngkXd-ZoVHVG6r-CqKCSdMZnP1IksxEmK-_CflP_8xJdXEn4dji8rd1X1t1df-fqg21mkn_C4W3BbaL-xx7K_j3na1L5zCJE50rf0A0PY44Q4QZZ66rZaP9Ac0tXIeftweYgnQTadG6bOr5VFmhPYqvTKYi3irjwWhOxF9J5ni2fKeQ66J4k7S70lkT6SD1GuUnJ2yYniBzxmFPARD3t-gXXw5rKwL1504Wy9dts4AXrK1cSBbxKvLeFLQbGlIRdQXYLjfjMaWBoykgrm9S9uTRwnM_LlaKocMMTB20d7kq1IjBsz4r0ZhJjQ"
        }
      },
      "StatusCode": 200,
      "ResponseHeaders": {
        "Cache-Control": "no-cache",
        "Content-Length": "674",
        "Content-Type": "application/json; charset=utf-8",
        "Date": "Wed, 29 Jul 2020 22:42:35 GMT",
        "Expires": "-1",
        "Pragma": "no-cache",
        "Strict-Transport-Security": "max-age=31536000;includeSubDomains",
        "X-AspNet-Version": "4.0.30319",
        "X-Content-Type-Options": "nosniff",
        "x-ms-keyvault-network-info": "conn_type=Ipv4;addr=67.171.12.239;act_addr_fam=InterNetwork;",
        "x-ms-keyvault-region": "westus2",
        "x-ms-keyvault-service-version": "1.1.10.0",
        "x-ms-request-id": "a0d65a22-f44e-452d-8157-11ba0c984008",
        "X-Powered-By": "ASP.NET"
      },
      "ResponseBody": {
        "key": {
          "kid": "https://heathskv.vault.azure.net/keys/1615988730/f947b3392a574cc7b64e309bc8ca3015",
          "kty": "RSA",
          "key_ops": [
            "encrypt",
            "decrypt",
            "sign",
            "verify",
            "wrapKey",
            "unwrapKey"
          ],
          "n": "x2GrX8BMUN86IYdBa0I9vdeB5e3AWeag0Mx-174PzdU9IwiigZTIYND86PbfIuihrkyreOZ9ZRwgGnvy2RCihSiBwB1NxvBPNuCDFEwwXO-ckyZ_9GeTR-g7J5H76f27Z5qmD4RHrlVVODJo_JdCwXdOfI7CJOmcKRL2zpCjdwWqx2NiOzj27ndGC-3Kym5uCNFeqdGG6t_MfBec8q5MAuhHz5XwfC9vm5eH55j0B03VLfNekVJXmb1UtQTvyBQL4LMLcrhDDh8TeaGIyZY5aMsWLP2kXzoNMdjBEgL3O2yhMK1tpM9C4rZc3DP1F9o6Zt_fagRRhIs9i3ufetffrQ",
          "e": "AQAB"
        },
        "attributes": {
          "enabled": true,
          "created": 1596062555,
          "updated": 1596062555,
          "recoveryLevel": "Recoverable\u002BPurgeable",
          "recoverableDays": 90
        }
      }
    },
    {
<<<<<<< HEAD
      "RequestUri": "https://heathskv.vault.azure.net/keys/1615988730/ad070e5ec0d349b695264df838205f71/verify?api-version=7.1-preview",
=======
      "RequestUri": "https://heathskv.vault.azure.net/keys/1615988730/f947b3392a574cc7b64e309bc8ca3015/verify?api-version=7.1",
>>>>>>> 2d11c666
      "RequestMethod": "POST",
      "RequestHeaders": {
        "Accept": "application/json",
        "Authorization": "Sanitized",
        "Content-Length": "423",
        "Content-Type": "application/json",
        "traceparent": "00-fd9db27207fc074ab1aa48f126f5670a-787cd7d05ae7b046-00",
        "User-Agent": [
          "azsdk-net-Security.KeyVault.Keys/4.1.0-dev.20200729.1",
          "(.NET Core 4.6.29017.01; Microsoft Windows 10.0.19041 )"
        ],
        "x-ms-client-request-id": "482252dd1bb037861924d5e9bc906d02",
        "x-ms-return-client-request-id": "true"
      },
      "RequestBody": {
        "alg": "PS256",
        "digest": "6U48wmolxfYwU25eZo-s6m2n5zbMWl1LMxFXM0-l7ag",
        "value": "TrnOHTTWeigWBco6e8GrADHqaw6VC-1vCUhmbdQP8kfFC3-IxyNzIT2yBH503vTyARtnP1SjkOaArNLZuo0XBDbNyGfqB633A-8g6FzpLoJ_hEmSrby_mQUlxS9vCXEVILFwFoKnYmCLd2r-Dvq0Lq6IWVXPs_ggckuATfwGdCzi2_Mv59ByTVSPnkFtY6hISe-DfsLlU8ygNJumRc3Yj32PW2SrBeM2Ow5mY4hOIlBYEh7V7a2fgYUJJejaGZLJI75yhrNj7pY2bjOpcxICKbwsTWli8-rCc8lJXvdyIBuzSyoBvaSyVWUJYEjs3S4XRrhUhFbIxQkzqs8XVK7x3g"
      },
      "StatusCode": 200,
      "ResponseHeaders": {
        "Cache-Control": "no-cache",
        "Content-Length": "14",
        "Content-Type": "application/json; charset=utf-8",
        "Date": "Wed, 29 Jul 2020 22:42:35 GMT",
        "Expires": "-1",
        "Pragma": "no-cache",
        "Strict-Transport-Security": "max-age=31536000;includeSubDomains",
        "X-AspNet-Version": "4.0.30319",
        "X-Content-Type-Options": "nosniff",
        "x-ms-keyvault-network-info": "conn_type=Ipv4;addr=67.171.12.239;act_addr_fam=InterNetwork;",
        "x-ms-keyvault-region": "westus2",
        "x-ms-keyvault-service-version": "1.1.10.0",
        "x-ms-request-id": "817e1179-d428-440a-b7aa-e61120326b3e",
        "X-Powered-By": "ASP.NET"
      },
      "ResponseBody": {
        "value": true
      }
<<<<<<< HEAD
    },
    {
      "RequestUri": "https://heathskv.vault.azure.net/keys/1615988730?api-version=7.1-preview",
      "RequestMethod": "DELETE",
      "RequestHeaders": {
        "Accept": "application/json",
        "Authorization": "Sanitized",
        "Content-Type": "application/json",
        "traceparent": "00-b372e115c40993409bddff6dbb79b9eb-c675b86662898c4d-00",
        "User-Agent": [
          "azsdk-net-Security.KeyVault.Keys/4.0.0-dev.20190923.1\u002B19f09c2516ea3e7d461309968d8e56c58f954687",
          "(.NET Core 4.6.27817.01; Microsoft Windows 10.0.18362 )"
        ],
        "x-ms-client-request-id": "d9438e554d454b3bcb034d16f06bb8bc",
        "x-ms-return-client-request-id": "true"
      },
      "RequestBody": null,
      "StatusCode": 200,
      "ResponseHeaders": {
        "Cache-Control": "no-cache",
        "Content-Length": "781",
        "Content-Type": "application/json; charset=utf-8",
        "Date": "Mon, 23 Sep 2019 17:50:45 GMT",
        "Expires": "-1",
        "Pragma": "no-cache",
        "Server": "Microsoft-IIS/10.0",
        "Strict-Transport-Security": "max-age=31536000;includeSubDomains",
        "X-AspNet-Version": "4.0.30319",
        "X-Content-Type-Options": "nosniff",
        "x-ms-keyvault-network-info": "addr=131.107.147.193;act_addr_fam=InterNetwork;",
        "x-ms-keyvault-region": "westus",
        "x-ms-keyvault-service-version": "1.1.0.878",
        "x-ms-request-id": "a00e177a-3e77-4133-8e82-0d94bbed2822",
        "X-Powered-By": "ASP.NET"
      },
      "ResponseBody": {
        "recoveryId": "https://heathskv.vault.azure.net/deletedkeys/1615988730",
        "deletedDate": 1569261045,
        "scheduledPurgeDate": 1577037045,
        "key": {
          "kid": "https://heathskv.vault.azure.net/keys/1615988730/ad070e5ec0d349b695264df838205f71",
          "kty": "RSA",
          "key_ops": [
            "encrypt",
            "decrypt",
            "sign",
            "verify",
            "wrapKey",
            "unwrapKey"
          ],
          "n": "x2GrX8BMUN86IYdBa0I9vdeB5e3AWeag0Mx-174PzdU9IwiigZTIYND86PbfIuihrkyreOZ9ZRwgGnvy2RCihSiBwB1NxvBPNuCDFEwwXO-ckyZ_9GeTR-g7J5H76f27Z5qmD4RHrlVVODJo_JdCwXdOfI7CJOmcKRL2zpCjdwWqx2NiOzj27ndGC-3Kym5uCNFeqdGG6t_MfBec8q5MAuhHz5XwfC9vm5eH55j0B03VLfNekVJXmb1UtQTvyBQL4LMLcrhDDh8TeaGIyZY5aMsWLP2kXzoNMdjBEgL3O2yhMK1tpM9C4rZc3DP1F9o6Zt_fagRRhIs9i3ufetffrQ",
          "e": "AQAB"
        },
        "attributes": {
          "enabled": true,
          "created": 1569261044,
          "updated": 1569261044,
          "recoveryLevel": "Recoverable\u002BPurgeable"
        }
      }
    },
    {
      "RequestUri": "https://heathskv.vault.azure.net/deletedkeys/1615988730?api-version=7.1-preview",
      "RequestMethod": "DELETE",
      "RequestHeaders": {
        "Accept": "application/json",
        "Authorization": "Sanitized",
        "Content-Type": "application/json",
        "traceparent": "00-eb8f6f51401a1b40b8285bba8ef2a609-04ddc2140e59be44-00",
        "User-Agent": [
          "azsdk-net-Security.KeyVault.Keys/4.0.0-dev.20190923.1\u002B19f09c2516ea3e7d461309968d8e56c58f954687",
          "(.NET Core 4.6.27817.01; Microsoft Windows 10.0.18362 )"
        ],
        "x-ms-client-request-id": "e912296072468aeb1ab90d7c1756195a",
        "x-ms-return-client-request-id": "true"
      },
      "RequestBody": null,
      "StatusCode": 204,
      "ResponseHeaders": {
        "Cache-Control": "no-cache",
        "Date": "Mon, 23 Sep 2019 17:51:00 GMT",
        "Expires": "-1",
        "Pragma": "no-cache",
        "Server": "Microsoft-IIS/10.0",
        "Strict-Transport-Security": "max-age=31536000;includeSubDomains",
        "X-AspNet-Version": "4.0.30319",
        "X-Content-Type-Options": "nosniff",
        "x-ms-keyvault-network-info": "addr=131.107.147.193;act_addr_fam=InterNetwork;",
        "x-ms-keyvault-region": "westus",
        "x-ms-keyvault-service-version": "1.1.0.878",
        "x-ms-request-id": "d1c257e8-440c-4298-94ab-5a64845291b1",
        "X-Powered-By": "ASP.NET"
      },
      "ResponseBody": []
=======
>>>>>>> 2d11c666
    }
  ],
  "Variables": {
    "AZURE_KEYVAULT_URL": "https://heathskv.vault.azure.net",
    "RandomSeed": "266052996"
  }
}<|MERGE_RESOLUTION|>--- conflicted
+++ resolved
@@ -1,11 +1,7 @@
 {
   "Entries": [
     {
-<<<<<<< HEAD
-      "RequestUri": "https://heathskv.vault.azure.net/keys/1615988730?api-version=7.1-preview",
-=======
       "RequestUri": "https://heathskv.vault.azure.net/keys/1615988730?api-version=7.1",
->>>>>>> 2d11c666
       "RequestMethod": "PUT",
       "RequestHeaders": {
         "Accept": "application/json",
@@ -45,11 +41,7 @@
       }
     },
     {
-<<<<<<< HEAD
-      "RequestUri": "https://heathskv.vault.azure.net/keys/1615988730?api-version=7.1-preview",
-=======
       "RequestUri": "https://heathskv.vault.azure.net/keys/1615988730?api-version=7.1",
->>>>>>> 2d11c666
       "RequestMethod": "PUT",
       "RequestHeaders": {
         "Accept": "application/json",
@@ -127,11 +119,7 @@
       }
     },
     {
-<<<<<<< HEAD
-      "RequestUri": "https://heathskv.vault.azure.net/keys/1615988730/ad070e5ec0d349b695264df838205f71/verify?api-version=7.1-preview",
-=======
       "RequestUri": "https://heathskv.vault.azure.net/keys/1615988730/f947b3392a574cc7b64e309bc8ca3015/verify?api-version=7.1",
->>>>>>> 2d11c666
       "RequestMethod": "POST",
       "RequestHeaders": {
         "Accept": "application/json",
@@ -171,103 +159,6 @@
       "ResponseBody": {
         "value": true
       }
-<<<<<<< HEAD
-    },
-    {
-      "RequestUri": "https://heathskv.vault.azure.net/keys/1615988730?api-version=7.1-preview",
-      "RequestMethod": "DELETE",
-      "RequestHeaders": {
-        "Accept": "application/json",
-        "Authorization": "Sanitized",
-        "Content-Type": "application/json",
-        "traceparent": "00-b372e115c40993409bddff6dbb79b9eb-c675b86662898c4d-00",
-        "User-Agent": [
-          "azsdk-net-Security.KeyVault.Keys/4.0.0-dev.20190923.1\u002B19f09c2516ea3e7d461309968d8e56c58f954687",
-          "(.NET Core 4.6.27817.01; Microsoft Windows 10.0.18362 )"
-        ],
-        "x-ms-client-request-id": "d9438e554d454b3bcb034d16f06bb8bc",
-        "x-ms-return-client-request-id": "true"
-      },
-      "RequestBody": null,
-      "StatusCode": 200,
-      "ResponseHeaders": {
-        "Cache-Control": "no-cache",
-        "Content-Length": "781",
-        "Content-Type": "application/json; charset=utf-8",
-        "Date": "Mon, 23 Sep 2019 17:50:45 GMT",
-        "Expires": "-1",
-        "Pragma": "no-cache",
-        "Server": "Microsoft-IIS/10.0",
-        "Strict-Transport-Security": "max-age=31536000;includeSubDomains",
-        "X-AspNet-Version": "4.0.30319",
-        "X-Content-Type-Options": "nosniff",
-        "x-ms-keyvault-network-info": "addr=131.107.147.193;act_addr_fam=InterNetwork;",
-        "x-ms-keyvault-region": "westus",
-        "x-ms-keyvault-service-version": "1.1.0.878",
-        "x-ms-request-id": "a00e177a-3e77-4133-8e82-0d94bbed2822",
-        "X-Powered-By": "ASP.NET"
-      },
-      "ResponseBody": {
-        "recoveryId": "https://heathskv.vault.azure.net/deletedkeys/1615988730",
-        "deletedDate": 1569261045,
-        "scheduledPurgeDate": 1577037045,
-        "key": {
-          "kid": "https://heathskv.vault.azure.net/keys/1615988730/ad070e5ec0d349b695264df838205f71",
-          "kty": "RSA",
-          "key_ops": [
-            "encrypt",
-            "decrypt",
-            "sign",
-            "verify",
-            "wrapKey",
-            "unwrapKey"
-          ],
-          "n": "x2GrX8BMUN86IYdBa0I9vdeB5e3AWeag0Mx-174PzdU9IwiigZTIYND86PbfIuihrkyreOZ9ZRwgGnvy2RCihSiBwB1NxvBPNuCDFEwwXO-ckyZ_9GeTR-g7J5H76f27Z5qmD4RHrlVVODJo_JdCwXdOfI7CJOmcKRL2zpCjdwWqx2NiOzj27ndGC-3Kym5uCNFeqdGG6t_MfBec8q5MAuhHz5XwfC9vm5eH55j0B03VLfNekVJXmb1UtQTvyBQL4LMLcrhDDh8TeaGIyZY5aMsWLP2kXzoNMdjBEgL3O2yhMK1tpM9C4rZc3DP1F9o6Zt_fagRRhIs9i3ufetffrQ",
-          "e": "AQAB"
-        },
-        "attributes": {
-          "enabled": true,
-          "created": 1569261044,
-          "updated": 1569261044,
-          "recoveryLevel": "Recoverable\u002BPurgeable"
-        }
-      }
-    },
-    {
-      "RequestUri": "https://heathskv.vault.azure.net/deletedkeys/1615988730?api-version=7.1-preview",
-      "RequestMethod": "DELETE",
-      "RequestHeaders": {
-        "Accept": "application/json",
-        "Authorization": "Sanitized",
-        "Content-Type": "application/json",
-        "traceparent": "00-eb8f6f51401a1b40b8285bba8ef2a609-04ddc2140e59be44-00",
-        "User-Agent": [
-          "azsdk-net-Security.KeyVault.Keys/4.0.0-dev.20190923.1\u002B19f09c2516ea3e7d461309968d8e56c58f954687",
-          "(.NET Core 4.6.27817.01; Microsoft Windows 10.0.18362 )"
-        ],
-        "x-ms-client-request-id": "e912296072468aeb1ab90d7c1756195a",
-        "x-ms-return-client-request-id": "true"
-      },
-      "RequestBody": null,
-      "StatusCode": 204,
-      "ResponseHeaders": {
-        "Cache-Control": "no-cache",
-        "Date": "Mon, 23 Sep 2019 17:51:00 GMT",
-        "Expires": "-1",
-        "Pragma": "no-cache",
-        "Server": "Microsoft-IIS/10.0",
-        "Strict-Transport-Security": "max-age=31536000;includeSubDomains",
-        "X-AspNet-Version": "4.0.30319",
-        "X-Content-Type-Options": "nosniff",
-        "x-ms-keyvault-network-info": "addr=131.107.147.193;act_addr_fam=InterNetwork;",
-        "x-ms-keyvault-region": "westus",
-        "x-ms-keyvault-service-version": "1.1.0.878",
-        "x-ms-request-id": "d1c257e8-440c-4298-94ab-5a64845291b1",
-        "X-Powered-By": "ASP.NET"
-      },
-      "ResponseBody": []
-=======
->>>>>>> 2d11c666
     }
   ],
   "Variables": {
