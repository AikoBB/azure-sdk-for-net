--- conflicted
+++ resolved
@@ -1,11 +1,7 @@
 {
   "Entries": [
     {
-<<<<<<< HEAD
-      "RequestUri": "https://heathskv.vault.azure.net/keys/1420520613/create?api-version=7.1-preview",
-=======
       "RequestUri": "https://heathskv.vault.azure.net/keys/1420520613/create?api-version=7.1",
->>>>>>> 2d11c666
       "RequestMethod": "POST",
       "RequestHeaders": {
         "Accept": "application/json",
@@ -45,11 +41,7 @@
       }
     },
     {
-<<<<<<< HEAD
-      "RequestUri": "https://heathskv.vault.azure.net/keys/1420520613/create?api-version=7.1-preview",
-=======
       "RequestUri": "https://heathskv.vault.azure.net/keys/1420520613/create?api-version=7.1",
->>>>>>> 2d11c666
       "RequestMethod": "POST",
       "RequestHeaders": {
         "Accept": "application/json",
@@ -108,11 +100,7 @@
       }
     },
     {
-<<<<<<< HEAD
-      "RequestUri": "https://heathskv.vault.azure.net/keys/1420520613/99a7ed0198b8473296b1dce4868a0204?api-version=7.1-preview",
-=======
       "RequestUri": "https://heathskv.vault.azure.net/keys/1420520613/18a8cd59a4744ee5be441c9b2481c476?api-version=7.1",
->>>>>>> 2d11c666
       "RequestMethod": "PATCH",
       "RequestHeaders": {
         "Accept": "application/json",
@@ -172,11 +160,7 @@
       }
     },
     {
-<<<<<<< HEAD
-      "RequestUri": "https://heathskv.vault.azure.net/keys/1420520613/99a7ed0198b8473296b1dce4868a0204?api-version=7.1-preview",
-=======
       "RequestUri": "https://heathskv.vault.azure.net/keys/1420520613/18a8cd59a4744ee5be441c9b2481c476?api-version=7.1",
->>>>>>> 2d11c666
       "RequestMethod": "PATCH",
       "RequestHeaders": {
         "Accept": "application/json",
@@ -239,101 +223,6 @@
           "recoverableDays": 90
         }
       }
-<<<<<<< HEAD
-    },
-    {
-      "RequestUri": "https://heathskv.vault.azure.net/keys/1420520613?api-version=7.1-preview",
-      "RequestMethod": "DELETE",
-      "RequestHeaders": {
-        "Accept": "application/json",
-        "Authorization": "Sanitized",
-        "Content-Type": "application/json",
-        "traceparent": "00-36092caef84cc749830bd0dd26d6df23-d920afe931b7ef49-00",
-        "User-Agent": [
-          "azsdk-net-Security.KeyVault.Keys/4.0.0-dev.20191023.1\u002B307048a11c075ebf79212b622adee61b8a4615e3",
-          "(.NET Core 4.6.27817.01; Microsoft Windows 10.0.18363 )"
-        ],
-        "x-ms-client-request-id": "736b91450e12bb8084e051fdfcf9a9c0",
-        "x-ms-return-client-request-id": "true"
-      },
-      "RequestBody": null,
-      "StatusCode": 200,
-      "ResponseHeaders": {
-        "Cache-Control": "no-cache",
-        "Content-Length": "509",
-        "Content-Type": "application/json; charset=utf-8",
-        "Date": "Wed, 23 Oct 2019 20:12:57 GMT",
-        "Expires": "-1",
-        "Pragma": "no-cache",
-        "Server": "Microsoft-IIS/10.0",
-        "Strict-Transport-Security": "max-age=31536000;includeSubDomains",
-        "X-AspNet-Version": "4.0.30319",
-        "X-Content-Type-Options": "nosniff",
-        "x-ms-keyvault-network-info": "addr=131.107.147.65;act_addr_fam=InterNetwork;",
-        "x-ms-keyvault-region": "westus",
-        "x-ms-keyvault-service-version": "1.1.0.879",
-        "x-ms-request-id": "c2be106a-5c2f-43ad-88df-34ed93ba7f5a",
-        "X-Powered-By": "ASP.NET"
-      },
-      "ResponseBody": {
-        "recoveryId": "https://heathskv.vault.azure.net/deletedkeys/1420520613",
-        "deletedDate": 1571861578,
-        "scheduledPurgeDate": 1579637578,
-        "key": {
-          "kid": "https://heathskv.vault.azure.net/keys/1420520613/99a7ed0198b8473296b1dce4868a0204",
-          "kty": "EC",
-          "key_ops": [
-            "sign",
-            "verify"
-          ],
-          "crv": "P-256",
-          "x": "xMskyIFCP9bpKEtI-Gzj_7Z_6_YzqQLRQAQ1RriDKZo",
-          "y": "0Jabcn0olCH6nD_EAnEDnYNmrZp43jqvqFX2JbpWTi0"
-        },
-        "attributes": {
-          "enabled": true,
-          "exp": 1571947978,
-          "created": 1571861577,
-          "updated": 1571861578,
-          "recoveryLevel": "Recoverable\u002BPurgeable"
-        }
-      }
-    },
-    {
-      "RequestUri": "https://heathskv.vault.azure.net/deletedkeys/1420520613?api-version=7.1-preview",
-      "RequestMethod": "DELETE",
-      "RequestHeaders": {
-        "Accept": "application/json",
-        "Authorization": "Sanitized",
-        "Content-Type": "application/json",
-        "traceparent": "00-338d8c1b4ea3b44cb410277b75a4dbf0-f6562bd0dbf2d549-00",
-        "User-Agent": [
-          "azsdk-net-Security.KeyVault.Keys/4.0.0-dev.20191023.1\u002B307048a11c075ebf79212b622adee61b8a4615e3",
-          "(.NET Core 4.6.27817.01; Microsoft Windows 10.0.18363 )"
-        ],
-        "x-ms-client-request-id": "89a767cb17c1d44af8935010d4afb885",
-        "x-ms-return-client-request-id": "true"
-      },
-      "RequestBody": null,
-      "StatusCode": 204,
-      "ResponseHeaders": {
-        "Cache-Control": "no-cache",
-        "Date": "Wed, 23 Oct 2019 20:13:18 GMT",
-        "Expires": "-1",
-        "Pragma": "no-cache",
-        "Server": "Microsoft-IIS/10.0",
-        "Strict-Transport-Security": "max-age=31536000;includeSubDomains",
-        "X-AspNet-Version": "4.0.30319",
-        "X-Content-Type-Options": "nosniff",
-        "x-ms-keyvault-network-info": "addr=131.107.147.65;act_addr_fam=InterNetwork;",
-        "x-ms-keyvault-region": "westus",
-        "x-ms-keyvault-service-version": "1.1.0.879",
-        "x-ms-request-id": "c8843468-1991-4aa1-b3a0-8d3dcd05be52",
-        "X-Powered-By": "ASP.NET"
-      },
-      "ResponseBody": []
-=======
->>>>>>> 2d11c666
     }
   ],
   "Variables": {
