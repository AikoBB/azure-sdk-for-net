namespace Azure.Security.KeyVault.Keys
{
    public partial class CreateEcKeyOptions : Azure.Security.KeyVault.Keys.CreateKeyOptions
    {
        public CreateEcKeyOptions(string name, bool hardwareProtected = false) { }
        public Azure.Security.KeyVault.Keys.KeyCurveName? CurveName { get { throw null; } set { } }
        public bool HardwareProtected { get { throw null; } }
        public Azure.Security.KeyVault.Keys.KeyType KeyType { get { throw null; } }
        public string Name { get { throw null; } }
    }
    public partial class CreateKeyOptions
    {
        public CreateKeyOptions() { }
        public bool? Enabled { get { throw null; } set { } }
        public System.DateTimeOffset? ExpiresOn { get { throw null; } set { } }
        public System.Collections.Generic.IList<Azure.Security.KeyVault.Keys.KeyOperation> KeyOperations { get { throw null; } }
        public System.DateTimeOffset? NotBefore { get { throw null; } set { } }
        public System.Collections.Generic.IDictionary<string, string> Tags { get { throw null; } }
    }
    public partial class CreateRsaKeyOptions : Azure.Security.KeyVault.Keys.CreateKeyOptions
    {
        public CreateRsaKeyOptions(string name, bool hardwareProtected = false) { }
        public bool HardwareProtected { get { throw null; } }
        public int? KeySize { get { throw null; } set { } }
        public Azure.Security.KeyVault.Keys.KeyType KeyType { get { throw null; } }
        public string Name { get { throw null; } }
    }
    public static partial class CryptographyModelFactory
    {
        public static Azure.Security.KeyVault.Keys.Cryptography.DecryptResult DecryptResult(string keyId = null, byte[] plaintext = null, Azure.Security.KeyVault.Keys.Cryptography.EncryptionAlgorithm algorithm = default(Azure.Security.KeyVault.Keys.Cryptography.EncryptionAlgorithm)) { throw null; }
        public static Azure.Security.KeyVault.Keys.Cryptography.EncryptResult EncryptResult(string keyId = null, byte[] ciphertext = null, Azure.Security.KeyVault.Keys.Cryptography.EncryptionAlgorithm algorithm = default(Azure.Security.KeyVault.Keys.Cryptography.EncryptionAlgorithm)) { throw null; }
        public static Azure.Security.KeyVault.Keys.Cryptography.SignResult SignResult(string keyId = null, byte[] signature = null, Azure.Security.KeyVault.Keys.Cryptography.SignatureAlgorithm algorithm = default(Azure.Security.KeyVault.Keys.Cryptography.SignatureAlgorithm)) { throw null; }
        public static Azure.Security.KeyVault.Keys.Cryptography.UnwrapResult UnwrapResult(string keyId = null, byte[] key = null, Azure.Security.KeyVault.Keys.Cryptography.KeyWrapAlgorithm algorithm = default(Azure.Security.KeyVault.Keys.Cryptography.KeyWrapAlgorithm)) { throw null; }
        public static Azure.Security.KeyVault.Keys.Cryptography.VerifyResult VerifyResult(string keyId = null, bool isValid = false, Azure.Security.KeyVault.Keys.Cryptography.SignatureAlgorithm algorithm = default(Azure.Security.KeyVault.Keys.Cryptography.SignatureAlgorithm)) { throw null; }
        public static Azure.Security.KeyVault.Keys.Cryptography.WrapResult WrapResult(string keyId = null, byte[] key = null, Azure.Security.KeyVault.Keys.Cryptography.KeyWrapAlgorithm algorithm = default(Azure.Security.KeyVault.Keys.Cryptography.KeyWrapAlgorithm)) { throw null; }
    }
    public partial class DeletedKey : Azure.Security.KeyVault.Keys.KeyVaultKey
    {
        internal DeletedKey() : base (default(string)) { }
        public System.DateTimeOffset? DeletedOn { get { throw null; } }
        public System.Uri RecoveryId { get { throw null; } }
        public System.DateTimeOffset? ScheduledPurgeDate { get { throw null; } }
    }
    public partial class DeleteKeyOperation : Azure.Operation<Azure.Security.KeyVault.Keys.DeletedKey>
    {
        internal DeleteKeyOperation() { }
        public override bool HasCompleted { get { throw null; } }
        public override bool HasValue { get { throw null; } }
        public override string Id { get { throw null; } }
        public override Azure.Security.KeyVault.Keys.DeletedKey Value { get { throw null; } }
        public override Azure.Response GetRawResponse() { throw null; }
        public override Azure.Response UpdateStatus(System.Threading.CancellationToken cancellationToken = default(System.Threading.CancellationToken)) { throw null; }
        public override System.Threading.Tasks.ValueTask<Azure.Response> UpdateStatusAsync(System.Threading.CancellationToken cancellationToken = default(System.Threading.CancellationToken)) { throw null; }
        public override System.Threading.Tasks.ValueTask<Azure.Response<Azure.Security.KeyVault.Keys.DeletedKey>> WaitForCompletionAsync(System.Threading.CancellationToken cancellationToken = default(System.Threading.CancellationToken)) { throw null; }
        public override System.Threading.Tasks.ValueTask<Azure.Response<Azure.Security.KeyVault.Keys.DeletedKey>> WaitForCompletionAsync(System.TimeSpan pollingInterval, System.Threading.CancellationToken cancellationToken) { throw null; }
    }
    public partial class ImportKeyOptions
    {
        public ImportKeyOptions(string name, Azure.Security.KeyVault.Keys.JsonWebKey keyMaterial) { }
        public bool? HardwareProtected { get { throw null; } set { } }
        public Azure.Security.KeyVault.Keys.JsonWebKey Key { get { throw null; } }
        public string Name { get { throw null; } }
        public Azure.Security.KeyVault.Keys.KeyProperties Properties { get { throw null; } }
    }
    public partial class JsonWebKey
    {
        public JsonWebKey(System.Security.Cryptography.Aes aesProvider, System.Collections.Generic.IEnumerable<Azure.Security.KeyVault.Keys.KeyOperation> keyOps = null) { }
        public JsonWebKey(System.Security.Cryptography.ECDsa ecdsa, bool includePrivateParameters = false, System.Collections.Generic.IEnumerable<Azure.Security.KeyVault.Keys.KeyOperation> keyOps = null) { }
        public JsonWebKey(System.Security.Cryptography.RSA rsaProvider, bool includePrivateParameters = false, System.Collections.Generic.IEnumerable<Azure.Security.KeyVault.Keys.KeyOperation> keyOps = null) { }
<<<<<<< HEAD
        public Azure.Security.KeyVault.Keys.KeyCurveName? CurveName { get { throw null; } }
        public byte[] D { get { throw null; } }
        public byte[] DP { get { throw null; } }
        public byte[] DQ { get { throw null; } }
        public byte[] E { get { throw null; } }
        public string Id { get { throw null; } }
        public byte[] K { get { throw null; } }
        public System.Collections.Generic.IReadOnlyCollection<Azure.Security.KeyVault.Keys.KeyOperation> KeyOps { get { throw null; } }
        public Azure.Security.KeyVault.Keys.KeyType KeyType { get { throw null; } }
        public byte[] N { get { throw null; } }
        public byte[] P { get { throw null; } }
        public byte[] Q { get { throw null; } }
        public byte[] QI { get { throw null; } }
        public byte[] T { get { throw null; } }
        public byte[] X { get { throw null; } }
        public byte[] Y { get { throw null; } }
=======
        public Azure.Security.KeyVault.Keys.KeyCurveName? CurveName { [System.Runtime.CompilerServices.CompilerGeneratedAttribute] get { throw null; } [System.Runtime.CompilerServices.CompilerGeneratedAttribute] set { } }
        public byte[] D { [System.Runtime.CompilerServices.CompilerGeneratedAttribute] get { throw null; } [System.Runtime.CompilerServices.CompilerGeneratedAttribute] set { } }
        public byte[] DP { [System.Runtime.CompilerServices.CompilerGeneratedAttribute] get { throw null; } [System.Runtime.CompilerServices.CompilerGeneratedAttribute] set { } }
        public byte[] DQ { [System.Runtime.CompilerServices.CompilerGeneratedAttribute] get { throw null; } [System.Runtime.CompilerServices.CompilerGeneratedAttribute] set { } }
        public byte[] E { [System.Runtime.CompilerServices.CompilerGeneratedAttribute] get { throw null; } [System.Runtime.CompilerServices.CompilerGeneratedAttribute] set { } }
        public string Id { [System.Runtime.CompilerServices.CompilerGeneratedAttribute] get { throw null; } [System.Runtime.CompilerServices.CompilerGeneratedAttribute] set { } }
        public byte[] K { [System.Runtime.CompilerServices.CompilerGeneratedAttribute] get { throw null; } [System.Runtime.CompilerServices.CompilerGeneratedAttribute] set { } }
        public System.Collections.Generic.IReadOnlyCollection<Azure.Security.KeyVault.Keys.KeyOperation> KeyOps { [System.Runtime.CompilerServices.CompilerGeneratedAttribute] get { throw null; } }
        public Azure.Security.KeyVault.Keys.KeyType KeyType { [System.Runtime.CompilerServices.CompilerGeneratedAttribute] get { throw null; } [System.Runtime.CompilerServices.CompilerGeneratedAttribute] set { } }
        public byte[] N { [System.Runtime.CompilerServices.CompilerGeneratedAttribute] get { throw null; } [System.Runtime.CompilerServices.CompilerGeneratedAttribute] set { } }
        public byte[] P { [System.Runtime.CompilerServices.CompilerGeneratedAttribute] get { throw null; } [System.Runtime.CompilerServices.CompilerGeneratedAttribute] set { } }
        public byte[] Q { [System.Runtime.CompilerServices.CompilerGeneratedAttribute] get { throw null; } [System.Runtime.CompilerServices.CompilerGeneratedAttribute] set { } }
        public byte[] QI { [System.Runtime.CompilerServices.CompilerGeneratedAttribute] get { throw null; } [System.Runtime.CompilerServices.CompilerGeneratedAttribute] set { } }
        public byte[] T { [System.Runtime.CompilerServices.CompilerGeneratedAttribute] get { throw null; } [System.Runtime.CompilerServices.CompilerGeneratedAttribute] set { } }
        public byte[] X { [System.Runtime.CompilerServices.CompilerGeneratedAttribute] get { throw null; } [System.Runtime.CompilerServices.CompilerGeneratedAttribute] set { } }
        public byte[] Y { [System.Runtime.CompilerServices.CompilerGeneratedAttribute] get { throw null; } [System.Runtime.CompilerServices.CompilerGeneratedAttribute] set { } }
>>>>>>> c8164538
        public System.Security.Cryptography.Aes ToAes() { throw null; }
        public System.Security.Cryptography.ECDsa ToECDsa(bool includePrivateParameters = false) { throw null; }
        public System.Security.Cryptography.RSA ToRSA(bool includePrivateParameters = false) { throw null; }
    }
    public partial class KeyClient
    {
        protected KeyClient() { }
        public KeyClient(System.Uri vaultUri, Azure.Core.TokenCredential credential) { }
        public KeyClient(System.Uri vaultUri, Azure.Core.TokenCredential credential, Azure.Security.KeyVault.Keys.KeyClientOptions options) { }
        public virtual System.Uri VaultUri { get { throw null; } }
        public virtual Azure.Response<byte[]> BackupKey(string name, System.Threading.CancellationToken cancellationToken = default(System.Threading.CancellationToken)) { throw null; }
        public virtual System.Threading.Tasks.Task<Azure.Response<byte[]>> BackupKeyAsync(string name, System.Threading.CancellationToken cancellationToken = default(System.Threading.CancellationToken)) { throw null; }
        public virtual Azure.Response<Azure.Security.KeyVault.Keys.KeyVaultKey> CreateEcKey(Azure.Security.KeyVault.Keys.CreateEcKeyOptions ecKeyOptions, System.Threading.CancellationToken cancellationToken = default(System.Threading.CancellationToken)) { throw null; }
        public virtual System.Threading.Tasks.Task<Azure.Response<Azure.Security.KeyVault.Keys.KeyVaultKey>> CreateEcKeyAsync(Azure.Security.KeyVault.Keys.CreateEcKeyOptions ecKeyOptions, System.Threading.CancellationToken cancellationToken = default(System.Threading.CancellationToken)) { throw null; }
        public virtual Azure.Response<Azure.Security.KeyVault.Keys.KeyVaultKey> CreateKey(string name, Azure.Security.KeyVault.Keys.KeyType keyType, Azure.Security.KeyVault.Keys.CreateKeyOptions keyOptions = null, System.Threading.CancellationToken cancellationToken = default(System.Threading.CancellationToken)) { throw null; }
        public virtual System.Threading.Tasks.Task<Azure.Response<Azure.Security.KeyVault.Keys.KeyVaultKey>> CreateKeyAsync(string name, Azure.Security.KeyVault.Keys.KeyType keyType, Azure.Security.KeyVault.Keys.CreateKeyOptions keyOptions = null, System.Threading.CancellationToken cancellationToken = default(System.Threading.CancellationToken)) { throw null; }
        public virtual Azure.Response<Azure.Security.KeyVault.Keys.KeyVaultKey> CreateRsaKey(Azure.Security.KeyVault.Keys.CreateRsaKeyOptions rsaKeyOptions, System.Threading.CancellationToken cancellationToken = default(System.Threading.CancellationToken)) { throw null; }
        public virtual System.Threading.Tasks.Task<Azure.Response<Azure.Security.KeyVault.Keys.KeyVaultKey>> CreateRsaKeyAsync(Azure.Security.KeyVault.Keys.CreateRsaKeyOptions rsaKeyOptions, System.Threading.CancellationToken cancellationToken = default(System.Threading.CancellationToken)) { throw null; }
        public virtual Azure.Response<Azure.Security.KeyVault.Keys.DeletedKey> GetDeletedKey(string name, System.Threading.CancellationToken cancellationToken = default(System.Threading.CancellationToken)) { throw null; }
        public virtual System.Threading.Tasks.Task<Azure.Response<Azure.Security.KeyVault.Keys.DeletedKey>> GetDeletedKeyAsync(string name, System.Threading.CancellationToken cancellationToken = default(System.Threading.CancellationToken)) { throw null; }
        public virtual Azure.Pageable<Azure.Security.KeyVault.Keys.DeletedKey> GetDeletedKeys(System.Threading.CancellationToken cancellationToken = default(System.Threading.CancellationToken)) { throw null; }
        public virtual Azure.AsyncPageable<Azure.Security.KeyVault.Keys.DeletedKey> GetDeletedKeysAsync(System.Threading.CancellationToken cancellationToken = default(System.Threading.CancellationToken)) { throw null; }
        public virtual Azure.Response<Azure.Security.KeyVault.Keys.KeyVaultKey> GetKey(string name, string version = null, System.Threading.CancellationToken cancellationToken = default(System.Threading.CancellationToken)) { throw null; }
        public virtual System.Threading.Tasks.Task<Azure.Response<Azure.Security.KeyVault.Keys.KeyVaultKey>> GetKeyAsync(string name, string version = null, System.Threading.CancellationToken cancellationToken = default(System.Threading.CancellationToken)) { throw null; }
        public virtual Azure.Pageable<Azure.Security.KeyVault.Keys.KeyProperties> GetPropertiesOfKeys(System.Threading.CancellationToken cancellationToken = default(System.Threading.CancellationToken)) { throw null; }
        public virtual Azure.AsyncPageable<Azure.Security.KeyVault.Keys.KeyProperties> GetPropertiesOfKeysAsync(System.Threading.CancellationToken cancellationToken = default(System.Threading.CancellationToken)) { throw null; }
        public virtual Azure.Pageable<Azure.Security.KeyVault.Keys.KeyProperties> GetPropertiesOfKeyVersions(string name, System.Threading.CancellationToken cancellationToken = default(System.Threading.CancellationToken)) { throw null; }
        public virtual Azure.AsyncPageable<Azure.Security.KeyVault.Keys.KeyProperties> GetPropertiesOfKeyVersionsAsync(string name, System.Threading.CancellationToken cancellationToken = default(System.Threading.CancellationToken)) { throw null; }
        public virtual Azure.Response<Azure.Security.KeyVault.Keys.KeyVaultKey> ImportKey(Azure.Security.KeyVault.Keys.ImportKeyOptions importKeyOptions, System.Threading.CancellationToken cancellationToken = default(System.Threading.CancellationToken)) { throw null; }
        public virtual Azure.Response<Azure.Security.KeyVault.Keys.KeyVaultKey> ImportKey(string name, Azure.Security.KeyVault.Keys.JsonWebKey keyMaterial, System.Threading.CancellationToken cancellationToken = default(System.Threading.CancellationToken)) { throw null; }
        public virtual System.Threading.Tasks.Task<Azure.Response<Azure.Security.KeyVault.Keys.KeyVaultKey>> ImportKeyAsync(Azure.Security.KeyVault.Keys.ImportKeyOptions importKeyOptions, System.Threading.CancellationToken cancellationToken = default(System.Threading.CancellationToken)) { throw null; }
        public virtual System.Threading.Tasks.Task<Azure.Response<Azure.Security.KeyVault.Keys.KeyVaultKey>> ImportKeyAsync(string name, Azure.Security.KeyVault.Keys.JsonWebKey keyMaterial, System.Threading.CancellationToken cancellationToken = default(System.Threading.CancellationToken)) { throw null; }
        public virtual Azure.Response PurgeDeletedKey(string name, System.Threading.CancellationToken cancellationToken = default(System.Threading.CancellationToken)) { throw null; }
        public virtual System.Threading.Tasks.Task<Azure.Response> PurgeDeletedKeyAsync(string name, System.Threading.CancellationToken cancellationToken = default(System.Threading.CancellationToken)) { throw null; }
        public virtual Azure.Response<Azure.Security.KeyVault.Keys.KeyVaultKey> RestoreKeyBackup(byte[] backup, System.Threading.CancellationToken cancellationToken = default(System.Threading.CancellationToken)) { throw null; }
        public virtual System.Threading.Tasks.Task<Azure.Response<Azure.Security.KeyVault.Keys.KeyVaultKey>> RestoreKeyBackupAsync(byte[] backup, System.Threading.CancellationToken cancellationToken = default(System.Threading.CancellationToken)) { throw null; }
        public virtual Azure.Security.KeyVault.Keys.DeleteKeyOperation StartDeleteKey(string name, System.Threading.CancellationToken cancellationToken = default(System.Threading.CancellationToken)) { throw null; }
        public virtual System.Threading.Tasks.Task<Azure.Security.KeyVault.Keys.DeleteKeyOperation> StartDeleteKeyAsync(string name, System.Threading.CancellationToken cancellationToken = default(System.Threading.CancellationToken)) { throw null; }
        public virtual Azure.Security.KeyVault.Keys.RecoverDeletedKeyOperation StartRecoverDeletedKey(string name, System.Threading.CancellationToken cancellationToken = default(System.Threading.CancellationToken)) { throw null; }
        public virtual System.Threading.Tasks.Task<Azure.Security.KeyVault.Keys.RecoverDeletedKeyOperation> StartRecoverDeletedKeyAsync(string name, System.Threading.CancellationToken cancellationToken = default(System.Threading.CancellationToken)) { throw null; }
        public virtual Azure.Response<Azure.Security.KeyVault.Keys.KeyVaultKey> UpdateKeyProperties(Azure.Security.KeyVault.Keys.KeyProperties properties, System.Collections.Generic.IEnumerable<Azure.Security.KeyVault.Keys.KeyOperation> keyOperations = null, System.Threading.CancellationToken cancellationToken = default(System.Threading.CancellationToken)) { throw null; }
        public virtual System.Threading.Tasks.Task<Azure.Response<Azure.Security.KeyVault.Keys.KeyVaultKey>> UpdateKeyPropertiesAsync(Azure.Security.KeyVault.Keys.KeyProperties properties, System.Collections.Generic.IEnumerable<Azure.Security.KeyVault.Keys.KeyOperation> keyOperations = null, System.Threading.CancellationToken cancellationToken = default(System.Threading.CancellationToken)) { throw null; }
    }
    public partial class KeyClientOptions : Azure.Core.ClientOptions
    {
        public KeyClientOptions(Azure.Security.KeyVault.Keys.KeyClientOptions.ServiceVersion version = Azure.Security.KeyVault.Keys.KeyClientOptions.ServiceVersion.V7_1_Preview) { }
        public Azure.Security.KeyVault.Keys.KeyClientOptions.ServiceVersion Version { get { throw null; } }
        public enum ServiceVersion
        {
            V7_0 = 0,
            V7_1_Preview = 1,
        }
    }
    [System.Runtime.InteropServices.StructLayoutAttribute(System.Runtime.InteropServices.LayoutKind.Sequential)]
    public readonly partial struct KeyCurveName : System.IEquatable<Azure.Security.KeyVault.Keys.KeyCurveName>
    {
        private readonly object _dummy;
        private readonly int _dummyPrimitive;
        public KeyCurveName(string value) { throw null; }
        public static Azure.Security.KeyVault.Keys.KeyCurveName P256 { get { throw null; } }
        public static Azure.Security.KeyVault.Keys.KeyCurveName P256K { get { throw null; } }
        public static Azure.Security.KeyVault.Keys.KeyCurveName P384 { get { throw null; } }
        public static Azure.Security.KeyVault.Keys.KeyCurveName P521 { get { throw null; } }
        public bool Equals(Azure.Security.KeyVault.Keys.KeyCurveName other) { throw null; }
        [System.ComponentModel.EditorBrowsableAttribute(System.ComponentModel.EditorBrowsableState.Never)]
        public override bool Equals(object obj) { throw null; }
        [System.ComponentModel.EditorBrowsableAttribute(System.ComponentModel.EditorBrowsableState.Never)]
        public override int GetHashCode() { throw null; }
        public static bool operator ==(Azure.Security.KeyVault.Keys.KeyCurveName left, Azure.Security.KeyVault.Keys.KeyCurveName right) { throw null; }
        public static implicit operator Azure.Security.KeyVault.Keys.KeyCurveName (string value) { throw null; }
        public static bool operator !=(Azure.Security.KeyVault.Keys.KeyCurveName left, Azure.Security.KeyVault.Keys.KeyCurveName right) { throw null; }
        public override string ToString() { throw null; }
    }
    public static partial class KeyModelFactory
    {
        public static Azure.Security.KeyVault.Keys.DeletedKey DeletedKey(Azure.Security.KeyVault.Keys.KeyProperties properties, Azure.Security.KeyVault.Keys.JsonWebKey key, System.Uri recoveryId = null, System.DateTimeOffset? deletedOn = default(System.DateTimeOffset?), System.DateTimeOffset? scheduledPurgeDate = default(System.DateTimeOffset?)) { throw null; }
        public static Azure.Security.KeyVault.Keys.JsonWebKey JsonWebKey(Azure.Security.KeyVault.Keys.KeyType keyType, string id = null, System.Collections.Generic.IEnumerable<Azure.Security.KeyVault.Keys.KeyOperation> keyOps = null, Azure.Security.KeyVault.Keys.KeyCurveName? curveName = default(Azure.Security.KeyVault.Keys.KeyCurveName?), byte[] d = null, byte[] dp = null, byte[] dq = null, byte[] e = null, byte[] k = null, byte[] n = null, byte[] p = null, byte[] q = null, byte[] qi = null, byte[] t = null, byte[] x = null, byte[] y = null) { throw null; }
        [System.ComponentModel.EditorBrowsableAttribute(System.ComponentModel.EditorBrowsableState.Never)]
        public static Azure.Security.KeyVault.Keys.KeyProperties KeyProperties(System.Uri id, System.Uri vaultUri, string name, string version, bool managed, System.DateTimeOffset? createdOn, System.DateTimeOffset? updatedOn, string recoveryLevel) { throw null; }
        public static Azure.Security.KeyVault.Keys.KeyProperties KeyProperties(System.Uri id = null, System.Uri vaultUri = null, string name = null, string version = null, bool managed = false, System.DateTimeOffset? createdOn = default(System.DateTimeOffset?), System.DateTimeOffset? updatedOn = default(System.DateTimeOffset?), string recoveryLevel = null, int? recoverableDays = default(int?)) { throw null; }
        public static Azure.Security.KeyVault.Keys.KeyVaultKey KeyVaultKey(Azure.Security.KeyVault.Keys.KeyProperties properties, Azure.Security.KeyVault.Keys.JsonWebKey key) { throw null; }
    }
    [System.Runtime.InteropServices.StructLayoutAttribute(System.Runtime.InteropServices.LayoutKind.Sequential)]
    public readonly partial struct KeyOperation : System.IEquatable<Azure.Security.KeyVault.Keys.KeyOperation>
    {
        private readonly object _dummy;
        private readonly int _dummyPrimitive;
        public KeyOperation(string value) { throw null; }
        public static Azure.Security.KeyVault.Keys.KeyOperation Decrypt { get { throw null; } }
        public static Azure.Security.KeyVault.Keys.KeyOperation Encrypt { get { throw null; } }
        public static Azure.Security.KeyVault.Keys.KeyOperation Import { get { throw null; } }
        public static Azure.Security.KeyVault.Keys.KeyOperation Sign { get { throw null; } }
        public static Azure.Security.KeyVault.Keys.KeyOperation UnwrapKey { get { throw null; } }
        public static Azure.Security.KeyVault.Keys.KeyOperation Verify { get { throw null; } }
        public static Azure.Security.KeyVault.Keys.KeyOperation WrapKey { get { throw null; } }
        public bool Equals(Azure.Security.KeyVault.Keys.KeyOperation other) { throw null; }
        [System.ComponentModel.EditorBrowsableAttribute(System.ComponentModel.EditorBrowsableState.Never)]
        public override bool Equals(object obj) { throw null; }
        [System.ComponentModel.EditorBrowsableAttribute(System.ComponentModel.EditorBrowsableState.Never)]
        public override int GetHashCode() { throw null; }
        public static bool operator ==(Azure.Security.KeyVault.Keys.KeyOperation left, Azure.Security.KeyVault.Keys.KeyOperation right) { throw null; }
        public static implicit operator Azure.Security.KeyVault.Keys.KeyOperation (string value) { throw null; }
        public static bool operator !=(Azure.Security.KeyVault.Keys.KeyOperation left, Azure.Security.KeyVault.Keys.KeyOperation right) { throw null; }
        public override string ToString() { throw null; }
    }
    public partial class KeyProperties
    {
        public KeyProperties(string name) { }
        public KeyProperties(System.Uri id) { }
        public System.DateTimeOffset? CreatedOn { get { throw null; } }
        public bool? Enabled { get { throw null; } set { } }
        public System.DateTimeOffset? ExpiresOn { get { throw null; } set { } }
        public System.Uri Id { get { throw null; } }
        public bool Managed { get { throw null; } }
        public string Name { get { throw null; } }
        public System.DateTimeOffset? NotBefore { get { throw null; } set { } }
        public int? RecoverableDays { get { throw null; } }
        public string RecoveryLevel { get { throw null; } }
        public System.Collections.Generic.IDictionary<string, string> Tags { get { throw null; } }
        public System.DateTimeOffset? UpdatedOn { get { throw null; } }
        public System.Uri VaultUri { get { throw null; } }
        public string Version { get { throw null; } }
    }
    [System.Runtime.InteropServices.StructLayoutAttribute(System.Runtime.InteropServices.LayoutKind.Sequential)]
    public readonly partial struct KeyType : System.IEquatable<Azure.Security.KeyVault.Keys.KeyType>
    {
        private readonly object _dummy;
        private readonly int _dummyPrimitive;
        public KeyType(string value) { throw null; }
        public static Azure.Security.KeyVault.Keys.KeyType Ec { get { throw null; } }
        public static Azure.Security.KeyVault.Keys.KeyType EcHsm { get { throw null; } }
        public static Azure.Security.KeyVault.Keys.KeyType Oct { get { throw null; } }
        public static Azure.Security.KeyVault.Keys.KeyType Rsa { get { throw null; } }
        public static Azure.Security.KeyVault.Keys.KeyType RsaHsm { get { throw null; } }
        public bool Equals(Azure.Security.KeyVault.Keys.KeyType other) { throw null; }
        [System.ComponentModel.EditorBrowsableAttribute(System.ComponentModel.EditorBrowsableState.Never)]
        public override bool Equals(object obj) { throw null; }
        [System.ComponentModel.EditorBrowsableAttribute(System.ComponentModel.EditorBrowsableState.Never)]
        public override int GetHashCode() { throw null; }
        public static bool operator ==(Azure.Security.KeyVault.Keys.KeyType left, Azure.Security.KeyVault.Keys.KeyType right) { throw null; }
        public static implicit operator Azure.Security.KeyVault.Keys.KeyType (string value) { throw null; }
        public static bool operator !=(Azure.Security.KeyVault.Keys.KeyType left, Azure.Security.KeyVault.Keys.KeyType right) { throw null; }
        public override string ToString() { throw null; }
    }
    public partial class KeyVaultKey
    {
        public KeyVaultKey(string name) { }
        public System.Uri Id { get { throw null; } }
        public Azure.Security.KeyVault.Keys.JsonWebKey Key { get { throw null; } }
        public System.Collections.Generic.IReadOnlyCollection<Azure.Security.KeyVault.Keys.KeyOperation> KeyOperations { get { throw null; } }
        public Azure.Security.KeyVault.Keys.KeyType KeyType { get { throw null; } }
        public string Name { get { throw null; } }
        public Azure.Security.KeyVault.Keys.KeyProperties Properties { get { throw null; } }
    }
    public partial class RecoverDeletedKeyOperation : Azure.Operation<Azure.Security.KeyVault.Keys.KeyVaultKey>
    {
        internal RecoverDeletedKeyOperation() { }
        public override bool HasCompleted { get { throw null; } }
        public override bool HasValue { get { throw null; } }
        public override string Id { get { throw null; } }
        public override Azure.Security.KeyVault.Keys.KeyVaultKey Value { get { throw null; } }
        public override Azure.Response GetRawResponse() { throw null; }
        public override Azure.Response UpdateStatus(System.Threading.CancellationToken cancellationToken = default(System.Threading.CancellationToken)) { throw null; }
        public override System.Threading.Tasks.ValueTask<Azure.Response> UpdateStatusAsync(System.Threading.CancellationToken cancellationToken = default(System.Threading.CancellationToken)) { throw null; }
        public override System.Threading.Tasks.ValueTask<Azure.Response<Azure.Security.KeyVault.Keys.KeyVaultKey>> WaitForCompletionAsync(System.Threading.CancellationToken cancellationToken = default(System.Threading.CancellationToken)) { throw null; }
        public override System.Threading.Tasks.ValueTask<Azure.Response<Azure.Security.KeyVault.Keys.KeyVaultKey>> WaitForCompletionAsync(System.TimeSpan pollingInterval, System.Threading.CancellationToken cancellationToken) { throw null; }
    }
}
namespace Azure.Security.KeyVault.Keys.Cryptography
{
    public partial class CryptographyClient : Azure.Core.Cryptography.IKeyEncryptionKey
    {
        protected CryptographyClient() { }
        public CryptographyClient(System.Uri keyId, Azure.Core.TokenCredential credential) { }
        public CryptographyClient(System.Uri keyId, Azure.Core.TokenCredential credential, Azure.Security.KeyVault.Keys.Cryptography.CryptographyClientOptions options) { }
        public virtual string KeyId { get { throw null; } }
        byte[] Azure.Core.Cryptography.IKeyEncryptionKey.UnwrapKey(string algorithm, System.ReadOnlyMemory<byte> encryptedKey, System.Threading.CancellationToken cancellationToken) { throw null; }
        System.Threading.Tasks.Task<byte[]> Azure.Core.Cryptography.IKeyEncryptionKey.UnwrapKeyAsync(string algorithm, System.ReadOnlyMemory<byte> encryptedKey, System.Threading.CancellationToken cancellationToken) { throw null; }
        byte[] Azure.Core.Cryptography.IKeyEncryptionKey.WrapKey(string algorithm, System.ReadOnlyMemory<byte> key, System.Threading.CancellationToken cancellationToken) { throw null; }
        System.Threading.Tasks.Task<byte[]> Azure.Core.Cryptography.IKeyEncryptionKey.WrapKeyAsync(string algorithm, System.ReadOnlyMemory<byte> key, System.Threading.CancellationToken cancellationToken) { throw null; }
        public virtual Azure.Security.KeyVault.Keys.Cryptography.DecryptResult Decrypt(Azure.Security.KeyVault.Keys.Cryptography.EncryptionAlgorithm algorithm, byte[] ciphertext, System.Threading.CancellationToken cancellationToken = default(System.Threading.CancellationToken)) { throw null; }
        public virtual System.Threading.Tasks.Task<Azure.Security.KeyVault.Keys.Cryptography.DecryptResult> DecryptAsync(Azure.Security.KeyVault.Keys.Cryptography.EncryptionAlgorithm algorithm, byte[] ciphertext, System.Threading.CancellationToken cancellationToken = default(System.Threading.CancellationToken)) { throw null; }
        public virtual Azure.Security.KeyVault.Keys.Cryptography.EncryptResult Encrypt(Azure.Security.KeyVault.Keys.Cryptography.EncryptionAlgorithm algorithm, byte[] plaintext, System.Threading.CancellationToken cancellationToken = default(System.Threading.CancellationToken)) { throw null; }
        public virtual System.Threading.Tasks.Task<Azure.Security.KeyVault.Keys.Cryptography.EncryptResult> EncryptAsync(Azure.Security.KeyVault.Keys.Cryptography.EncryptionAlgorithm algorithm, byte[] plaintext, System.Threading.CancellationToken cancellationToken = default(System.Threading.CancellationToken)) { throw null; }
        public virtual Azure.Security.KeyVault.Keys.Cryptography.SignResult Sign(Azure.Security.KeyVault.Keys.Cryptography.SignatureAlgorithm algorithm, byte[] digest, System.Threading.CancellationToken cancellationToken = default(System.Threading.CancellationToken)) { throw null; }
        public virtual System.Threading.Tasks.Task<Azure.Security.KeyVault.Keys.Cryptography.SignResult> SignAsync(Azure.Security.KeyVault.Keys.Cryptography.SignatureAlgorithm algorithm, byte[] digest, System.Threading.CancellationToken cancellationToken = default(System.Threading.CancellationToken)) { throw null; }
        public virtual Azure.Security.KeyVault.Keys.Cryptography.SignResult SignData(Azure.Security.KeyVault.Keys.Cryptography.SignatureAlgorithm algorithm, byte[] data, System.Threading.CancellationToken cancellationToken = default(System.Threading.CancellationToken)) { throw null; }
        public virtual Azure.Security.KeyVault.Keys.Cryptography.SignResult SignData(Azure.Security.KeyVault.Keys.Cryptography.SignatureAlgorithm algorithm, System.IO.Stream data, System.Threading.CancellationToken cancellationToken = default(System.Threading.CancellationToken)) { throw null; }
        public virtual System.Threading.Tasks.Task<Azure.Security.KeyVault.Keys.Cryptography.SignResult> SignDataAsync(Azure.Security.KeyVault.Keys.Cryptography.SignatureAlgorithm algorithm, byte[] data, System.Threading.CancellationToken cancellationToken = default(System.Threading.CancellationToken)) { throw null; }
        public virtual System.Threading.Tasks.Task<Azure.Security.KeyVault.Keys.Cryptography.SignResult> SignDataAsync(Azure.Security.KeyVault.Keys.Cryptography.SignatureAlgorithm algorithm, System.IO.Stream data, System.Threading.CancellationToken cancellationToken = default(System.Threading.CancellationToken)) { throw null; }
        public virtual Azure.Security.KeyVault.Keys.Cryptography.UnwrapResult UnwrapKey(Azure.Security.KeyVault.Keys.Cryptography.KeyWrapAlgorithm algorithm, byte[] encryptedKey, System.Threading.CancellationToken cancellationToken = default(System.Threading.CancellationToken)) { throw null; }
        public virtual System.Threading.Tasks.Task<Azure.Security.KeyVault.Keys.Cryptography.UnwrapResult> UnwrapKeyAsync(Azure.Security.KeyVault.Keys.Cryptography.KeyWrapAlgorithm algorithm, byte[] encryptedKey, System.Threading.CancellationToken cancellationToken = default(System.Threading.CancellationToken)) { throw null; }
        public virtual Azure.Security.KeyVault.Keys.Cryptography.VerifyResult Verify(Azure.Security.KeyVault.Keys.Cryptography.SignatureAlgorithm algorithm, byte[] digest, byte[] signature, System.Threading.CancellationToken cancellationToken = default(System.Threading.CancellationToken)) { throw null; }
        public virtual System.Threading.Tasks.Task<Azure.Security.KeyVault.Keys.Cryptography.VerifyResult> VerifyAsync(Azure.Security.KeyVault.Keys.Cryptography.SignatureAlgorithm algorithm, byte[] digest, byte[] signature, System.Threading.CancellationToken cancellationToken = default(System.Threading.CancellationToken)) { throw null; }
        public virtual Azure.Security.KeyVault.Keys.Cryptography.VerifyResult VerifyData(Azure.Security.KeyVault.Keys.Cryptography.SignatureAlgorithm algorithm, byte[] data, byte[] signature, System.Threading.CancellationToken cancellationToken = default(System.Threading.CancellationToken)) { throw null; }
        public virtual Azure.Security.KeyVault.Keys.Cryptography.VerifyResult VerifyData(Azure.Security.KeyVault.Keys.Cryptography.SignatureAlgorithm algorithm, System.IO.Stream data, byte[] signature, System.Threading.CancellationToken cancellationToken = default(System.Threading.CancellationToken)) { throw null; }
        public virtual System.Threading.Tasks.Task<Azure.Security.KeyVault.Keys.Cryptography.VerifyResult> VerifyDataAsync(Azure.Security.KeyVault.Keys.Cryptography.SignatureAlgorithm algorithm, byte[] data, byte[] signature, System.Threading.CancellationToken cancellationToken = default(System.Threading.CancellationToken)) { throw null; }
        public virtual System.Threading.Tasks.Task<Azure.Security.KeyVault.Keys.Cryptography.VerifyResult> VerifyDataAsync(Azure.Security.KeyVault.Keys.Cryptography.SignatureAlgorithm algorithm, System.IO.Stream data, byte[] signature, System.Threading.CancellationToken cancellationToken = default(System.Threading.CancellationToken)) { throw null; }
        public virtual Azure.Security.KeyVault.Keys.Cryptography.WrapResult WrapKey(Azure.Security.KeyVault.Keys.Cryptography.KeyWrapAlgorithm algorithm, byte[] key, System.Threading.CancellationToken cancellationToken = default(System.Threading.CancellationToken)) { throw null; }
        public virtual System.Threading.Tasks.Task<Azure.Security.KeyVault.Keys.Cryptography.WrapResult> WrapKeyAsync(Azure.Security.KeyVault.Keys.Cryptography.KeyWrapAlgorithm algorithm, byte[] key, System.Threading.CancellationToken cancellationToken = default(System.Threading.CancellationToken)) { throw null; }
    }
    public partial class CryptographyClientOptions : Azure.Core.ClientOptions
    {
        public CryptographyClientOptions(Azure.Security.KeyVault.Keys.Cryptography.CryptographyClientOptions.ServiceVersion version = Azure.Security.KeyVault.Keys.Cryptography.CryptographyClientOptions.ServiceVersion.V7_1_Preview) { }
        public Azure.Security.KeyVault.Keys.Cryptography.CryptographyClientOptions.ServiceVersion Version { get { throw null; } }
        public enum ServiceVersion
        {
            V7_0 = 0,
            V7_1_Preview = 1,
        }
    }
    public partial class DecryptResult
    {
        internal DecryptResult() { }
        public Azure.Security.KeyVault.Keys.Cryptography.EncryptionAlgorithm Algorithm { get { throw null; } }
        public string KeyId { get { throw null; } }
        public byte[] Plaintext { get { throw null; } }
    }
    [System.Runtime.InteropServices.StructLayoutAttribute(System.Runtime.InteropServices.LayoutKind.Sequential)]
    public readonly partial struct EncryptionAlgorithm : System.IEquatable<Azure.Security.KeyVault.Keys.Cryptography.EncryptionAlgorithm>
    {
        private readonly object _dummy;
        private readonly int _dummyPrimitive;
        public EncryptionAlgorithm(string value) { throw null; }
        public static Azure.Security.KeyVault.Keys.Cryptography.EncryptionAlgorithm Rsa15 { get { throw null; } }
        public static Azure.Security.KeyVault.Keys.Cryptography.EncryptionAlgorithm RsaOaep { get { throw null; } }
        public static Azure.Security.KeyVault.Keys.Cryptography.EncryptionAlgorithm RsaOaep256 { get { throw null; } }
        public bool Equals(Azure.Security.KeyVault.Keys.Cryptography.EncryptionAlgorithm other) { throw null; }
        [System.ComponentModel.EditorBrowsableAttribute(System.ComponentModel.EditorBrowsableState.Never)]
        public override bool Equals(object obj) { throw null; }
        [System.ComponentModel.EditorBrowsableAttribute(System.ComponentModel.EditorBrowsableState.Never)]
        public override int GetHashCode() { throw null; }
        public static bool operator ==(Azure.Security.KeyVault.Keys.Cryptography.EncryptionAlgorithm left, Azure.Security.KeyVault.Keys.Cryptography.EncryptionAlgorithm right) { throw null; }
        public static implicit operator Azure.Security.KeyVault.Keys.Cryptography.EncryptionAlgorithm (string value) { throw null; }
        public static bool operator !=(Azure.Security.KeyVault.Keys.Cryptography.EncryptionAlgorithm left, Azure.Security.KeyVault.Keys.Cryptography.EncryptionAlgorithm right) { throw null; }
        public override string ToString() { throw null; }
    }
    public partial class EncryptResult
    {
        internal EncryptResult() { }
        public Azure.Security.KeyVault.Keys.Cryptography.EncryptionAlgorithm Algorithm { get { throw null; } }
        public byte[] Ciphertext { get { throw null; } }
        public string KeyId { get { throw null; } }
    }
    public partial class KeyResolver : Azure.Core.Cryptography.IKeyEncryptionKeyResolver
    {
        protected KeyResolver() { }
        public KeyResolver(Azure.Core.TokenCredential credential) { }
        public KeyResolver(Azure.Core.TokenCredential credential, Azure.Security.KeyVault.Keys.Cryptography.CryptographyClientOptions options) { }
        Azure.Core.Cryptography.IKeyEncryptionKey Azure.Core.Cryptography.IKeyEncryptionKeyResolver.Resolve(string keyId, System.Threading.CancellationToken cancellationToken) { throw null; }
        System.Threading.Tasks.Task<Azure.Core.Cryptography.IKeyEncryptionKey> Azure.Core.Cryptography.IKeyEncryptionKeyResolver.ResolveAsync(string keyId, System.Threading.CancellationToken cancellationToken) { throw null; }
        public virtual Azure.Security.KeyVault.Keys.Cryptography.CryptographyClient Resolve(System.Uri keyId, System.Threading.CancellationToken cancellationToken = default(System.Threading.CancellationToken)) { throw null; }
        public virtual System.Threading.Tasks.Task<Azure.Security.KeyVault.Keys.Cryptography.CryptographyClient> ResolveAsync(System.Uri keyId, System.Threading.CancellationToken cancellationToken = default(System.Threading.CancellationToken)) { throw null; }
    }
    [System.Runtime.InteropServices.StructLayoutAttribute(System.Runtime.InteropServices.LayoutKind.Sequential)]
    public readonly partial struct KeyWrapAlgorithm : System.IEquatable<Azure.Security.KeyVault.Keys.Cryptography.KeyWrapAlgorithm>
    {
        private readonly object _dummy;
        private readonly int _dummyPrimitive;
        public KeyWrapAlgorithm(string value) { throw null; }
        public static Azure.Security.KeyVault.Keys.Cryptography.KeyWrapAlgorithm A128KW { get { throw null; } }
        public static Azure.Security.KeyVault.Keys.Cryptography.KeyWrapAlgorithm A192KW { get { throw null; } }
        public static Azure.Security.KeyVault.Keys.Cryptography.KeyWrapAlgorithm A256KW { get { throw null; } }
        public static Azure.Security.KeyVault.Keys.Cryptography.KeyWrapAlgorithm Rsa15 { get { throw null; } }
        public static Azure.Security.KeyVault.Keys.Cryptography.KeyWrapAlgorithm RsaOaep { get { throw null; } }
        public static Azure.Security.KeyVault.Keys.Cryptography.KeyWrapAlgorithm RsaOaep256 { get { throw null; } }
        [System.ComponentModel.EditorBrowsableAttribute(System.ComponentModel.EditorBrowsableState.Never)]
        public bool Equals(Azure.Security.KeyVault.Keys.Cryptography.KeyWrapAlgorithm other) { throw null; }
        [System.ComponentModel.EditorBrowsableAttribute(System.ComponentModel.EditorBrowsableState.Never)]
        public override bool Equals(object obj) { throw null; }
        [System.ComponentModel.EditorBrowsableAttribute(System.ComponentModel.EditorBrowsableState.Never)]
        public override int GetHashCode() { throw null; }
        public static bool operator ==(Azure.Security.KeyVault.Keys.Cryptography.KeyWrapAlgorithm left, Azure.Security.KeyVault.Keys.Cryptography.KeyWrapAlgorithm right) { throw null; }
        public static implicit operator Azure.Security.KeyVault.Keys.Cryptography.KeyWrapAlgorithm (string value) { throw null; }
        public static bool operator !=(Azure.Security.KeyVault.Keys.Cryptography.KeyWrapAlgorithm left, Azure.Security.KeyVault.Keys.Cryptography.KeyWrapAlgorithm right) { throw null; }
        [System.ComponentModel.EditorBrowsableAttribute(System.ComponentModel.EditorBrowsableState.Never)]
        public override string ToString() { throw null; }
    }
    [System.Runtime.InteropServices.StructLayoutAttribute(System.Runtime.InteropServices.LayoutKind.Sequential)]
    public readonly partial struct SignatureAlgorithm : System.IEquatable<Azure.Security.KeyVault.Keys.Cryptography.SignatureAlgorithm>
    {
        private readonly object _dummy;
        private readonly int _dummyPrimitive;
        public SignatureAlgorithm(string value) { throw null; }
        public static Azure.Security.KeyVault.Keys.Cryptography.SignatureAlgorithm ES256 { get { throw null; } }
        public static Azure.Security.KeyVault.Keys.Cryptography.SignatureAlgorithm ES256K { get { throw null; } }
        public static Azure.Security.KeyVault.Keys.Cryptography.SignatureAlgorithm ES384 { get { throw null; } }
        public static Azure.Security.KeyVault.Keys.Cryptography.SignatureAlgorithm ES512 { get { throw null; } }
        public static Azure.Security.KeyVault.Keys.Cryptography.SignatureAlgorithm PS256 { get { throw null; } }
        public static Azure.Security.KeyVault.Keys.Cryptography.SignatureAlgorithm PS384 { get { throw null; } }
        public static Azure.Security.KeyVault.Keys.Cryptography.SignatureAlgorithm PS512 { get { throw null; } }
        public static Azure.Security.KeyVault.Keys.Cryptography.SignatureAlgorithm RS256 { get { throw null; } }
        public static Azure.Security.KeyVault.Keys.Cryptography.SignatureAlgorithm RS384 { get { throw null; } }
        public static Azure.Security.KeyVault.Keys.Cryptography.SignatureAlgorithm RS512 { get { throw null; } }
        public bool Equals(Azure.Security.KeyVault.Keys.Cryptography.SignatureAlgorithm other) { throw null; }
        [System.ComponentModel.EditorBrowsableAttribute(System.ComponentModel.EditorBrowsableState.Never)]
        public override bool Equals(object obj) { throw null; }
        [System.ComponentModel.EditorBrowsableAttribute(System.ComponentModel.EditorBrowsableState.Never)]
        public override int GetHashCode() { throw null; }
        public static bool operator ==(Azure.Security.KeyVault.Keys.Cryptography.SignatureAlgorithm left, Azure.Security.KeyVault.Keys.Cryptography.SignatureAlgorithm right) { throw null; }
        public static implicit operator Azure.Security.KeyVault.Keys.Cryptography.SignatureAlgorithm (string value) { throw null; }
        public static bool operator !=(Azure.Security.KeyVault.Keys.Cryptography.SignatureAlgorithm left, Azure.Security.KeyVault.Keys.Cryptography.SignatureAlgorithm right) { throw null; }
        public override string ToString() { throw null; }
    }
    public partial class SignResult
    {
        internal SignResult() { }
        public Azure.Security.KeyVault.Keys.Cryptography.SignatureAlgorithm Algorithm { get { throw null; } }
        public string KeyId { get { throw null; } }
        public byte[] Signature { get { throw null; } }
    }
    public partial class UnwrapResult
    {
        internal UnwrapResult() { }
        public Azure.Security.KeyVault.Keys.Cryptography.KeyWrapAlgorithm Algorithm { get { throw null; } }
        public byte[] Key { get { throw null; } }
        public string KeyId { get { throw null; } }
    }
    public partial class VerifyResult
    {
        internal VerifyResult() { }
        public Azure.Security.KeyVault.Keys.Cryptography.SignatureAlgorithm Algorithm { get { throw null; } }
        public bool IsValid { get { throw null; } }
        public string KeyId { get { throw null; } }
    }
    public partial class WrapResult
    {
        internal WrapResult() { }
        public Azure.Security.KeyVault.Keys.Cryptography.KeyWrapAlgorithm Algorithm { get { throw null; } }
        public byte[] EncryptedKey { get { throw null; } }
        public string KeyId { get { throw null; } }
    }
}
namespace Microsoft.Extensions.Azure
{
    public static partial class KeyClientBuilderExtensions
    {
        public static Azure.Core.Extensions.IAzureClientBuilder<Azure.Security.KeyVault.Keys.Cryptography.CryptographyClient, Azure.Security.KeyVault.Keys.Cryptography.CryptographyClientOptions> AddCryptographyClient<TBuilder>(this TBuilder builder, System.Uri vaultUri) where TBuilder : Azure.Core.Extensions.IAzureClientFactoryBuilderWithCredential { throw null; }
        public static Azure.Core.Extensions.IAzureClientBuilder<Azure.Security.KeyVault.Keys.Cryptography.CryptographyClient, Azure.Security.KeyVault.Keys.Cryptography.CryptographyClientOptions> AddCryptographyClient<TBuilder, TConfiguration>(this TBuilder builder, TConfiguration configuration) where TBuilder : Azure.Core.Extensions.IAzureClientFactoryBuilderWithConfiguration<TConfiguration> { throw null; }
        public static Azure.Core.Extensions.IAzureClientBuilder<Azure.Security.KeyVault.Keys.KeyClient, Azure.Security.KeyVault.Keys.KeyClientOptions> AddKeyClient<TBuilder>(this TBuilder builder, System.Uri vaultUri) where TBuilder : Azure.Core.Extensions.IAzureClientFactoryBuilderWithCredential { throw null; }
        public static Azure.Core.Extensions.IAzureClientBuilder<Azure.Security.KeyVault.Keys.KeyClient, Azure.Security.KeyVault.Keys.KeyClientOptions> AddKeyClient<TBuilder, TConfiguration>(this TBuilder builder, TConfiguration configuration) where TBuilder : Azure.Core.Extensions.IAzureClientFactoryBuilderWithConfiguration<TConfiguration> { throw null; }
    }
}<|MERGE_RESOLUTION|>--- conflicted
+++ resolved
@@ -67,41 +67,22 @@
         public JsonWebKey(System.Security.Cryptography.Aes aesProvider, System.Collections.Generic.IEnumerable<Azure.Security.KeyVault.Keys.KeyOperation> keyOps = null) { }
         public JsonWebKey(System.Security.Cryptography.ECDsa ecdsa, bool includePrivateParameters = false, System.Collections.Generic.IEnumerable<Azure.Security.KeyVault.Keys.KeyOperation> keyOps = null) { }
         public JsonWebKey(System.Security.Cryptography.RSA rsaProvider, bool includePrivateParameters = false, System.Collections.Generic.IEnumerable<Azure.Security.KeyVault.Keys.KeyOperation> keyOps = null) { }
-<<<<<<< HEAD
-        public Azure.Security.KeyVault.Keys.KeyCurveName? CurveName { get { throw null; } }
-        public byte[] D { get { throw null; } }
-        public byte[] DP { get { throw null; } }
-        public byte[] DQ { get { throw null; } }
-        public byte[] E { get { throw null; } }
-        public string Id { get { throw null; } }
-        public byte[] K { get { throw null; } }
+        public Azure.Security.KeyVault.Keys.KeyCurveName? CurveName { get { throw null; } set { } }
+        public byte[] D { get { throw null; } set { } }
+        public byte[] DP { get { throw null; } set { } }
+        public byte[] DQ { get { throw null; } set { } }
+        public byte[] E { get { throw null; } set { } }
+        public string Id { get { throw null; } set { } }
+        public byte[] K { get { throw null; } set { } }
         public System.Collections.Generic.IReadOnlyCollection<Azure.Security.KeyVault.Keys.KeyOperation> KeyOps { get { throw null; } }
-        public Azure.Security.KeyVault.Keys.KeyType KeyType { get { throw null; } }
-        public byte[] N { get { throw null; } }
-        public byte[] P { get { throw null; } }
-        public byte[] Q { get { throw null; } }
-        public byte[] QI { get { throw null; } }
-        public byte[] T { get { throw null; } }
-        public byte[] X { get { throw null; } }
-        public byte[] Y { get { throw null; } }
-=======
-        public Azure.Security.KeyVault.Keys.KeyCurveName? CurveName { [System.Runtime.CompilerServices.CompilerGeneratedAttribute] get { throw null; } [System.Runtime.CompilerServices.CompilerGeneratedAttribute] set { } }
-        public byte[] D { [System.Runtime.CompilerServices.CompilerGeneratedAttribute] get { throw null; } [System.Runtime.CompilerServices.CompilerGeneratedAttribute] set { } }
-        public byte[] DP { [System.Runtime.CompilerServices.CompilerGeneratedAttribute] get { throw null; } [System.Runtime.CompilerServices.CompilerGeneratedAttribute] set { } }
-        public byte[] DQ { [System.Runtime.CompilerServices.CompilerGeneratedAttribute] get { throw null; } [System.Runtime.CompilerServices.CompilerGeneratedAttribute] set { } }
-        public byte[] E { [System.Runtime.CompilerServices.CompilerGeneratedAttribute] get { throw null; } [System.Runtime.CompilerServices.CompilerGeneratedAttribute] set { } }
-        public string Id { [System.Runtime.CompilerServices.CompilerGeneratedAttribute] get { throw null; } [System.Runtime.CompilerServices.CompilerGeneratedAttribute] set { } }
-        public byte[] K { [System.Runtime.CompilerServices.CompilerGeneratedAttribute] get { throw null; } [System.Runtime.CompilerServices.CompilerGeneratedAttribute] set { } }
-        public System.Collections.Generic.IReadOnlyCollection<Azure.Security.KeyVault.Keys.KeyOperation> KeyOps { [System.Runtime.CompilerServices.CompilerGeneratedAttribute] get { throw null; } }
-        public Azure.Security.KeyVault.Keys.KeyType KeyType { [System.Runtime.CompilerServices.CompilerGeneratedAttribute] get { throw null; } [System.Runtime.CompilerServices.CompilerGeneratedAttribute] set { } }
-        public byte[] N { [System.Runtime.CompilerServices.CompilerGeneratedAttribute] get { throw null; } [System.Runtime.CompilerServices.CompilerGeneratedAttribute] set { } }
-        public byte[] P { [System.Runtime.CompilerServices.CompilerGeneratedAttribute] get { throw null; } [System.Runtime.CompilerServices.CompilerGeneratedAttribute] set { } }
-        public byte[] Q { [System.Runtime.CompilerServices.CompilerGeneratedAttribute] get { throw null; } [System.Runtime.CompilerServices.CompilerGeneratedAttribute] set { } }
-        public byte[] QI { [System.Runtime.CompilerServices.CompilerGeneratedAttribute] get { throw null; } [System.Runtime.CompilerServices.CompilerGeneratedAttribute] set { } }
-        public byte[] T { [System.Runtime.CompilerServices.CompilerGeneratedAttribute] get { throw null; } [System.Runtime.CompilerServices.CompilerGeneratedAttribute] set { } }
-        public byte[] X { [System.Runtime.CompilerServices.CompilerGeneratedAttribute] get { throw null; } [System.Runtime.CompilerServices.CompilerGeneratedAttribute] set { } }
-        public byte[] Y { [System.Runtime.CompilerServices.CompilerGeneratedAttribute] get { throw null; } [System.Runtime.CompilerServices.CompilerGeneratedAttribute] set { } }
->>>>>>> c8164538
+        public Azure.Security.KeyVault.Keys.KeyType KeyType { get { throw null; } set { } }
+        public byte[] N { get { throw null; } set { } }
+        public byte[] P { get { throw null; } set { } }
+        public byte[] Q { get { throw null; } set { } }
+        public byte[] QI { get { throw null; } set { } }
+        public byte[] T { get { throw null; } set { } }
+        public byte[] X { get { throw null; } set { } }
+        public byte[] Y { get { throw null; } set { } }
         public System.Security.Cryptography.Aes ToAes() { throw null; }
         public System.Security.Cryptography.ECDsa ToECDsa(bool includePrivateParameters = false) { throw null; }
         public System.Security.Cryptography.RSA ToRSA(bool includePrivateParameters = false) { throw null; }
