{
  "Entries": [
    {
<<<<<<< HEAD
      "RequestUri": "https://heathskv.vault.azure.net/certificates/2124763654/create?api-version=7.1-preview",
=======
      "RequestUri": "https://heathskv.vault.azure.net/certificates/2124763654/create?api-version=7.1",
>>>>>>> 2d11c666
      "RequestMethod": "POST",
      "RequestHeaders": {
        "Accept": "application/json",
        "Content-Type": "application/json",
        "traceparent": "00-7c3e6524e2d02d4484035fb5ec1aa684-d608af0a77946d4c-00",
        "User-Agent": [
<<<<<<< HEAD
          "azsdk-net-Security.KeyVault.Certificates/4.0.1-dev.20200214.1",
          "(.NET Core 4.6.27817.1-preview1; Microsoft Windows 10.0.18363 )"
=======
          "azsdk-net-Security.KeyVault.Certificates/4.1.0-dev.20200729.1",
          "(.NET Core 4.6.29017.01; Microsoft Windows 10.0.19041 )"
>>>>>>> 2d11c666
        ],
        "x-ms-client-request-id": "1381413c97d911d6554044a845c5c00d",
        "x-ms-return-client-request-id": "true"
      },
      "RequestBody": null,
      "StatusCode": 401,
      "ResponseHeaders": {
        "Cache-Control": "no-cache",
        "Content-Length": "87",
        "Content-Type": "application/json; charset=utf-8",
        "Date": "Wed, 29 Jul 2020 23:00:11 GMT",
        "Expires": "-1",
        "Pragma": "no-cache",
        "Strict-Transport-Security": "max-age=31536000;includeSubDomains",
        "WWW-Authenticate": "Bearer authorization=\u0022https://login.windows.net/72f988bf-86f1-41af-91ab-2d7cd011db47\u0022, resource=\u0022https://vault.azure.net\u0022",
        "X-AspNet-Version": "4.0.30319",
        "X-Content-Type-Options": "nosniff",
        "x-ms-keyvault-network-info": "conn_type=Ipv4;addr=67.171.12.239;act_addr_fam=InterNetwork;",
        "x-ms-keyvault-region": "westus2",
        "x-ms-keyvault-service-version": "1.1.10.0",
        "x-ms-request-id": "b9b5d709-2aa9-48d4-b135-2488a01ba0c2",
        "X-Powered-By": "ASP.NET"
      },
      "ResponseBody": {
        "error": {
          "code": "Unauthorized",
          "message": "Request is missing a Bearer or PoP token."
        }
      }
    },
    {
<<<<<<< HEAD
      "RequestUri": "https://heathskv.vault.azure.net/certificates/2124763654/create?api-version=7.1-preview",
=======
      "RequestUri": "https://heathskv.vault.azure.net/certificates/2124763654/create?api-version=7.1",
>>>>>>> 2d11c666
      "RequestMethod": "POST",
      "RequestHeaders": {
        "Accept": "application/json",
        "Authorization": "Sanitized",
        "Content-Length": "329",
        "Content-Type": "application/json",
        "traceparent": "00-7c3e6524e2d02d4484035fb5ec1aa684-d608af0a77946d4c-00",
        "User-Agent": [
<<<<<<< HEAD
          "azsdk-net-Security.KeyVault.Certificates/4.0.1-dev.20200214.1",
          "(.NET Core 4.6.27817.1-preview1; Microsoft Windows 10.0.18363 )"
=======
          "azsdk-net-Security.KeyVault.Certificates/4.1.0-dev.20200729.1",
          "(.NET Core 4.6.29017.01; Microsoft Windows 10.0.19041 )"
>>>>>>> 2d11c666
        ],
        "x-ms-client-request-id": "1381413c97d911d6554044a845c5c00d",
        "x-ms-return-client-request-id": "true"
      },
      "RequestBody": {
        "policy": {
          "key_props": {
            "kty": "RSA",
            "reuse_key": false,
            "exportable": true
          },
          "secret_props": {
            "contentType": "application/x-pkcs12"
          },
          "x509_props": {
            "subject": "CN=default",
            "key_usage": [
              "crlSign",
              "dataEncipherment",
              "digitalSignature",
              "keyEncipherment",
              "keyAgreement",
              "keyCertSign"
            ]
          },
          "issuer": {
            "name": "Unknown",
            "cert_transparency": false
          }
        }
      },
      "StatusCode": 202,
      "ResponseHeaders": {
        "Cache-Control": "no-cache",
        "Content-Length": "1209",
        "Content-Type": "application/json; charset=utf-8",
        "Date": "Wed, 29 Jul 2020 23:00:11 GMT",
        "Expires": "-1",
<<<<<<< HEAD
        "Location": "https://heathskv.vault.azure.net/certificates/2124763654/pending?api-version=7.1-preview\u0026request_id=0c8054024cff413b84308f0b403d1908",
=======
        "Location": "https://heathskv.vault.azure.net/certificates/2124763654/pending?api-version=7.1\u0026request_id=d68cc8048ba24ec79bd0878fcd536bd5",
>>>>>>> 2d11c666
        "Pragma": "no-cache",
        "Retry-After": "10",
        "Strict-Transport-Security": "max-age=31536000;includeSubDomains",
        "X-AspNet-Version": "4.0.30319",
        "X-Content-Type-Options": "nosniff",
        "x-ms-keyvault-network-info": "conn_type=Ipv4;addr=67.171.12.239;act_addr_fam=InterNetwork;",
        "x-ms-keyvault-region": "westus2",
        "x-ms-keyvault-service-version": "1.1.10.0",
        "x-ms-request-id": "380b5ba7-84d9-449a-99f3-57011e8014c1",
        "X-Powered-By": "ASP.NET"
      },
      "ResponseBody": {
        "id": "https://heathskv.vault.azure.net/certificates/2124763654/pending",
        "issuer": {
          "name": "Unknown"
        },
        "csr": "MIICojCCAYoCAQAwEjEQMA4GA1UEAxMHZGVmYXVsdDCCASIwDQYJKoZIhvcNAQEBBQADggEPADCCAQoCggEBAL78V4BsD1262p0F\u002BtCFnBYV4hW\u002Bbk0ra1vFdeGrVWpcFb9b3tY8zipPy3FRMr0RpaHvRr2tpcaz/rPK0mYU38eLgrHBdf4cQloW0L20IRtJBpzvSpcooozivOOF/8crf2ANns0NCnA2BYEvvMw\u002BXRxexfBcMUFGJMdfivr5Lws1w\u002BwZxrIZfa16R9dX1Mds8WlCg7kPs/vIN5LvSPBKel5VkADEHdGgeiBshBVTSTrkvSSdrsVNBgRQKmwEhfpCJpVOsRK9jxvINxc0ETEjcebgGCqCdFN8jmrUyTqW1waIF/C59kQmA1uh60HInq7/yh1uarslxLXuYgb1hSBSeb0CAwEAAaBLMEkGCSqGSIb3DQEJDjE8MDowDgYDVR0PAQH/BAQDAgG\u002BMB0GA1UdJQQWMBQGCCsGAQUFBwMBBggrBgEFBQcDAjAJBgNVHRMEAjAAMA0GCSqGSIb3DQEBCwUAA4IBAQCGc\u002BEYLRqUImTMRg1u6m\u002BLExXK54oBQ4m14zoI9/pbhSGBKML3yPa\u002BvqNN0ke\u002BZGnMfCBxYG3VId8gCr4Hx49fdZR\u002B15\u002B2aVHsFe9gJP8aZDCzJ5wq1DpPGODpbXKWfoOj/3Si1xzLjwpAuWGT0Gc7w3zQxjUT\u002BVjE80wVGRPEowrmpG/a34asfZgJgufNgrcKCER92LN\u002B8MjuaaJ3FV0KPexbJyFTPY5MMTndLt0ea9\u002BNg3ENuF4lQbTX6YDTArptexHR1/iIL3hHayzzeLF290jJ294LTPCAT0cBFd5iEpgMuTkPTmzlZIGw05rQdPIVgGUtxJwzX8nLa5gLoiTn",
        "cancellation_requested": false,
        "status": "inProgress",
        "status_details": "Pending certificate created. Please Perform Merge to complete the request.",
        "request_id": "d68cc8048ba24ec79bd0878fcd536bd5"
      }
    },
    {
<<<<<<< HEAD
      "RequestUri": "https://heathskv.vault.azure.net/certificates/2124763654/pending?api-version=7.1-preview",
=======
      "RequestUri": "https://heathskv.vault.azure.net/certificates/2124763654/pending?api-version=7.1",
>>>>>>> 2d11c666
      "RequestMethod": "DELETE",
      "RequestHeaders": {
        "Accept": "application/json",
        "Authorization": "Sanitized",
        "Content-Type": "application/json",
        "traceparent": "00-9730b3d2e02a1f4490ac5fe44d1772ef-a8e8dd046774b04f-00",
        "User-Agent": [
<<<<<<< HEAD
          "azsdk-net-Security.KeyVault.Certificates/4.0.1-dev.20200214.1",
          "(.NET Core 4.6.27817.1-preview1; Microsoft Windows 10.0.18363 )"
=======
          "azsdk-net-Security.KeyVault.Certificates/4.1.0-dev.20200729.1",
          "(.NET Core 4.6.29017.01; Microsoft Windows 10.0.19041 )"
>>>>>>> 2d11c666
        ],
        "x-ms-client-request-id": "b9a8687abb1b8e341b86d5f7651badb4",
        "x-ms-return-client-request-id": "true"
      },
      "RequestBody": null,
      "StatusCode": 200,
      "ResponseHeaders": {
        "Cache-Control": "no-cache",
        "Content-Length": "1209",
        "Content-Type": "application/json; charset=utf-8",
        "Date": "Wed, 29 Jul 2020 23:00:11 GMT",
        "Expires": "-1",
        "Pragma": "no-cache",
        "Strict-Transport-Security": "max-age=31536000;includeSubDomains",
        "X-AspNet-Version": "4.0.30319",
        "X-Content-Type-Options": "nosniff",
        "x-ms-keyvault-network-info": "conn_type=Ipv4;addr=67.171.12.239;act_addr_fam=InterNetwork;",
        "x-ms-keyvault-region": "westus2",
        "x-ms-keyvault-service-version": "1.1.10.0",
        "x-ms-request-id": "d71666df-f6b3-4545-8d27-a1db9f696cb7",
        "X-Powered-By": "ASP.NET"
      },
      "ResponseBody": {
        "id": "https://heathskv.vault.azure.net/certificates/2124763654/pending",
        "issuer": {
          "name": "Unknown"
        },
        "csr": "MIICojCCAYoCAQAwEjEQMA4GA1UEAxMHZGVmYXVsdDCCASIwDQYJKoZIhvcNAQEBBQADggEPADCCAQoCggEBAL78V4BsD1262p0F\u002BtCFnBYV4hW\u002Bbk0ra1vFdeGrVWpcFb9b3tY8zipPy3FRMr0RpaHvRr2tpcaz/rPK0mYU38eLgrHBdf4cQloW0L20IRtJBpzvSpcooozivOOF/8crf2ANns0NCnA2BYEvvMw\u002BXRxexfBcMUFGJMdfivr5Lws1w\u002BwZxrIZfa16R9dX1Mds8WlCg7kPs/vIN5LvSPBKel5VkADEHdGgeiBshBVTSTrkvSSdrsVNBgRQKmwEhfpCJpVOsRK9jxvINxc0ETEjcebgGCqCdFN8jmrUyTqW1waIF/C59kQmA1uh60HInq7/yh1uarslxLXuYgb1hSBSeb0CAwEAAaBLMEkGCSqGSIb3DQEJDjE8MDowDgYDVR0PAQH/BAQDAgG\u002BMB0GA1UdJQQWMBQGCCsGAQUFBwMBBggrBgEFBQcDAjAJBgNVHRMEAjAAMA0GCSqGSIb3DQEBCwUAA4IBAQCGc\u002BEYLRqUImTMRg1u6m\u002BLExXK54oBQ4m14zoI9/pbhSGBKML3yPa\u002BvqNN0ke\u002BZGnMfCBxYG3VId8gCr4Hx49fdZR\u002B15\u002B2aVHsFe9gJP8aZDCzJ5wq1DpPGODpbXKWfoOj/3Si1xzLjwpAuWGT0Gc7w3zQxjUT\u002BVjE80wVGRPEowrmpG/a34asfZgJgufNgrcKCER92LN\u002B8MjuaaJ3FV0KPexbJyFTPY5MMTndLt0ea9\u002BNg3ENuF4lQbTX6YDTArptexHR1/iIL3hHayzzeLF290jJ294LTPCAT0cBFd5iEpgMuTkPTmzlZIGw05rQdPIVgGUtxJwzX8nLa5gLoiTn",
        "cancellation_requested": false,
        "status": "inProgress",
        "status_details": "Pending certificate created. Please Perform Merge to complete the request.",
        "request_id": "d68cc8048ba24ec79bd0878fcd536bd5"
      }
    },
    {
<<<<<<< HEAD
      "RequestUri": "https://heathskv.vault.azure.net/certificates/2124763654/pending?api-version=7.1-preview",
=======
      "RequestUri": "https://heathskv.vault.azure.net/certificates/2124763654/pending?api-version=7.1",
>>>>>>> 2d11c666
      "RequestMethod": "GET",
      "RequestHeaders": {
        "Accept": "application/json",
        "Authorization": "Sanitized",
        "Content-Type": "application/json",
        "User-Agent": [
<<<<<<< HEAD
          "azsdk-net-Security.KeyVault.Certificates/4.0.1-dev.20200214.1",
          "(.NET Core 4.6.27817.1-preview1; Microsoft Windows 10.0.18363 )"
=======
          "azsdk-net-Security.KeyVault.Certificates/4.1.0-dev.20200729.1",
          "(.NET Core 4.6.29017.01; Microsoft Windows 10.0.19041 )"
>>>>>>> 2d11c666
        ],
        "x-ms-client-request-id": "ec0e1c3848af74647c50f9ad9ab5be66",
        "x-ms-return-client-request-id": "true"
      },
      "RequestBody": null,
      "StatusCode": 404,
      "ResponseHeaders": {
        "Cache-Control": "no-cache",
        "Content-Length": "101",
        "Content-Type": "application/json; charset=utf-8",
        "Date": "Wed, 29 Jul 2020 23:00:12 GMT",
        "Expires": "-1",
        "Pragma": "no-cache",
        "Strict-Transport-Security": "max-age=31536000;includeSubDomains",
        "X-AspNet-Version": "4.0.30319",
        "X-Content-Type-Options": "nosniff",
        "x-ms-keyvault-network-info": "conn_type=Ipv4;addr=67.171.12.239;act_addr_fam=InterNetwork;",
        "x-ms-keyvault-region": "westus2",
        "x-ms-keyvault-service-version": "1.1.10.0",
        "x-ms-request-id": "8fbd7470-634b-4574-8d21-5a3a6f1f8f92",
        "X-Powered-By": "ASP.NET"
      },
      "ResponseBody": {
        "error": {
          "code": "PendingCertificateNotFound",
          "message": "Pending certificate not found: 2124763654"
        }
      }
    }
  ],
  "Variables": {
    "AZURE_KEYVAULT_URL": "https://heathskv.vault.azure.net",
    "RandomSeed": "1637311966"
  }
}<|MERGE_RESOLUTION|>--- conflicted
+++ resolved
@@ -1,24 +1,15 @@
 {
   "Entries": [
     {
-<<<<<<< HEAD
-      "RequestUri": "https://heathskv.vault.azure.net/certificates/2124763654/create?api-version=7.1-preview",
-=======
       "RequestUri": "https://heathskv.vault.azure.net/certificates/2124763654/create?api-version=7.1",
->>>>>>> 2d11c666
       "RequestMethod": "POST",
       "RequestHeaders": {
         "Accept": "application/json",
         "Content-Type": "application/json",
         "traceparent": "00-7c3e6524e2d02d4484035fb5ec1aa684-d608af0a77946d4c-00",
         "User-Agent": [
-<<<<<<< HEAD
-          "azsdk-net-Security.KeyVault.Certificates/4.0.1-dev.20200214.1",
-          "(.NET Core 4.6.27817.1-preview1; Microsoft Windows 10.0.18363 )"
-=======
-          "azsdk-net-Security.KeyVault.Certificates/4.1.0-dev.20200729.1",
-          "(.NET Core 4.6.29017.01; Microsoft Windows 10.0.19041 )"
->>>>>>> 2d11c666
+          "azsdk-net-Security.KeyVault.Certificates/4.1.0-dev.20200729.1",
+          "(.NET Core 4.6.29017.01; Microsoft Windows 10.0.19041 )"
         ],
         "x-ms-client-request-id": "1381413c97d911d6554044a845c5c00d",
         "x-ms-return-client-request-id": "true"
@@ -50,11 +41,7 @@
       }
     },
     {
-<<<<<<< HEAD
-      "RequestUri": "https://heathskv.vault.azure.net/certificates/2124763654/create?api-version=7.1-preview",
-=======
       "RequestUri": "https://heathskv.vault.azure.net/certificates/2124763654/create?api-version=7.1",
->>>>>>> 2d11c666
       "RequestMethod": "POST",
       "RequestHeaders": {
         "Accept": "application/json",
@@ -63,13 +50,8 @@
         "Content-Type": "application/json",
         "traceparent": "00-7c3e6524e2d02d4484035fb5ec1aa684-d608af0a77946d4c-00",
         "User-Agent": [
-<<<<<<< HEAD
-          "azsdk-net-Security.KeyVault.Certificates/4.0.1-dev.20200214.1",
-          "(.NET Core 4.6.27817.1-preview1; Microsoft Windows 10.0.18363 )"
-=======
-          "azsdk-net-Security.KeyVault.Certificates/4.1.0-dev.20200729.1",
-          "(.NET Core 4.6.29017.01; Microsoft Windows 10.0.19041 )"
->>>>>>> 2d11c666
+          "azsdk-net-Security.KeyVault.Certificates/4.1.0-dev.20200729.1",
+          "(.NET Core 4.6.29017.01; Microsoft Windows 10.0.19041 )"
         ],
         "x-ms-client-request-id": "1381413c97d911d6554044a845c5c00d",
         "x-ms-return-client-request-id": "true"
@@ -108,11 +90,7 @@
         "Content-Type": "application/json; charset=utf-8",
         "Date": "Wed, 29 Jul 2020 23:00:11 GMT",
         "Expires": "-1",
-<<<<<<< HEAD
-        "Location": "https://heathskv.vault.azure.net/certificates/2124763654/pending?api-version=7.1-preview\u0026request_id=0c8054024cff413b84308f0b403d1908",
-=======
         "Location": "https://heathskv.vault.azure.net/certificates/2124763654/pending?api-version=7.1\u0026request_id=d68cc8048ba24ec79bd0878fcd536bd5",
->>>>>>> 2d11c666
         "Pragma": "no-cache",
         "Retry-After": "10",
         "Strict-Transport-Security": "max-age=31536000;includeSubDomains",
@@ -137,11 +115,7 @@
       }
     },
     {
-<<<<<<< HEAD
-      "RequestUri": "https://heathskv.vault.azure.net/certificates/2124763654/pending?api-version=7.1-preview",
-=======
       "RequestUri": "https://heathskv.vault.azure.net/certificates/2124763654/pending?api-version=7.1",
->>>>>>> 2d11c666
       "RequestMethod": "DELETE",
       "RequestHeaders": {
         "Accept": "application/json",
@@ -149,13 +123,8 @@
         "Content-Type": "application/json",
         "traceparent": "00-9730b3d2e02a1f4490ac5fe44d1772ef-a8e8dd046774b04f-00",
         "User-Agent": [
-<<<<<<< HEAD
-          "azsdk-net-Security.KeyVault.Certificates/4.0.1-dev.20200214.1",
-          "(.NET Core 4.6.27817.1-preview1; Microsoft Windows 10.0.18363 )"
-=======
-          "azsdk-net-Security.KeyVault.Certificates/4.1.0-dev.20200729.1",
-          "(.NET Core 4.6.29017.01; Microsoft Windows 10.0.19041 )"
->>>>>>> 2d11c666
+          "azsdk-net-Security.KeyVault.Certificates/4.1.0-dev.20200729.1",
+          "(.NET Core 4.6.29017.01; Microsoft Windows 10.0.19041 )"
         ],
         "x-ms-client-request-id": "b9a8687abb1b8e341b86d5f7651badb4",
         "x-ms-return-client-request-id": "true"
@@ -191,24 +160,15 @@
       }
     },
     {
-<<<<<<< HEAD
-      "RequestUri": "https://heathskv.vault.azure.net/certificates/2124763654/pending?api-version=7.1-preview",
-=======
       "RequestUri": "https://heathskv.vault.azure.net/certificates/2124763654/pending?api-version=7.1",
->>>>>>> 2d11c666
       "RequestMethod": "GET",
       "RequestHeaders": {
         "Accept": "application/json",
         "Authorization": "Sanitized",
         "Content-Type": "application/json",
         "User-Agent": [
-<<<<<<< HEAD
-          "azsdk-net-Security.KeyVault.Certificates/4.0.1-dev.20200214.1",
-          "(.NET Core 4.6.27817.1-preview1; Microsoft Windows 10.0.18363 )"
-=======
-          "azsdk-net-Security.KeyVault.Certificates/4.1.0-dev.20200729.1",
-          "(.NET Core 4.6.29017.01; Microsoft Windows 10.0.19041 )"
->>>>>>> 2d11c666
+          "azsdk-net-Security.KeyVault.Certificates/4.1.0-dev.20200729.1",
+          "(.NET Core 4.6.29017.01; Microsoft Windows 10.0.19041 )"
         ],
         "x-ms-client-request-id": "ec0e1c3848af74647c50f9ad9ab5be66",
         "x-ms-return-client-request-id": "true"
