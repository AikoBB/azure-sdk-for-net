--- conflicted
+++ resolved
@@ -188,7 +188,6 @@
                 new OperationInterceptor(Mode == RecordedTestMode.Playback));
         }
 
-<<<<<<< HEAD
         protected object InstrumentMgmtOperation(Type operationType, object operation, ManagementInterceptor managementInterceptor)
         {
             return ProxyGenerator.CreateClassProxyWithTarget(
@@ -199,8 +198,7 @@
                 new GetOriginalInterceptor(operation),
                 new OperationInterceptor(Mode == RecordedTestMode.Playback));
         }
-=======
+
         protected TestRetryHelper TestRetryHelper => new TestRetryHelper(Mode == RecordedTestMode.Playback);
->>>>>>> c917e3a9
     }
 }